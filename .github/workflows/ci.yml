name: pyemu continuous integration

on: 
  schedule:
    - cron: '0 8 * * *' # run at 8 AM UTC (12 AM PST, 8 PM NZST)
  push:
  pull_request:
  workflow_dispatch:

jobs:
  pyemuCI:
    name: autotests
    runs-on: ${{ matrix.os }}
    timeout-minutes: 120
    strategy:
      fail-fast: false
      matrix:
        os: [windows-latest, ubuntu-latest]
        python-version: [3.9, "3.10", "3.11", "3.12", "3.13"]
        run-type: [std]
        test-path: ["."]
        include:
          - os: macos-latest
            python-version: 3.11

    steps:
    - name: Checkout repo
      uses:  actions/checkout@v4 # checksout this repo

    - name: Set Windows ENV
      if: runner.os == 'Windows'
      uses: ilammy/msvc-dev-cmd@v1

    # Setup conda env
    - name: Install Conda environment using micromamba
      uses: mamba-org/setup-micromamba@v1
      with:
        environment-file: etc/environment.yml
        environment-name: pyemu
        create-args: >-
          python=${{ matrix.python-version }}
        cache-downloads: true
        cache-environment: true
        cache-environment-key: environment-${{ steps.date.outputs.date }}
        cache-downloads-key: downloads-${{ steps.date.outputs.date }}

    - name: Checkout pypestutils
      uses:  actions/checkout@v4
      with:
        repository: pypest/pypestutils
        ref: develop
        path: pypestutils

#    - name: Install MinGW-w64 tools (Windows)
#      if: runner.os == 'Windows'
#      uses: msys2/setup-msys2@v2
#      with:
#        msystem: MINGW64
#        path-type: inherit
##        install: >-
##          mingw-w64-x86_64-gcc-fortran
##          mingw-w64-x86_64-lapack
##          mingw-w64-x86_64-meson
##          mingw-w64-x86_64-ninja

    - name: Install meson and gfortran (for ppu)
      shell: bash -l {0}
      run: |
        micromamba install meson gfortran

    - name: Build pypestutils (Windows)
      if: runner.os == 'Windows'
      shell: bash -l {0}
      working-directory: pypestutils
      env:
        LDFLAGS: -static-libgcc -static-libgfortran -static-libquadmath -Wl,-Bstatic,--whole-archive -lwinpthread -Wl,--no-whole-archive
      run: |
        scripts/build_lib.sh

    - name: Build pypestutils (non-Windows)
      if: runner.os != 'Windows'
      shell: bash -l {0}
      working-directory: pypestutils
      run: |
        scripts/build_lib.sh

    - name: Install pypestutils
      shell: bash -l {0}
      working-directory: pypestutils
      run: |
        pip install -e .

    - name: Install pyemu
      shell: bash -l {0}
      run: |
        pip install -e .
        micromamba list

    - name: Install Modflow executables
      uses: modflowpy/install-modflow-action@v1

    - name: Add executables directory to path
      shell: bash
      run: |
        echo "$MODFLOW_BIN_PATH" >> $GITHUB_PATH
        echo "$HOME/.local/bin" >> $GITHUB_PATH
        echo $GITHUB_PATH

    # order matters for this step - after setting path to executables
    - name: Install PEST++ suite using get-pestpp
      shell: bash -l {0}
      run: |
        get-pestpp :home
      env:
        GITHUB_TOKEN: ${{ secrets.GITHUB_TOKEN }}

    - name: ${{ matrix.os }}-${{ matrix.python-version }}-${{ matrix.test-path }}
      shell: bash -l {0}
      working-directory: ./autotest
      run: |
<<<<<<< HEAD
        pytest -v -s --cov=pyemu --cov-report=lcov ${{ matrix.test-path }}
=======
        pytest -rP -rx --capture=no -v -n=auto --tb=native --durations=20 --cov=pyemu --cov-report=lcov ${{ matrix.test-path }}
>>>>>>> 2a6c0150
      env:
        GITHUB_TOKEN: ${{ secrets.GITHUB_TOKEN }}

    - name: Test Notebooks
      if: ${{ matrix.os == 'ubuntu-latest' && matrix.python-version == 3.11 }}
      shell: bash -l {0}
      working-directory: ./examples
      run: |
        micromamba install --name pyemu jupyter jupytext
        pytest -v -s --nbmake --cov=pyemu --cov-report=lcov:../autotest/coverage.lcov \
          --cov-config=../autotest/.coveragerc *.ipynb
      env:
        GITHUB_TOKEN: ${{ secrets.GITHUB_TOKEN }}

    - name: Coveralls
      uses: coverallsapp/github-action@v2
      with:
        github-token: ${{ secrets.GITHUB_TOKEN }}
        flag-name: ${{ matrix.os }}-${{ matrix.python-version }}-${{ matrix.test-path }}
        parallel: true
        path-to-lcov: autotest/coverage.lcov

  coveralls_finish:
    needs: pyemuCI
    runs-on: ubuntu-latest
    steps:
    - name: Coveralls Finished
      uses: coverallsapp/github-action@v2
      with:
        github-token: ${{ secrets.GITHUB_TOKEN }}
        parallel-finished: true
        path-to-lcov: autotest/coverage.lcov<|MERGE_RESOLUTION|>--- conflicted
+++ resolved
@@ -118,11 +118,7 @@
       shell: bash -l {0}
       working-directory: ./autotest
       run: |
-<<<<<<< HEAD
-        pytest -v -s --cov=pyemu --cov-report=lcov ${{ matrix.test-path }}
-=======
         pytest -rP -rx --capture=no -v -n=auto --tb=native --durations=20 --cov=pyemu --cov-report=lcov ${{ matrix.test-path }}
->>>>>>> 2a6c0150
       env:
         GITHUB_TOKEN: ${{ secrets.GITHUB_TOKEN }}
 

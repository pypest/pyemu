name: pyemu continuous integration

on: 
  schedule:
    - cron: '0 8 * * *' # run at 8 AM UTC (12 AM PST, 8 PM NZST)
  push:
  pull_request:
  workflow_dispatch:

jobs:
  pyemuCI:
    name: autotests
    runs-on: ${{ matrix.os }}
    timeout-minutes: 120
    strategy:
      fail-fast: false
      matrix:
        os: [ubuntu-latest, windows-latest] # , macos-latest] 
        python-version: [3.9, "3.10", "3.11", "3.12", "3.13"]
        run-type: [std]
        test-path: ["."]
        include:
          - os: macos-latest
<<<<<<< HEAD
            python-version: "3.11"
=======
            python-version: 3.11
>>>>>>> 459eda8d

    steps:
    - name: Checkout repo
      uses:  actions/checkout@v4 # checksout this repo

    - name: Set Windows ENV
      if: runner.os == 'Windows'
      uses: ilammy/msvc-dev-cmd@v1

    # Setup conda env
    - name: Install Conda environment using micromamba
      uses: mamba-org/setup-micromamba@v1
      with:
        environment-file: etc/environment.yml
        environment-name: pyemu
        create-args: >-
          python=${{ matrix.python-version }}
        cache-downloads: true
        cache-environment: true
        cache-environment-key: environment-${{ steps.date.outputs.date }}
        cache-downloads-key: downloads-${{ steps.date.outputs.date }}

    - name: Checkout pypestutils
      uses:  actions/checkout@v4
      with:
        repository: pypest/pypestutils
        ref: develop
        path: pypestutils

#    - name: Install MinGW-w64 tools (Windows)
#      if: runner.os == 'Windows'
#      uses: msys2/setup-msys2@v2
#      with:
#        msystem: MINGW64
#        path-type: inherit
##        install: >-
##          mingw-w64-x86_64-gcc-fortran
##          mingw-w64-x86_64-lapack
##          mingw-w64-x86_64-meson
##          mingw-w64-x86_64-ninja

    - name: Install meson and gfortran (for ppu)
      shell: bash -l {0}
      run: |
        micromamba install meson gfortran

    - name: Build pypestutils (Windows)
      if: runner.os == 'Windows'
      shell: bash -l {0}
      working-directory: pypestutils
      env:
        LDFLAGS: -static-libgcc -static-libgfortran -static-libquadmath -Wl,-Bstatic,--whole-archive -lwinpthread -Wl,--no-whole-archive
      run: |
        scripts/build_lib.sh

    - name: Build pypestutils (non-Windows)
      if: runner.os != 'Windows'
      shell: bash -l {0}
      working-directory: pypestutils
      run: |
        scripts/build_lib.sh

    - name: Install pypestutils
      shell: bash -l {0}
      working-directory: pypestutils
      run: |
        pip install -e .

    - name: Install pyemu
      shell: bash -l {0}
      run: |
        pip install -e .
        micromamba list

    - name: Install Modflow executables
      uses: modflowpy/install-modflow-action@v1

    - name: Add executables directory to path
      shell: bash
      run: |
        echo "$MODFLOW_BIN_PATH" >> $GITHUB_PATH
        echo "$HOME/.local/bin" >> $GITHUB_PATH
        echo $GITHUB_PATH

    # order matters for this step - after setting path to executables
    - name: Install PEST++ suite using get-pestpp
      shell: bash -l {0}
      run: |
        get-pestpp :home
      env:
        GITHUB_TOKEN: ${{ secrets.GITHUB_TOKEN }}

    - name: ${{ matrix.os }}-${{ matrix.python-version }}-${{ matrix.test-path }}
      shell: bash -l {0}
      working-directory: ./autotest
      run: |
        pytest -rP -rx --capture=no -v -n=auto --tb=native --cov=pyemu --cov-report=lcov ${{ matrix.test-path }}
      env:
        GITHUB_TOKEN: ${{ secrets.GITHUB_TOKEN }}

    - name: Test Notebooks
      if: ${{ matrix.os == 'ubuntu-latest' && matrix.python-version == 3.11 }}
      shell: bash -l {0}
      working-directory: ./examples
      run: |
        micromamba install --name pyemu jupyter jupytext
        pytest -v -rP -rx --capture=no -n=auto --nbmake --cov=pyemu --cov-report=lcov:../autotest/coverage.lcov \
          --cov-config=../autotest/.coveragerc *.ipynb
      env:
        GITHUB_TOKEN: ${{ secrets.GITHUB_TOKEN }}

    - name: Coveralls
      uses: coverallsapp/github-action@v2
      with:
        github-token: ${{ secrets.GITHUB_TOKEN }}
        flag-name: ${{ matrix.os }}-${{ matrix.python-version }}-${{ matrix.test-path }}
        parallel: true
        path-to-lcov: autotest/coverage.lcov

  coveralls_finish:
    needs: pyemuCI
    runs-on: ubuntu-latest
    steps:
    - name: Coveralls Finished
      uses: coverallsapp/github-action@v2
      with:
        github-token: ${{ secrets.GITHUB_TOKEN }}
        parallel-finished: true
        path-to-lcov: autotest/coverage.lcov<|MERGE_RESOLUTION|>--- conflicted
+++ resolved
@@ -21,12 +21,7 @@
         test-path: ["."]
         include:
           - os: macos-latest
-<<<<<<< HEAD
             python-version: "3.11"
-=======
-            python-version: 3.11
->>>>>>> 459eda8d
-
     steps:
     - name: Checkout repo
       uses:  actions/checkout@v4 # checksout this repo

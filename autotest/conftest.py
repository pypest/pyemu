from pathlib import Path
import pytest
import shutil
import platform
# from pst_from_tests import setup_freyberg_mf6

pytest_plugins = ["modflow_devtools.fixtures"]

collect_ignore = [
    # "emulator_tests.py",
    # "en_tests.py",
    # "full_meal_deal_tests_2.py",
    # "get_pestpp_tests.py",
    # "la_tests.py",
    # "mat_tests.py",
<<<<<<< HEAD
    # "da_tests.py",
    # "get_pestpp_tests.py",
=======
    # "mc_tests_ignore.py",
    # "metrics_tests.py",
    # "plot_tests.py",
    # "pst_from_tests.py",
    # "pst_tests.py",
    # "pst_tests_2.py",
    # "transformer_tests.py",
    # "utils_tests.py"
    # "verf_test.py",
>>>>>>> 2f2ea206
]

def get_project_root_path():
    """
    Get the root path of the project.
    """
    return Path(__file__).parent.parent


def get_exe_path(exe_name, forgive=True):
    """
    Get the absolute path to an executable in the project.
    """
    if shutil.which(exe_name) is not None:
        return exe_name
    root_path = get_project_root_path()
    exe_path = root_path / "bin"
    if not (exe_path / exe_name).exists():
        if "linux" in platform.system().lower():
            exe_path = Path(exe_path, "linux")
        elif "darwin" in platform.system().lower():
            exe_path = Path(exe_path, "mac")
        else:
            exe_path = Path(exe_path, "win")
    if not (exe_path / exe_name).exists():
        if forgive:
            print(f"Executable {exe_name} not found in {exe_path}, returning None")
        else:
            raise FileNotFoundError(f"Executable {exe_name} not found in system PATH or fallback path:"
                                    f" {exe_path}")
        return None
    return exe_path / exe_name


def full_exe_ref_dict():
    """
    Get a dictionary of executable references for the project.
    """
    d = {}
    for exe_name in [
        "mfnwt", "mt3dusgs", "mfusg_gsi", "mf6",
        "pestpp-ies", "pestpp-sen", "pestpp-opt", "pestpp-glm",
        "pestpp-mou", "pestpp-da", "pestpp-sqp", "pestpp-swp"
    ]:
        d[exe_name] = get_exe_path(exe_name)
    return d


@pytest.fixture(autouse=True)
def _ch2testdir(monkeypatch):
    testdir = Path(__file__).parent
    monkeypatch.chdir(testdir)<|MERGE_RESOLUTION|>--- conflicted
+++ resolved
@@ -13,10 +13,6 @@
     # "get_pestpp_tests.py",
     # "la_tests.py",
     # "mat_tests.py",
-<<<<<<< HEAD
-    # "da_tests.py",
-    # "get_pestpp_tests.py",
-=======
     # "mc_tests_ignore.py",
     # "metrics_tests.py",
     # "plot_tests.py",
@@ -26,7 +22,6 @@
     # "transformer_tests.py",
     # "utils_tests.py"
     # "verf_test.py",
->>>>>>> 2f2ea206
 ]
 
 def get_project_root_path():

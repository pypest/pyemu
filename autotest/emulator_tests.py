import os
import sys
import shutil
import pytest
import numpy as np
import pandas as pd
import platform
import pyemu
from pst_from_tests import setup_tmp, bin_path, _get_port
from pyemu.emulators import DSI, LPFA, GPR

ies_exe_path = os.path.join(bin_path, "pestpp-ies")
mou_exe_path = os.path.join(bin_path, "pestpp-mou")

def dsi_freyberg(tmp_d,transforms=None,tag=""):

    test_d = "ends_master"
    test_d = setup_tmp(test_d, tmp_d)

    case = "freyberg6_run_ies"
    pst_name = os.path.join(test_d, case + ".pst")
    pst = pyemu.Pst(pst_name)
    predictions = ["headwater_20171130", "tailwater_20161130", "trgw_0_9_1_20161130"]
    pst.pestpp_options["predictions"] = predictions

    oe_name = pst_name.replace(".pst", ".0.obs.csv")
    oe = pyemu.ObservationEnsemble.from_csv(pst=pst, filename=oe_name).iloc[:100, :]
    data = oe._df.copy()

    dsi = DSI(data=data,transforms=transforms)
    #dsi._fit_transformer_pipeline()
    dsi.fit()


    # history match
    obsdata = pst.observation_data.copy()
    if transforms is not None:
        if "quadratic_extrapolation" in transforms[0].keys():
            nzobs = obsdata.loc[obsdata.weight>0].obsnme.tolist()
            ovals = oe.loc[:,nzobs].max(axis=0) * 1.1
            obsdata.loc[nzobs,"obsval"] = ovals.values

    td = "template_dsi"
    pstdsi = dsi.prepare_pestpp(td,observation_data=obsdata)
    pstdsi.control_data.noptmax = 1
    pstdsi.pestpp_options["ies_num_reals"] = 100
    pstdsi.write(os.path.join(td, "dsi.pst"),version=2)

    pvals = pd.read_csv(os.path.join(td, "dsi_pars.csv"), index_col=0)
    md = f"master_dsi{tag}"
    num_workers = 1
    worker_root = "."
    pyemu.os_utils.start_workers(
        td,ies_exe_path,"dsi.pst", num_workers=num_workers,
        worker_root=worker_root, master_dir=md, port=_get_port(),
        ppw_function=pyemu.helpers.dsi_pyworker,
        ppw_kwargs={
            "dsi": dsi, "pvals": pvals,
        }
    )
    return

def test_dsi_basic(tmp_d="temp"):
    dsi_freyberg(tmp_d,transforms=None)
    return

def test_dsi_nst(tmp_d="temp"):
    transforms = [
        {"type": "normal_score", }
    ]
    dsi_freyberg(tmp_d,transforms=transforms)
    return

def test_dsi_nst_extrap(tmp_d="temp"):
    transforms = [
        {"type": "normal_score", "quadratic_extrapolation":True}
    ]
    dsi_freyberg(tmp_d,transforms=transforms)
    return

def test_dsi_mixed(tmp_d="temp"):
    transforms = [
        {"type": "log10", "columns": ["headwater_20171130", "tailwater_20161130"]},
        {"type": "normal_score", }
    ]
    dsi_freyberg(tmp_d,transforms=transforms)
    return

def test_dsivc_freyberg():

    md_hm = "master_dsi"
    assert os.path.exists(md_hm), f"Master directory {md_hm} does not exist."
    td = "template_dsivc"
    if os.path.exists(td):
        shutil.rmtree(td)
    shutil.copytree(md_hm, td)

    dsi = DSI.load(os.path.join(td, "dsi.pickle"))

    pst = pyemu.Pst(os.path.join(td, "dsi.pst"))
    oe = pyemu.ObservationEnsemble.from_binary(pst,os.path.join(td, "dsi.0.obs.jcb"))

    obsdata = dsi.observation_data
    decvars = obsdata.loc[obsdata.obgnme=="out_wel"].obsnme.tolist()
    pstdsivc = dsi.prepare_dsivc(t_d=td,
                                oe=oe,
                                decvar_names=decvars,
                                track_stack=False,
                                percentiles=[0.05, 0.25, 0.5, 0.75, 0.95],
                                dsi_args={
<<<<<<< HEAD
                                    "noptmax":-1, #just for testing
=======
                                    "noptmax":1,
>>>>>>> 31db7104
                                    "decvar_weight":10.0,
                                    "num_pyworkers":1,
                                },
                                ies_exe_path=ies_exe_path,
                                )

    obs = pstdsivc.observation_data
    obs.org_obsnme.unique()

    obsnme = obsdata.loc[obsdata.obgnme=="tailwater"].obsnme.tolist()[-1]
    mou_objectives = obs.loc[(obs.org_obsnme==obsnme) & (obs.stat=="50%")].obsnme.tolist()

    pstdsivc.pestpp_options["mou_objectives"] = mou_objectives
    obs.loc[mou_objectives, "weight"] = 1.0
    obs.loc[mou_objectives, "obgnme"] = "less_than_obj"

<<<<<<< HEAD
    pstdsivc.control_data.noptmax = 1 #just for testing
    pstdsivc.pestpp_options["mou_population_size"] = 1 #just for testing 
=======
    pstdsivc.control_data.noptmax = -1 #just for testing
    pstdsivc.pestpp_options["mou_population_size"] = 3 #just for testing 
>>>>>>> 31db7104

    pstdsivc.write(os.path.join(td, "dsivc.pst"),version=2)

    md = "master_dsivc"
    num_workers = 3
    worker_root = "."

    pyemu.os_utils.start_workers(td,
                                 mou_exe_path,
                                    "dsivc.pst",
                                    num_workers=num_workers,
                                    worker_root=worker_root,
                                    master_dir=md,
                                    port=_get_port(),)


def plot_freyberg_dsi():
    import pandas as pd
    import pyemu
    import matplotlib.pyplot as plt

    test_d = "ends_master"
    case = "freyberg6_run_ies"
    pst_name = os.path.join(test_d, case + ".pst")
    pst = pyemu.Pst(pst_name)
    predictions = ["headwater_20171130", "tailwater_20161130", "trgw_0_9_1_20161130"]
    oe_name = pst_name.replace(".pst", ".0.obs.csv")
    pr_oe = pd.read_csv(os.path.join(test_d,"freyberg6_run_ies.0.obs.csv"),index_col=0)
    #pt_oe = pd.read_csv(os.path.join(test_d, "freyberg6_run_ies.3.obs.csv"), index_col=0)
    pt_oe = pr_oe.copy()


    m_d = os.path.join( "master_dsi")
    pst = pyemu.Pst(os.path.join(m_d,"dsi.pst"))
    pr_oe_dsi = pyemu.ObservationEnsemble.from_binary(pst=pst, filename=os.path.join(m_d,"dsi.0.obs.jcb"))._df
    pt_oe_dsi = pyemu.ObservationEnsemble.from_binary(pst=pst, filename=os.path.join(m_d,"dsi.1.obs.jcb"))._df

    pv = pyemu.ObservationEnsemble(pst=pst,df=pt_oe).phi_vector
    pv_dsi = pyemu.ObservationEnsemble(pst=pst, df=pt_oe_dsi).phi_vector
    #print(pt_oe.shape)
    pt_oe = pt_oe.loc[pv<25, :]
    pt_oe_dsi = pt_oe_dsi.loc[pv_dsi < 25, :]

    # print(pt_oe.shape)
    # fig,ax = plt.subplots(1,1,figsize=(5,5))
    # ax.hist(pv,bins=10,facecolor="b",alpha=0.5,density=True)
    # ax.hist(pv_dsi, bins=10, facecolor="m", alpha=0.5,density=True)
    # ax.set_yticks([])
    # plt.tight_layout()
    # plt.show()



    fig,axes = plt.subplots(len(predictions),1,figsize=(10,10))
    for p,ax in zip(predictions,axes):
        ax.hist(pr_oe.loc[:,p].values,bins=10,alpha=0.5,facecolor="0.5",density=True,label="prior")
        ax.hist(pt_oe.loc[:, p].values, bins=10, alpha=0.5, facecolor="b",density=True,label="posterior")
        ax.hist(pr_oe_dsi.loc[:, p].values, bins=10, facecolor="none",hatch="/",edgecolor="0.5",
                lw=2.5,density=True,label="dsi prior")
        ax.hist(pt_oe_dsi.loc[:, p].values, bins=10, facecolor="none",density=True,hatch="/",edgecolor="b",lw=2.5,
                label="dsi posterior")
        ax.set_title(p,loc="left")
        ax.legend(loc="upper right")
        ax.set_yticks([])
    plt.tight_layout()
    plt.savefig("dsi_pred.pdf")


def lpfa_freyberg(tmp_d="temp",transforms=None):

    test_d = "ends_master"
    test_d = setup_tmp(test_d, tmp_d)

    case = "freyberg6_run_ies"
    pst_name = os.path.join(test_d, case + ".pst")
    pst = pyemu.Pst(pst_name)
    predictions = ["headwater_20171130", "tailwater_20161130", "trgw_0_9_1_20161130"]
    pst.pestpp_options["predictions"] = predictions

    oe_name = pst_name.replace(".pst", ".0.obs.csv")
    oe = pyemu.ObservationEnsemble.from_csv(pst=pst, filename=oe_name).iloc[:100, :]
    data = oe._df.copy()

    obs = pst.observation_data.copy()
    #obs["date"] = pd.to_datetime(obs.obsnme.str.split("_")[-1])
    #obs.sort_values(by=["obgnme", "date"], inplace=True)

    fit_groups = {
        o: obs.loc[obs.obgnme == o, "obsnme"].tolist()[:12] for o in obs.obgnme.unique()
    }
    groups ={
        o: obs.loc[obs.obgnme == o, "obsnme"].tolist() for o in obs.obgnme.unique()
    }

    input_cols = obs.loc[obs.weight>0, "obsnme"].tolist()
    forecast_names = obs.obsnme.tolist()

    # Create LPFA emulator
    lpfa = LPFA(
        data=data,
        input_names=input_cols,
        groups=groups,
        fit_groups=fit_groups,
        output_names=forecast_names,
        energy_threshold=0.9999,  # Keep most variance in PCA
        seed=42,
        early_stop=True,
        #transforms=None,  # No additional transforms for this demo
        transforms = transforms,
        verbose=True
    )

    #training_data = lpfa.prepare_training_data(test_size=0.2)

    # Define model parameters
    model_params = {
        'activation': 'relu',
        'hidden_units': [128, 64],  # Two hidden layers
        'dropout_rate': 0.1,
        'learning_rate': 0.01
    }

    # Create the model
    lpfa.create_model(model_params)

    # Train the model
    lpfa.fit(epochs=200)

    # Add noise model to capture residuals
    noise_params = {
        'activation': 'relu',
        'hidden_units': [64, 32],  # Smaller network for residuals
        'dropout_rate': 0.05,
        'learning_rate': 0.005
    }

    lpfa.add_noise_model(noise_params)

    # Generate predictions
    predictions = lpfa.predict(obs[["obsval"]].T)


    # Create scatter plot comparing predictions vs truth
    import matplotlib.pyplot as plt
    fig, ax = plt.subplots(1, 1, figsize=(8, 6))

    # Get non-zero weight observations for comparison
    comparison_obs = obs.loc[obs.weight > 0].obsnme.values

    # Extract values for plotting
    nzobsnmes = obs.loc[obs.weight>0].obsnme.tolist()
    truth_values = obs.loc[nzobsnmes].obsval.values.flatten()
    pred_values = predictions.loc[:,nzobsnmes].values.flatten()

    # Create scatter plot
    ax.scatter(truth_values, pred_values, alpha=0.6, s=20)
    ax.set_xlabel('Truth Values')
    ax.set_ylabel('Predicted Values')
    ax.set_title('lpfa Emulator: Predicted vs Truth')

    # Add 1:1 line
    min_val = min(ax.get_xlim()[0], ax.get_ylim()[0])
    max_val = max(ax.get_xlim()[1], ax.get_ylim()[1])
    ax.plot([min_val, max_val], [min_val, max_val], 'k-', lw=1, alpha=0.7)
    ax.set_xlim(min_val, max_val)
    ax.set_ylim(min_val, max_val)

    # Calculate R²
    correlation = np.corrcoef(truth_values, pred_values)[0, 1]
    r_squared = correlation ** 2
    assert r_squared >= 0.9, "R-squared should deccent"
    ax.text(0.05, 0.95, f'R² = {r_squared:.3f}', transform=ax.transAxes, 
            bbox=dict(boxstyle='round', facecolor='white', alpha=0.8))

    plt.tight_layout()
    #plt.show()

    print(f"Correlation coefficient: {correlation:.3f}")
    print(f"R-squared: {r_squared:.3f}")

    return

def test_lpfa_basic():
    lpfa_freyberg(tmp_d="temp",transforms=None)
    return

def test_lpfa_std():
    #NOTE: fit with standard scaler transform are worse than without
    lpfa_freyberg(tmp_d="temp",transforms=[
        {"type": "standard_scaler"}
    ])
    return


def gpr_compare_invest():
    import numpy as np
    from sklearn.gaussian_process import GaussianProcessRegressor
    case = "zdt1"
    use_chances = False
    m_d = os.path.join(case+"_gpr_baseline")
    org_d = os.path.join("utils",case+"_template")
    t_d = case+"_template"
    if os.path.exists(t_d):
        shutil.rmtree(t_d)
    shutil.copytree(org_d,t_d)
    if os.path.exists(m_d):
        shutil.rmtree(m_d)

    pst = pyemu.Pst(os.path.join(t_d, case+".pst"))
    pst.pestpp_options["mou_generator"] = "pso"
    if use_chances:
        pst.pestpp_options["opt_risk"] = 0.95
        pst.pestpp_options["opt_stack_size"] = 50
        pst.pestpp_options["opt_recalc_chance_every"] = 10000
        pst.pestpp_options["opt_chance_points"] = "single"
    else:
        pst.pestpp_options["opt_risk"] = 0.5
   
    pop_size = 60
    num_workers = 60
    noptmax_full = 30
    noptmax_inner = 10
    noptmax_outer = 5
    port = 4554
    pst.control_data.noptmax = noptmax_full 
    pst.pestpp_options["mou_population_size"] = pop_size
    pst.pestpp_options["mou_save_population_every"] = 1
    pst.write(os.path.join(t_d, case+".pst"))
    if not os.path.exists(m_d):
        pyemu.os_utils.start_workers(t_d, mou_exe_path,  case+".pst", num_workers, worker_root=".",
                                    master_dir=m_d, verbose=True, port=port)
    #shutil.copytree(t_d,m_d)
    #pyemu.os_utils.run("{0} {1}.pst".format(mou_exe_path,case),cwd=m_d)
    # use the initial population files for training
    dv_pops = [os.path.join(m_d,"{0}.0.dv_pop.csv".format(case))]
    obs_pops = [f.replace("dv_","obs_") for f in dv_pops]

    pst_fname = os.path.join(m_d,case+".pst")
    gpr_t_d = os.path.join(case+"_gpr_template")
    pyemu.helpers.prep_for_gpr(pst_fname,dv_pops,obs_pops,t_d=m_d,gpr_t_d=gpr_t_d,nverf=int(pop_size*.1),\
                               plot_fits=True,apply_standard_scalar=False,include_emulated_std_obs=True)
    gpst = pyemu.Pst(os.path.join(gpr_t_d,case+".pst"))
    shutil.copy2(os.path.join(m_d,case+".0.dv_pop.csv"),os.path.join(gpr_t_d,"initial_dv_pop.csv"))
    gpst.pestpp_options["mou_dv_population_file"] = "initial_dv_pop.csv"
    gpst.control_data.noptmax = noptmax_full
    gpst.write(os.path.join(gpr_t_d,case+".pst"),version=2)
    gpr_m_d = gpr_t_d.replace("template","master")
    if os.path.exists(gpr_m_d):
         shutil.rmtree(gpr_m_d)
    pyemu.os_utils.start_workers(gpr_t_d, mou_exe_path,  case+".pst", num_workers, worker_root=".",
                                        master_dir=gpr_m_d, verbose=True, port=port)

    #o1 = pd.read_csv(os.path.join(m_d,case+".{0}.obs_pop.csv".format(max(0,pst.control_data.noptmax))))
    o1 = pd.read_csv(os.path.join(m_d,case+".pareto.archive.summary.csv"))
    o1 = o1.loc[o1.generation == o1.generation.max(), :]
    o1 = o1.loc[o1.is_feasible == True, :]
    o1 = o1.loc[o1.nsga2_front == 1, :]


    import matplotlib.pyplot as plt
    o2 = pd.read_csv(os.path.join(gpr_m_d, case + ".{0}.obs_pop.csv".format(max(0, gpst.control_data.noptmax))))
    fig,ax = plt.subplots(1,1,figsize=(5,5))
    ax.scatter(o1.obj_1,o1.obj_2,c="r",s=10)
    ax.scatter(o2.obj_1,o2.obj_2,c="0.5",s=10,alpha=0.5)
    plt.tight_layout()
    plt.savefig("gpr_{0}_compare_noiter.pdf".format(case))
    plt.close(fig)

    # now lets try an inner-outer scheme...
    
    gpst.control_data.noptmax = noptmax_inner
    gpst.write(os.path.join(gpr_t_d,case+".pst"),version=2)
    gpr_t_d_iter = gpr_t_d+"_outeriter{0}".format(0)
    if os.path.exists(gpr_t_d_iter):
        shutil.rmtree(gpr_t_d_iter)
    shutil.copytree(gpr_t_d,gpr_t_d_iter)
    for iouter in range(1,noptmax_outer+1):
        #run the gpr emulator
        gpr_m_d_iter = gpr_t_d_iter.replace("template","master")
        complex_m_d_iter = t_d.replace("template", "master_complex_retrain_outeriter{0}".format(iouter))
        if os.path.exists(gpr_m_d_iter):
            shutil.rmtree(gpr_m_d_iter)
        pyemu.os_utils.start_workers(gpr_t_d_iter, mou_exe_path,  case+".pst", num_workers, worker_root=".",
                                        master_dir=gpr_m_d_iter, verbose=True, port=port)
        o2 = pd.read_csv(os.path.join(gpr_m_d_iter,case+".{0}.obs_pop.csv".format(gpst.control_data.noptmax)))

        # now run the final dv pop thru the "complex" model
        final_gpr_dvpop_fname = os.path.join(gpr_m_d_iter,case+".archive.dv_pop.csv")
        assert os.path.exists(final_gpr_dvpop_fname)
        complex_model_dvpop_fname = os.path.join(t_d,"gpr_outeriter{0}_dvpop.csv".format(iouter))
        if os.path.exists(complex_model_dvpop_fname):
            os.remove(complex_model_dvpop_fname)
        # load the gpr archive and do something clever to pick new points to eval
        # with the complex model
        dvpop = pd.read_csv(final_gpr_dvpop_fname,index_col=0)
        if dvpop.shape[0] > pop_size:
            arc_sum = pd.read_csv(os.path.join(gpr_m_d_iter,case+".pareto.archive.summary.csv"))
            as_front_map = {member:front for member,front in zip(arc_sum.member,arc_sum.nsga2_front)}
            as_crowd_map = {member: crowd for member, crowd in zip(arc_sum.member, arc_sum.nsga2_crowding_distance)}
            as_feas_map = {member: feas for member, feas in zip(arc_sum.member, arc_sum.feasible_distance)}
            as_gen_map = {member: gen for member, gen in zip(arc_sum.member, arc_sum.generation)}

            dvpop.loc[:,"front"] = dvpop.index.map(lambda x: as_front_map.get(x,np.nan))
            dvpop.loc[:, "crowd"] = dvpop.index.map(lambda x: as_crowd_map.get(x, np.nan))
            dvpop.loc[:,"feas"] = dvpop.index.map(lambda x: as_feas_map.get(x,np.nan))
            dvpop.loc[:, "gen"] = dvpop.index.map(lambda x: as_gen_map.get(x, np.nan))
            #drop members that have missing archive info
            dvpop = dvpop.dropna()
            if dvpop.shape[0] > pop_size:
                dvpop.sort_values(by=["gen","feas","front","crowd"],ascending=[False,True,True,False],inplace=True)
                dvpop = dvpop.iloc[:pop_size,:]
            dvpop.drop(["gen","feas","front","crowd"],axis=1,inplace=True)

        #shutil.copy2(final_gpr_dvpop_fname,complex_model_dvpop_fname)
        dvpop.to_csv(complex_model_dvpop_fname)
        pst.pestpp_options["mou_dv_population_file"] = os.path.split(complex_model_dvpop_fname)[1]
        pst.control_data.noptmax = -1
        pst.write(os.path.join(t_d,case+".pst"),version=2)

        pyemu.os_utils.start_workers(t_d, mou_exe_path,  case+".pst", num_workers, worker_root=".",
                                    master_dir=complex_m_d_iter, verbose=True, port=port)

        # plot the complex model results...
        o2 = pd.read_csv(os.path.join(complex_m_d_iter, case + ".pareto.archive.summary.csv"))
        o2 = o2.loc[o2.generation == o2.generation.max(), :]
        #o2 = o2.loc[o2.is_feasible==True,:]
        o2 = o2.loc[o2.nsga2_front == 1, :]
        fig, ax = plt.subplots(1, 1, figsize=(5, 5))
        ax.scatter(o1.obj_1, o1.obj_2,c="r",s=10,label="full complex")
        ax.scatter(o2.obj_1, o2.obj_2,c="0.5",s=10,alpha=0.5,label="mixed emulated-complex")
        ax.legend(loc="upper right")
        ax.set_xlim(0,10)
        ax.set_ylim(0,20)
        plt.tight_layout()
        plt.savefig("gpr_{0}_compare_iterscheme_{1}.pdf".format(case,iouter))
        plt.close(fig)

        # now add those complex model input-output pop files to the list and retrain
        # the gpr
        dv_pops.append(os.path.join(complex_m_d_iter,case+".0.dv_pop.csv"))
        obs_pops.append(os.path.join(complex_m_d_iter,case+".0.obs_pop.csv"))
        gpr_t_d_iter = gpr_t_d+"_outeriter{0}".format(iouter)
        pyemu.helpers.prep_for_gpr(pst_fname,dv_pops,obs_pops,t_d=gpr_t_d,gpr_t_d=gpr_t_d_iter,nverf=int(pop_size*.1),
                                   plot_fits=True,apply_standard_scalar=False,include_emulated_std_obs=True)
        gpst_iter = pyemu.Pst(os.path.join(gpr_t_d_iter,case+".pst"))
        #aggdf = pd.read_csv(os.path.join(gpr_t_d,"gpr_aggregate_training_data.csv"),index_col=0)
        #aggdf.index = ["outeriter{0}_member{1}".format(iouter,i) for i in range(aggdf.shape[0])]
        restart_gpr_dvpop_fname = "gpr_restart_dvpop_outeriter{0}.csv".format(iouter)
        #aggdf.to_csv(os.path.join(gpr_t_d_iter,restart_gpr_dvpop_fname))
        shutil.copy2(os.path.join(complex_m_d_iter,case+".0.dv_pop.csv"),os.path.join(gpr_t_d_iter,restart_gpr_dvpop_fname))
        gpst_iter.pestpp_options["mou_dv_population_file"] = restart_gpr_dvpop_fname
        gpst_iter.control_data.noptmax = gpst.control_data.noptmax
        gpst_iter.write(os.path.join(gpr_t_d_iter,case+".pst"),version=2)


def gpr_constr_invest():
    import numpy as np
    from sklearn.gaussian_process import GaussianProcessRegressor
    case = "constr"
    use_chances = False
    m_d = os.path.join(case + "_gpr_baseline")
    org_d = os.path.join("utils", case + "_template")
    t_d = case + "_template"
    if os.path.exists(t_d):
        shutil.rmtree(t_d)
    shutil.copytree(org_d, t_d)
    if os.path.exists(m_d):
        shutil.rmtree(m_d)

    pst = pyemu.Pst(os.path.join(t_d, case + ".pst"))
    pst.pestpp_options["mou_generator"] = "pso"
    if use_chances:
        pst.pestpp_options["opt_risk"] = 0.95
        pst.pestpp_options["opt_stack_size"] = 50
        pst.pestpp_options["opt_recalc_chance_every"] = 10000
        pst.pestpp_options["opt_chance_points"] = "single"
    else:
        pst.pestpp_options["opt_risk"] = 0.5

    pop_size = 15
    num_workers = 5
    noptmax_full = 3
    noptmax_inner = 2
    noptmax_outer = 2
    port = 4554
    pst.control_data.noptmax = -1
    pst.pestpp_options["mou_population_size"] = pop_size
    pst.pestpp_options["mou_save_population_every"] = 1
    pst.write(os.path.join(t_d, case + ".pst"))
    #if not os.path.exists(m_d):
    #    pyemu.os_utils.start_workers(t_d, mou_exe_path, case + ".pst", num_workers, worker_root=".",
    #                                 master_dir=m_d, verbose=True, port=port)
    if os.path.exists(m_d):
        shutil.rmtree(m_d)
    shutil.copytree(t_d,m_d)
    pyemu.os_utils.run("{0} {1}.pst".format(mou_exe_path,case),cwd=m_d)
    # use the initial population files for training
    dv_pops = [os.path.join(m_d, "{0}.0.dv_pop.csv".format(case))]
    obs_pops = [f.replace("dv_", "obs_") for f in dv_pops]

    pst_fname = os.path.join(m_d, case + ".pst")
    gpr_t_d = os.path.join(case + "_gpr_template")
    pyemu.helpers.prep_for_gpr(pst_fname, dv_pops, obs_pops,t_d=m_d, gpr_t_d=gpr_t_d, nverf=int(pop_size * .1), \
                               plot_fits=True, apply_standard_scalar=False, include_emulated_std_obs=True)
    gpst = pyemu.Pst(os.path.join(gpr_t_d, case + ".pst"))
    #shutil.copy2(os.path.join(m_d, case + ".0.dv_pop.csv"), os.path.join(gpr_t_d, "initial_dv_pop.csv"))
    #gpst.pestpp_options["mou_dv_population_file"] = "initial_dv_pop.csv"
    gpst.pestpp_options.pop("mou_dv_population_file",None) #= "initial_dv_pop.csv"
    
    gpst.control_data.noptmax = noptmax_full
    gpst.write(os.path.join(gpr_t_d, case + ".pst"), version=2)
    gpr_m_d = gpr_t_d.replace("template", "master")
    if os.path.exists(gpr_m_d):
        shutil.rmtree(gpr_m_d)
    #pyemu.os_utils.start_workers(gpr_t_d, mou_exe_path, case + ".pst", num_workers, worker_root=".",
    #                             master_dir=gpr_m_d, verbose=True, port=port)
    shutil.copytree(gpr_t_d,gpr_m_d)
    pyemu.os_utils.run("{0} {1}.pst".format(mou_exe_path,case),cwd=gpr_m_d)
    
    # o1 = pd.read_csv(os.path.join(m_d,case+".{0}.obs_pop.csv".format(max(0,pst.control_data.noptmax))))
    o1 = pd.read_csv(os.path.join(m_d, case + ".pareto.archive.summary.csv"))
    o1 = o1.loc[o1.generation == o1.generation.max(), :]
    o1 = o1.loc[o1.is_feasible == True, :]
    o1 = o1.loc[o1.nsga2_front == 1, :]

    # import matplotlib.pyplot as plt
    # o2 = pd.read_csv(os.path.join(gpr_m_d, case + ".{0}.obs_pop.csv".format(max(0, gpst.control_data.noptmax))))
    # fig, ax = plt.subplots(1, 1, figsize=(5, 5))
    # ax.scatter(o1.obj_1, o1.obj_2, c="r", s=10)
    # ax.scatter(o2.obj_1, o2.obj_2, c="0.5", s=10, alpha=0.5)
    # plt.tight_layout()
    # plt.savefig("gpr_{0}_compare_noiter.pdf".format(case))
    # plt.close(fig)

    # now lets try an inner-outer scheme...

    gpst.control_data.noptmax = noptmax_inner
    gpst.write(os.path.join(gpr_t_d, case + ".pst"), version=2)
    gpr_t_d_iter = gpr_t_d + "_outeriter{0}".format(0)
    if os.path.exists(gpr_t_d_iter):
        shutil.rmtree(gpr_t_d_iter)
    shutil.copytree(gpr_t_d, gpr_t_d_iter)
    for iouter in range(1, noptmax_outer + 1):
        # run the gpr emulator
        gpr_m_d_iter = gpr_t_d_iter.replace("template", "master")
        complex_m_d_iter = t_d.replace("template", "master_complex_retrain_outeriter{0}".format(iouter))
        if os.path.exists(gpr_m_d_iter):
            shutil.rmtree(gpr_m_d_iter)
        shutil.copytree(gpr_t_d_iter,gpr_m_d_iter)

        pyemu.os_utils.run("{0} {1}.pst".format(mou_exe_path,case),cwd=gpr_m_d_iter)
    
        #pyemu.os_utils.start_workers(gpr_t_d_iter, mou_exe_path, case + ".pst", num_workers, worker_root=".",
        #                             master_dir=gpr_m_d_iter, verbose=True, port=port)
        
        o2 = pd.read_csv(os.path.join(gpr_m_d_iter, case + ".{0}.obs_pop.csv".format(gpst.control_data.noptmax)))

        # now run the final dv pop thru the "complex" model
        final_gpr_dvpop_fname = os.path.join(gpr_m_d_iter, case + ".archive.dv_pop.csv")
        assert os.path.exists(final_gpr_dvpop_fname)
        complex_model_dvpop_fname = os.path.join(t_d, "gpr_outeriter{0}_dvpop.csv".format(iouter))
        if os.path.exists(complex_model_dvpop_fname):
            os.remove(complex_model_dvpop_fname)
        # load the gpr archive and do something clever to pick new points to eval
        # with the complex model
        dvpop = pd.read_csv(final_gpr_dvpop_fname, index_col=0)
        if dvpop.shape[0] > pop_size:
            arc_sum = pd.read_csv(os.path.join(gpr_m_d_iter, case + ".pareto.archive.summary.csv"))
            as_front_map = {member: front for member, front in zip(arc_sum.member, arc_sum.nsga2_front)}
            as_crowd_map = {member: crowd for member, crowd in zip(arc_sum.member, arc_sum.nsga2_crowding_distance)}
            as_feas_map = {member: feas for member, feas in zip(arc_sum.member, arc_sum.feasible_distance)}
            as_gen_map = {member: gen for member, gen in zip(arc_sum.member, arc_sum.generation)}

            dvpop.loc[:, "front"] = dvpop.index.map(lambda x: as_front_map.get(x, np.nan))
            dvpop.loc[:, "crowd"] = dvpop.index.map(lambda x: as_crowd_map.get(x, np.nan))
            dvpop.loc[:, "feas"] = dvpop.index.map(lambda x: as_feas_map.get(x, np.nan))
            dvpop.loc[:, "gen"] = dvpop.index.map(lambda x: as_gen_map.get(x, np.nan))
            # drop members that have missing archive info
            dvpop = dvpop.dropna()
            if dvpop.shape[0] > pop_size:
                dvpop.sort_values(by=["gen", "feas", "front", "crowd"], ascending=[False, True, True, False],
                                  inplace=True)
                dvpop = dvpop.iloc[:pop_size, :]
            dvpop.drop(["gen", "feas", "front", "crowd"], axis=1, inplace=True)

        # shutil.copy2(final_gpr_dvpop_fname,complex_model_dvpop_fname)
        dvpop.to_csv(complex_model_dvpop_fname)
        pst.pestpp_options["mou_dv_population_file"] = os.path.split(complex_model_dvpop_fname)[1]
        pst.control_data.noptmax = -1
        pst.write(os.path.join(t_d, case + ".pst"), version=2)
        if os.path.exists(complex_m_d_iter):
            shutil.rmtree(complex_m_d_iter)
        shutil.copytree(t_d,complex_m_d_iter)
        #pyemu.os_utils.start_workers(t_d, mou_exe_path, case + ".pst", num_workers, worker_root=".",
        #                             master_dir=complex_m_d_iter, verbose=True, port=port)
        pyemu.os_utils.run("{0} {1}.pst".format(mou_exe_path,case),cwd=complex_m_d_iter)
    
        # plot the complex model results...
        o2 = pd.read_csv(os.path.join(complex_m_d_iter, case + ".pareto.archive.summary.csv"))
        o2 = o2.loc[o2.generation == o2.generation.max(), :]
        # o2 = o2.loc[o2.is_feasible==True,:]
        o2 = o2.loc[o2.nsga2_front == 1, :]
        # fig, ax = plt.subplots(1, 1, figsize=(5, 5))
        # ax.scatter(o1.obj_1, o1.obj_2, c="r", s=10, label="full complex")
        # ax.scatter(o2.obj_1, o2.obj_2, c="0.5", s=10, alpha=0.5, label="mixed emulated-complex")
        # ax.legend(loc="upper right")
        # ax.set_xlim(0, 10)
        # ax.set_ylim(0, 20)
        # plt.tight_layout()
        # plt.savefig("gpr_{0}_compare_iterscheme_{1}.pdf".format(case, iouter))
        # plt.close(fig)

        # now add those complex model input-output pop files to the list and retrain
        # the gpr
        dv_pops.append(os.path.join(complex_m_d_iter, case + ".0.dv_pop.csv"))
        obs_pops.append(os.path.join(complex_m_d_iter, case + ".0.obs_pop.csv"))
        gpr_t_d_iter = gpr_t_d + "_outeriter{0}".format(iouter)
        pyemu.helpers.prep_for_gpr(pst_fname, dv_pops, obs_pops, t_d=gpr_t_d,gpr_t_d=gpr_t_d_iter, nverf=int(pop_size * .1),
                                   plot_fits=True, apply_standard_scalar=False, include_emulated_std_obs=True)
        gpst_iter = pyemu.Pst(os.path.join(gpr_t_d_iter, case + ".pst"))
        # aggdf = pd.read_csv(os.path.join(gpr_t_d,"gpr_aggregate_training_data.csv"),index_col=0)
        # aggdf.index = ["outeriter{0}_member{1}".format(iouter,i) for i in range(aggdf.shape[0])]
        #restart_gpr_dvpop_fname = "gpr_restart_dvpop_outeriter{0}.csv".format(iouter)
        # aggdf.to_csv(os.path.join(gpr_t_d_iter,restart_gpr_dvpop_fname))
        #shutil.copy2(os.path.join(complex_m_d_iter, case + ".0.dv_pop.csv"),
        #             os.path.join(gpr_t_d_iter, restart_gpr_dvpop_fname))
        gpst_iter.pestpp_options.pop("mou_dv_population_file",None)# = restart_gpr_dvpop_fname
        gpst_iter.control_data.noptmax = gpst.control_data.noptmax
        gpst_iter.write(os.path.join(gpr_t_d_iter, case + ".pst"), version=2)

    psum_fname = os.path.join(complex_m_d_iter,case+".pareto.archive.summary.csv")
    assert os.path.exists(psum_fname)
    psum = pd.read_csv(psum_fname)
    #assert 1.0 in psum.obj_1.values
    #assert 1.0 in psum.obj_2.values


def collate_training_data(pst,m_d,case):

    input_fnames = [os.path.join(m_d,"{0}.0.dv_pop.csv".format(case))]
    output_fnames = [f.replace("dv_","obs_") for f in input_fnames]

    # work out input variable names
    input_groups = pst.pestpp_options.get("opt_dec_var_groups",None)
    par = pst.parameter_data
    if input_groups is None:
        print("using all adjustable parameters as inputs")
        input_names = pst.adj_par_names
    else:
        input_groups = set([i.strip() for i in input_groups.lower().strip().split(",")])
        print("input groups:",input_groups)
        adj_par = par.loc[pst.adj_par_names,:].copy()
        adj_par = adj_par.loc[adj_par.pargp.apply(lambda x: x in input_groups),:]
        input_names = adj_par.parnme.tolist()
    print("input names:",input_names)

    #work out constraints and objectives
    ineq_names = pst.less_than_obs_constraints.tolist()
    ineq_names.extend(pst.greater_than_obs_constraints.tolist())
    obs = pst.observation_data
    objs = pst.pestpp_options.get("mou_objectives",None)
    constraints = []

    if objs is None:
        print("'mou_objectives' not found in ++ options, using all ineq tagged non-zero weighted obs as objectives")
        objs = ineq_names
    else:
        objs = objs.lower().strip().split(',')
        constraints = [n for n in ineq_names if n not in objs]

    print("objectives:",objs)
    print("constraints:",constraints)
    output_names = objs
    output_names.extend(constraints)

    print("loading input and output files")
    if isinstance(input_fnames,str):
        input_fnames = [input_fnames]
    if isinstance(output_fnames,str):
        output_fnames = [output_fnames]
    if len(output_fnames) != len(input_fnames):
        raise Exception("len(input_fnames) != len(output_fnames)")


    dfs = []
    for input_fname,output_fname in zip(input_fnames,output_fnames):
        if input_fname.lower().endswith(".csv"):
            input_df = pd.read_csv(os.path.join(input_fname),index_col=0)
        elif input_fname.lower().endswith(".jcb"):
            input_df = pyemu.ParameterEnsemble.from_binary(pst=pst,filename=input_fname)._df
        else:
            raise Exception("unrecognized input_fname extension:'{0}', looking for csv or jcb".\
                            format(input_fname.lower()))

        if output_fname.lower().endswith(".csv"):
            output_df = pd.read_csv(os.path.join(output_fname),index_col=0)
        elif output_fname.lower().endswith(".jcb"):
            output_df = pyemu.ObservationEnsemble.from_binary(pst=pst,filename=output_fname)._df
        else:
            raise Exception("unrecognized output_fname extension:'{0}', looking for csv or jcb".\
                            format(output_fname.lower()))

        if input_df.shape[0] != output_df.shape[0]:
            raise Exception("input rows != output rows for {0} and {1}".\
                            format(input_fname,output_fname))
        input_df = input_df.loc[:,input_names]
        assert input_df.shape == input_df.dropna().shape

        output_df = output_df.loc[:, output_names]
        assert output_df.shape == output_df.dropna().shape

        input_df.loc[:,output_names] = output_df.values
        dfs.append(input_df)
        print("...loaded",input_fname,output_fname)

    data = pd.concat(dfs)
    assert data.shape == data.dropna().shape
    #df.to_csv(os.path.join(gpr_t_d,"gpr_aggregate_training_data.csv"))
    #print("aggregated training dataset shape",df.shape,"saved to",pst_fname + ".aggresults.csv")
    return data, input_names, output_names


@pytest.mark.skip(reason="seems like it still in dev")
def gpr_zdt1_test():
    import numpy as np
    import subprocess as sp
    import multiprocessing as mp
    from datetime import datetime
    from sklearn.gaussian_process import GaussianProcessRegressor
    case = "zdt1"
    use_chances = False
    m_d = os.path.join(case + "_gpr_baseline")
    org_d = os.path.join("utils", case + "_template")
    t_d = case + "_template"
    if os.path.exists(t_d):
         shutil.rmtree(t_d)
    shutil.copytree(org_d, t_d)
    if os.path.exists(m_d):
        shutil.rmtree(m_d)

    pst = pyemu.Pst(os.path.join(t_d, case + ".pst"))
    pst.pestpp_options["mou_generator"] = "pso"
    pst.pestpp_options["overdue_giveup_fac"] = 1e10
    pst.pestpp_options["overdue_resched_fac"] = 1e10
    if use_chances:
        pst.pestpp_options["opt_risk"] = 0.95
        pst.pestpp_options["opt_stack_size"] = 50
        pst.pestpp_options["opt_recalc_chance_every"] = 10000
        pst.pestpp_options["opt_chance_points"] = "single"
    else:
        pst.pestpp_options["opt_risk"] = 0.5

    pop_size = 20
    num_workers = 3
    noptmax_full = 1
    
    port = 4569
    pst.control_data.noptmax = -1
    pst.pestpp_options["mou_population_size"] = pop_size
    pst.pestpp_options["mou_save_population_every"] = 1
    pst.write(os.path.join(t_d, case + ".pst"))
    #if not os.path.exists(m_d):
    #    pyemu.os_utils.start_workers(t_d, mou_exe_path, case + ".pst", num_workers, worker_root=".",
    #                                 master_dir=m_d, verbose=True, port=port)
    
    pyemu.os_utils.run("{0} {1}.pst".format(mou_exe_path,case),cwd=t_d)
    

    m_d = t_d
    dv_pops = [os.path.join(m_d, "{0}.0.dv_pop.csv".format(case))]
    obs_pops = [f.replace("dv_", "obs_") for f in dv_pops]

    pst_fname = os.path.join(m_d, case + ".pst")
    gpr_t_d = os.path.join(case + "_gpr_template")

    data, input_names, output_names = collate_training_data(pst,m_d,case)
    from pyemu.emulators.gpr import GPR
    gpr = GPR(data=data.copy(),
          input_names=input_names,
          output_names=output_names,
          #transforms=transforms,
          #kernel=gp_kernel,
          n_restarts_optimizer=20,
          );
    gpr.fit()
    gpr.prepare_pestpp(m_d,case,gpr_t_d=gpr_t_d)

    #pyemu.helpers.prep_for_gpr(pst_fname, dv_pops, obs_pops, t_d=m_d,gpr_t_d=gpr_t_d, nverf=int(pop_size * .1), \
    #                           plot_fits=True, apply_standard_scalar=False, include_emulated_std_obs=True)
    gpst = pyemu.Pst(os.path.join(gpr_t_d, case + "_gpr.pst"))
    shutil.copy2(os.path.join(m_d, case + ".0.dv_pop.csv"), os.path.join(gpr_t_d, "initial_dv_pop.csv"))
    gpst.pestpp_options["mou_dv_population_file"] = "initial_dv_pop.csv"
    gpst.control_data.noptmax = noptmax_full
    gpst.write(os.path.join(gpr_t_d, case + ".pst"), version=2)
    gpr_m_d = gpr_t_d.replace("template", "master")
    if os.path.exists(gpr_m_d):
        shutil.rmtree(gpr_m_d)
    start = datetime.now()
    #pyemu.os_utils.start_workers(gpr_t_d, mou_exe_path, case + ".pst", num_workers, worker_root=".",
    #                             master_dir=gpr_m_d, verbose=True, port=port)
    pyemu.os_utils.run("{0} {1}.pst".format(mou_exe_path,case),cwd=gpr_t_d)

    gpr_m_d = gpr_t_d

    finish = datetime.now()
    duration1 = (finish - start).total_seconds()
    arcorg = pd.read_csv(os.path.join(gpr_m_d,"zdt1.archive.obs_pop.csv"),index_col=0)
    

    psum_fname = os.path.join(gpr_m_d,case+".pareto.archive.summary.csv")
    assert os.path.exists(psum_fname)
    psum = pd.read_csv(psum_fname)
    print(psum.obj_1.min())
    print(psum.obj_2.min())
    assert psum.obj_1.min() < 0.05

    gpr_t_d2 = gpr_t_d + "_ppw"
    if os.path.exists(gpr_t_d2):
        shutil.rmtree(gpr_t_d2)
    shutil.copytree(gpr_t_d,gpr_t_d2)

    gpr_m_d2 = gpr_t_d2.replace("template","master")
    gpr_d2 = GPR.load(os.path.join(gpr_m_d2,"gpr_emulator.pkl"))
    input_df = pd.read_csv(os.path.join(gpr_t_d2,"gpr_input.csv"),index_col=0)
    #mdf = pd.read_csv(os.path.join(gpr_t_d2,"gprmodel_info.csv"),index_col=0)
    #mdf["model_fname"] = mdf.model_fname.apply(lambda x: os.path.join(gpr_t_d2,x))
    pyemu.os_utils.start_workers(gpr_t_d2, mou_exe_path, case + ".pst", num_workers, worker_root=".",
                                 master_dir=gpr_m_d2, verbose=True, port=port,
                                 ppw_function=pyemu.helpers.gpr_pyworker,
                                 ppw_kwargs={"input_df":input_df,
                                            #"mdf":mdf,
                                            "gpr":gpr_d2})
    
    
    arcppw = pd.read_csv(os.path.join(gpr_m_d2,"zdt1.archive.obs_pop.csv"),index_col=0)
    diff = np.abs(arcppw.values - arcorg.values)
    print(diff.max())
    assert diff.max() < 1e-6
        

    start = datetime.now()
    b_d = os.getcwd()
    os.chdir(gpr_t_d2)
    p = sp.Popen([mou_exe_path,"{0}.pst".format(case),"/h",":{0}".format(port)])
    os.chdir(b_d)
    #p.wait()
    #return
    
    # looper over and start the workers - in this
    # case they dont need unique dirs since they aren't writing
    # anything
    procs = []
    # try this test with 1 worker as an edge case
    num_workers = 1
    for i in range(num_workers):
        pp = mp.Process(target=gpr_zdt1_ppw)
        pp.start()
        procs.append(pp)
    # if everything worked, the the workers should receive the 
    # shutdown signal from the master and exit gracefully...
    for pp in procs:
        pp.join()

    # wait for the master to finish...but should already be finished
    p.wait()
    finish = datetime.now()
    print("ppw` took",(finish-start).total_seconds())
    print("org took",duration1)

    arcppw = pd.read_csv(os.path.join(gpr_t_d2,"zdt1.archive.obs_pop.csv"),index_col=0)
    diff = np.abs(arcppw.values - arcorg.values)
    print(diff.max())
    assert diff.max() < 1e-6
        


def gpr_zdt1_ppw():
    t_d = "zdt1_gpr_template"
    os.chdir(t_d)
    pst_name = "zdt1.pst"
    ppw = pyemu.helpers.gpr_pyworker(pst_name,"localhost",4569,gpr=True)
    os.chdir("..")


if __name__ == "__main__":
    
    test_dsi_basic()
    #test_dsi_nst()
    #test_dsi_nst_extrap()
    #test_dsi_mixed()
    #test_dsivc_freyberg()
    #plot_freyberg_dsi()
    #test_lpfa_std()
    #gpr_zdt1_test()
<|MERGE_RESOLUTION|>--- conflicted
+++ resolved
@@ -108,11 +108,7 @@
                                 track_stack=False,
                                 percentiles=[0.05, 0.25, 0.5, 0.75, 0.95],
                                 dsi_args={
-<<<<<<< HEAD
-                                    "noptmax":-1, #just for testing
-=======
-                                    "noptmax":1,
->>>>>>> 31db7104
+                                    "noptmax":1, #just for testing
                                     "decvar_weight":10.0,
                                     "num_pyworkers":1,
                                 },
@@ -129,18 +125,13 @@
     obs.loc[mou_objectives, "weight"] = 1.0
     obs.loc[mou_objectives, "obgnme"] = "less_than_obj"
 
-<<<<<<< HEAD
     pstdsivc.control_data.noptmax = 1 #just for testing
-    pstdsivc.pestpp_options["mou_population_size"] = 1 #just for testing 
-=======
-    pstdsivc.control_data.noptmax = -1 #just for testing
-    pstdsivc.pestpp_options["mou_population_size"] = 3 #just for testing 
->>>>>>> 31db7104
+    pstdsivc.pestpp_options["mou_population_size"] = 4 #just for testing 
 
     pstdsivc.write(os.path.join(td, "dsivc.pst"),version=2)
 
     md = "master_dsivc"
-    num_workers = 3
+    num_workers =  pstdsivc.pestpp_options["mou_population_size"]
     worker_root = "."
 
     pyemu.os_utils.start_workers(td,

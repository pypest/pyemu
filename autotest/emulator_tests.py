--- conflicted
+++ resolved
@@ -9,19 +9,7 @@
 from pst_from_tests import setup_tmp, _get_port
 from pyemu.emulators import DSI, LPFA, GPR, dsi
 
-<<<<<<< HEAD
 from conftest import get_exe_path
-=======
-# Check for TensorFlow availability for DSIAE tests
-try:
-    import tensorflow as tf
-    HAS_TENSORFLOW = True
-except ImportError:
-    HAS_TENSORFLOW = False
-
-ies_exe_path = exepath_dict["pestpp-ies"]
-mou_exe_path = exepath_dict["pestpp-mou"]
->>>>>>> 2b907d56
 
 ies_exe_path = get_exe_path("pestpp-ies")
 mou_exe_path = get_exe_path("pestpp-mou")# Check for TensorFlow availability for DSIAE tests
@@ -61,6 +49,7 @@
     td = tmp_d / "template_dsi"
     pstdsi = dsi.prepare_pestpp(td,observation_data=obsdata)
     pstdsi.control_data.noptmax = 1
+    pstdsi.pestpp_options["ies_num_reals"] = 10
     pstdsi.pestpp_options["ies_num_reals"] = 10
     pstdsi.write(os.path.join(td, "dsi.pst"),version=2)
 
@@ -937,32 +926,14 @@
     os.chdir("..")
 
 
-<<<<<<< HEAD
 def dsiae_basic(transforms=None):
     """Basic DSIAE test using synth dataset - minimal compute"""
-=======
-def dsiae_freyberg_basic(tmp_d="temp", transforms=None, tag=""):
-    """Basic DSIAE test using freyberg dataset - minimal compute"""
->>>>>>> 2b907d56
     
     if not HAS_TENSORFLOW:
         pytest.skip("TensorFlow not available, skipping DSIAE tests")
     
-<<<<<<< HEAD
     data, obsdata = generate_synth_data(num_realizations=100,num_observations=10)
 
-=======
-    test_d = "ends_master"
-    test_d = setup_tmp(test_d, tmp_d)
-
-    case = "freyberg6_run_ies"
-    pst_name = os.path.join(test_d, case + ".pst")
-    pst = pyemu.Pst(pst_name)
-    
-    oe_name = pst_name.replace(".pst", ".0.obs.csv")
-    oe = pyemu.ObservationEnsemble.from_csv(pst=pst, filename=oe_name).iloc[:50, :]  # Use only 50 samples
-    data = oe._df.copy()
->>>>>>> 2b907d56
 
     # Test DSIAE initialization and basic functionality
     from pyemu.emulators import DSIAE
@@ -980,18 +951,13 @@
     sim_vals = dsiae.predict(Z.iloc[0])
     assert len(sim_vals) == len(data.columns)
     
-<<<<<<< HEAD
     return dsiae, obsdata
 
-=======
-    return dsiae
->>>>>>> 2b907d56
 
 
 @pytest.mark.skipif(not HAS_TENSORFLOW, reason="TensorFlow not available")
 def test_dsiae_basic():
     """Test basic DSIAE functionality without transforms"""
-<<<<<<< HEAD
     data, obsdata = generate_synth_data(num_realizations=100,num_observations=10)
 
     # Test DSIAE initialization and basic functionality
@@ -1011,10 +977,6 @@
     assert len(sim_vals) == len(data.columns)
 
     
-=======
-    dsiae = dsiae_freyberg_basic(tmp_d="temp_dsiae_basic")
-    assert dsiae.fitted
->>>>>>> 2b907d56
     return
 
 
@@ -1023,20 +985,7 @@
 def test_dsiae_auto_latent_dim():
     """Test DSIAE with automatic latent dimension selection"""
     
-<<<<<<< HEAD
     data, obsdata = generate_synth_data(num_realizations=100,num_observations=10)
-=======
-    test_d = "ends_master" 
-    test_d = setup_tmp(test_d, "temp_dsiae_auto")
-
-    case = "freyberg6_run_ies"
-    pst_name = os.path.join(test_d, case + ".pst")
-    pst = pyemu.Pst(pst_name)
-    
-    oe_name = pst_name.replace(".pst", ".0.obs.csv")
-    oe = pyemu.ObservationEnsemble.from_csv(pst=pst, filename=oe_name).iloc[:30, :10]  # Very small subset
-    data = oe._df.copy()
->>>>>>> 2b907d56
 
     from pyemu.emulators import DSIAE
     dsiae = DSIAE(data=data, latent_dim=None, energy_threshold=0.8)  # Auto dimension
@@ -1046,7 +995,6 @@
     assert dsiae.latent_dim > 0
     return
 
-<<<<<<< HEAD
 @pytest.mark.skipif(not HAS_TENSORFLOW, reason="TensorFlow not available")
 def test_dsiae_with_ies(tmp_path):
 
@@ -1077,8 +1025,6 @@
     )
     return
 
-=======
->>>>>>> 2b907d56
 
 @pytest.mark.skipif(not HAS_TENSORFLOW, reason="TensorFlow not available")
 def test_autoencoder_basic():
@@ -1137,11 +1083,7 @@
 def test_dsiae_hyperparam_search():
     """Test DSIAE hyperparameter search"""
     
-<<<<<<< HEAD
     dsiae, obsdata = dsiae_basic()
-=======
-    dsiae = dsiae_freyberg_basic(tmp_d="temp_dsiae_hyperparam")
->>>>>>> 2b907d56
     
     # Test with minimal search space
     results = dsiae.hyperparam_search(

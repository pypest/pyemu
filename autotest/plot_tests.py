--- conflicted
+++ resolved
@@ -59,14 +59,6 @@
     pst.plot(kind="obs_v_sim", include_zero=True,fig_title="obs_v_sim")
     #
     ax = pst.plot(kind="phi_pie")
-<<<<<<< HEAD
-    plt.show()
-
-=======
-   
-    
->>>>>>> ec2a7f09
-
     ax = plt.subplot(111,aspect="equal")
     pst.plot(kind="phi_pie",ax=ax)
     # plt.show()

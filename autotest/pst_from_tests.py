import os
import sys
from pathlib import Path
import platform

# sys.path.append(os.path.join("..","pyemu"))
import numpy as np
import pandas as pd
import pyemu
from pyemu import os_utils
from pyemu.utils import PstFrom, pp_file_to_dataframe, write_pp_file
import shutil
import pytest

ext = ''
local_bins = False  # change if wanting to test with local binary exes
if local_bins:
    bin_path = os.path.join("..", "..", "bin")
    if "linux" in platform.platform().lower():
        pass
        bin_path = os.path.join(bin_path, "linux")
    elif "darwin" in platform.platform().lower() or 'macos' in platform.platform().lower():
        pass
        bin_path = os.path.join(bin_path, "mac")
    else:
        bin_path = os.path.join(bin_path, "win")
        ext = '.exe'
else:
    bin_path = ''
    if "windows" in platform.platform().lower():
        ext = '.exe'

mf_exe_path = os.path.join(bin_path, "mfnwt")
mt_exe_path = os.path.join(bin_path, "mt3dusgs")
usg_exe_path = os.path.join(bin_path, "mfusg")
mf6_exe_path = os.path.join(bin_path, "mf6")
pp_exe_path = os.path.join(bin_path, "pestpp-glm")
ies_exe_path = os.path.join(bin_path, "pestpp-ies")
swp_exe_path = os.path.join(bin_path, "pestpp-swp")

mf_exe_name = os.path.basename(mf_exe_path)
mf6_exe_name = os.path.basename(mf6_exe_path)


def _gen_dummy_obs_file(ws='.', sep=',', ext=None):
    import pandas as pd
    ffn = "somefakeobs"
    if ext is None:
        if sep == ',':
            fnme = f'{ffn}.csv'
        else:
            fnme = f'{ffn}.dat'
    else:
        fnme = f'{ffn}.{ext}'
    text = pyemu.__doc__.split(' ', 100)
    t = []
    c = 15
    for s in text[:15]:
        s = s.strip().replace('\n', '')
        if len(s) > 1 and s not in t:
            t.append(s)
        else:
            t.append(text[c])
            c += 1

    df = pd.DataFrame(
        np.random.rand(15,2)*1000,
        columns=['no', 'yes'],
        index=t
    )
    df.index.name = 'idx'
    df.to_csv(os.path.join(ws, fnme), sep=sep)
    return fnme, df


def freyberg_test(tmp_path):
    import numpy as np
    import pandas as pd
    pd.set_option('display.max_rows', 500)
    pd.set_option('display.max_columns', 500)
    pd.set_option('display.width', 1000)
    try:
        import flopy
    except:
        return

    org_model_ws = os.path.join("..", "examples", "freyberg_sfr_update")
    nam_file = "freyberg.nam"
    m = flopy.modflow.Modflow.load(nam_file, model_ws=org_model_ws,
                                   check=False, forgive=False,
                                   exe_name=mf_exe_path)
    flopy.modflow.ModflowRiv(m, stress_period_data={
        0: [[0, 0, 0, m.dis.top.array[0, 0], 1.0, m.dis.botm.array[0, 0, 0]],
            [0, 0, 1, m.dis.top.array[0, 1], 1.0, m.dis.botm.array[0, 0, 1]],
            [0, 0, 1, m.dis.top.array[0, 1], 1.0, m.dis.botm.array[0, 0, 1]]]})

    org_model_ws = Path(tmp_path, "temp_pst_from")
    if os.path.exists(org_model_ws):
        shutil.rmtree(org_model_ws)
    m.external_path = "."
    m.change_model_ws(org_model_ws)
    m.write_input()
    print("{0} {1}".format(mf_exe_path, m.name + ".nam"), org_model_ws)
    os_utils.run("{0} {1}".format(mf_exe_path, m.name + ".nam"),
                 cwd=org_model_ws)
    hds_kperk = []
    for k in range(m.nlay):
        for kper in range(m.nper):
            hds_kperk.append([kper, k])
    hds_runline, df = pyemu.gw_utils.setup_hds_obs(
        os.path.join(m.model_ws, f"{m.name}.hds"), kperk_pairs=None, skip=None,
        prefix="hds", include_path=False)

    sfo = flopy.utils.SfrFile(os.path.join(m.model_ws, 'freyberg.sfr.out'))
    sfodf = sfo.get_dataframe()
    sfodf[['kstp', 'kper']] = pd.DataFrame(sfodf.kstpkper.to_list(),
                                           index=sfodf.index)
    sfodf = sfodf.drop('kstpkper', axis=1)
    # just adding a bit of header in for test purposes
    sfo_pp_file = os.path.join(m.model_ws, 'freyberg.sfo.dat')
    with open(sfo_pp_file, 'w') as fp:
        fp.writelines(["This is a post processed sfr output file\n",
                      "Processed into tabular form using the lines:\n",
                      "sfo = flopy.utils.SfrFile('freyberg.sfr.out')\n",
                      "sfo.get_dataframe().to_csv('freyberg.sfo.dat')\n"])
        sfodf.sort_index(axis=1).to_csv(fp, sep=' ', index_label='idx', line_terminator='\n')
    sfodf.sort_index(axis=1).to_csv(os.path.join(m.model_ws, 'freyberg.sfo.csv'),
                 index_label='idx',line_terminator='\n')
    template_ws = Path(tmp_path, "new_temp")
    if os.path.exists(template_ws):
        shutil.rmtree(template_ws)

    # sr0 = m.sr
    sr = pyemu.helpers.SpatialReference.from_namfile(
        os.path.join(m.model_ws, m.namefile),
        delr=m.dis.delr, delc=m.dis.delc)
    # set up PstFrom object
    pf = PstFrom(original_d=org_model_ws, new_d=template_ws,
                 remove_existing=True,
                 longnames=True, spatial_reference=sr,
                 zero_based=False)
    # obs
    #   using tabular style model output
    #   (generated by pyemu.gw_utils.setup_hds_obs())
    f, fdf = _gen_dummy_obs_file(pf.new_d)
    pf.add_observations(f, index_cols='idx', use_cols='yes')
    pf.add_py_function('pst_from_tests.py', '_gen_dummy_obs_file()',
                       is_pre_cmd=False)
    pf.add_observations('freyberg.hds.dat', insfile='freyberg.hds.dat.ins2',
                        index_cols='obsnme', use_cols='obsval', prefix='hds')
    #   using the ins file generated by pyemu.gw_utils.setup_hds_obs()
    pf.add_observations_from_ins(ins_file='freyberg.hds.dat.ins')
    pf.post_py_cmds.append(hds_runline)
    pf.tmp_files.append(f"{m.name}.hds")
    # sfr outputs to obs
    sfr_idx = ['segment', 'reach', 'kstp', 'kper']
    sfr_use = ["Qaquifer", "Qout", 'width']
    pf.add_observations('freyberg.sfo.dat', insfile=None,
                        index_cols=sfr_idx,
                        use_cols=sfr_use, prefix='sfr',
                        ofile_skip=4, ofile_sep=' ', use_rows=np.arange(0, 50))
    # check obs set up
    sfrobs = pf.obs_dfs[-1].copy()
    sfrobs[["oname","otype",'usecol'] + sfr_idx] = sfrobs.obsnme.apply(
        lambda x: pd.Series(
            dict([s.split(':') for s in x.split('_') if ':' in s])))
    sfrobs.pop("oname")
    sfrobs.pop("otype")
    sfrobs.loc[:, sfr_idx] = sfrobs.loc[:, sfr_idx].astype(int)
    sfrobs_p = sfrobs.pivot_table(index=sfr_idx,
                                  columns=['usecol'], values='obsval')
    sfodf_c = sfodf.set_index(sfr_idx).sort_index()
    sfodf_c.columns = sfodf_c.columns.str.lower()
    assert (sfrobs_p == sfodf_c.loc[sfrobs_p.index,
                                    sfrobs_p.columns]).all().all(), (
        "Mis-match between expected and processed obs values\n",
        sfrobs_p.head(),
        sfodf_c.loc[sfrobs_p.index, sfrobs_p.columns].head())

    pf.tmp_files.append(f"{m.name}.sfr.out")
    pf.extra_py_imports.append('flopy')
    pf.post_py_cmds.extend(
        ["sfo_pp_file = 'freyberg.sfo.dat'",
         "sfo = flopy.utils.SfrFile('freyberg.sfr.out')",
         "sfodf = sfo.get_dataframe()",
         "sfodf[['kstp', 'kper']] = pd.DataFrame(sfodf.kstpkper.to_list(), index=sfodf.index)",
         "sfodf = sfodf.drop('kstpkper', axis=1)",
         "with open(sfo_pp_file, 'w') as fp:",
         "    fp.writelines(['This is a post processed sfr output file\\n', "
         "'Processed into tabular form using the lines:\\n', "
         "'sfo = flopy.utils.SfrFile(`freyberg.sfr.out`)\\n', "
         "'sfo.get_dataframe().to_csv(`freyberg.sfo.dat`)\\n'])",
         "    sfodf.sort_index(axis=1).to_csv(fp, sep=' ', index_label='idx',line_terminator='\\n')"])
    # csv version of sfr obs
    # sfr outputs to obs
    pf.add_observations('freyberg.sfo.csv', insfile=None,
                        index_cols=['segment', 'reach', 'kstp', 'kper'],
                        use_cols=["Qaquifer", "Qout", "width"], prefix='sfr2',
                        ofile_sep=',', obsgp=['qaquifer', 'qout', "width"],
                        use_rows=np.arange(50, 101))
    # check obs set up
    sfrobs = pf.obs_dfs[-1].copy()
    sfrobs[['oname','otype','usecol'] + sfr_idx] = sfrobs.obsnme.apply(
        lambda x: pd.Series(
            dict([s.split(':') for s in x.split('_') if ':' in s])))
    sfrobs.pop("oname")
    sfrobs.pop("otype")
    sfrobs.loc[:, sfr_idx] = sfrobs.loc[:, sfr_idx].astype(int)
    sfrobs_p = sfrobs.pivot_table(index=sfr_idx,
                                  columns=['usecol'], values='obsval')
    sfodf_c = sfodf.set_index(sfr_idx).sort_index()
    sfodf_c.columns = sfodf_c.columns.str.lower()
    assert (sfrobs_p == sfodf_c.loc[sfrobs_p.index,
                                    sfrobs_p.columns]).all().all(), (
        "Mis-match between expected and processed obs values")
    obsnmes = pd.concat([df.obgnme for df in pf.obs_dfs]).unique()
    assert all([gp in obsnmes for gp in ['qaquifer', 'qout']])
    pf.post_py_cmds.append(
        "sfodf.sort_index(axis=1).to_csv('freyberg.sfo.csv', sep=',', index_label='idx')")
    zone_array = np.arange(m.nlay*m.nrow*m.ncol)
    s = lambda x: "zval_"+str(x)
    zone_array = np.array([s(x) for x in zone_array]).reshape(m.nlay,m.nrow,m.ncol)
    # pars
    pf.add_parameters(filenames="RIV_0000.dat", par_type="grid",
                      index_cols=[0, 1, 2], use_cols=[3, 5],
                      par_name_base=["rivstage_grid", "rivbot_grid"],
                      mfile_fmt='%10d%10d%10d %15.8F %15.8F %15.8F',
                      pargp='rivbot')
    pf.add_parameters(filenames="RIV_0000.dat", par_type="grid",
                      index_cols=[0, 1, 2], use_cols=4)
    pf.add_parameters(filenames=["WEL_0000.dat", "WEL_0001.dat"],
                      par_type="grid", index_cols=[0, 1, 2], use_cols=3,
                      par_name_base="welflux_grid",
                      zone_array=zone_array)
    pf.add_parameters(filenames="WEL_0000.dat",
                      par_type="grid", index_cols=[0, 1, 2], use_cols=3,
                      par_name_base="welflux_grid_direct",
                      zone_array=zone_array,par_style="direct",transform="none")
    pf.add_parameters(filenames=["WEL_0000.dat"], par_type="constant",
                      index_cols=[0, 1, 2], use_cols=3,
                      par_name_base=["flux_const"])
    pf.add_parameters(filenames="rech_1.ref", par_type="grid",
                      zone_array=m.bas6.ibound[0].array,
                      par_name_base="rch_datetime:1-1-1970")
    pf.add_parameters(filenames=["rech_1.ref", "rech_2.ref"],
                      par_type="zone", zone_array=m.bas6.ibound[0].array)
    pf.add_parameters(filenames="rech_1.ref", par_type="pilot_point",
                      zone_array=m.bas6.ibound[0].array,
                      par_name_base="rch_datetime:1-1-1970", pp_space=4)
    pf.add_parameters(filenames="rech_1.ref", par_type="pilot_point",
                      zone_array=m.bas6.ibound[0].array,
                      par_name_base="rch_datetime:1-1-1970", pp_space=1,
                      ult_ubound=100, ult_lbound=0.0)
    pf.add_parameters(filenames="rech_1.ref", par_type="pilot_point",
                      par_name_base="rch_datetime:1-1-1970", pp_space=1,
                      ult_ubound=100, ult_lbound=0.0)
                      

    # add model run command
    pf.mod_sys_cmds.append("{0} {1}".format(mf_exe_name, m.name + ".nam"))
    print(pf.mult_files)
    print(pf.org_files)


    # build pest
    pst = pf.build_pst('freyberg.pst')

    # check mult files are in pst input files
    csv = os.path.join(template_ws, "mult2model_info.csv")
    df = pd.read_csv(csv, index_col=0)
    df = df.loc[pd.notna(df.mlt_file),:]
    pst_input_files = {str(f) for f in pst.input_files}
    mults_not_linked_to_pst = ((set(df.mlt_file.unique()) -
                                pst_input_files) -
                               set(df.loc[df.pp_file.notna()].mlt_file))
    assert len(mults_not_linked_to_pst) == 0, print(mults_not_linked_to_pst)

    pst.write_input_files(pst_path=pf.new_d)
    # test par mults are working
    b_d = os.getcwd()
    os.chdir(pf.new_d)
    try:
        pyemu.helpers.apply_list_and_array_pars(
            arr_par_file="mult2model_info.csv")
    except Exception as e:
        os.chdir(b_d)
        raise Exception(str(e))
    os.chdir(b_d)

    pst.control_data.noptmax = 0
    pst.write(os.path.join(pf.new_d, "freyberg.pst"))
    pyemu.os_utils.run("{0} freyberg.pst".format(ies_exe_path), cwd=pf.new_d)

    res_file = os.path.join(pf.new_d, "freyberg.base.rei")
    assert os.path.exists(res_file), res_file
    pst.set_res(res_file)
    print(pst.phi)
    assert pst.phi < 1.0e-5, pst.phi


def freyberg_prior_build_test(tmp_path):
    import numpy as np
    import pandas as pd
    pd.set_option('display.max_rows', 500)
    pd.set_option('display.max_columns', 500)
    pd.set_option('display.width', 1000)
    try:
        import flopy
    except:
        return

    org_model_ws = os.path.join("..", "examples", "freyberg_sfr_update")
    nam_file = "freyberg.nam"
    m = flopy.modflow.Modflow.load(nam_file, model_ws=org_model_ws,
                                   check=False, forgive=False,
                                   exe_name=mf_exe_path)
    flopy.modflow.ModflowRiv(m, stress_period_data={
        0: [[0, 0, 0, m.dis.top.array[0, 0], 1.0, m.dis.botm.array[0, 0, 0]],
            [0, 0, 1, m.dis.top.array[0, 1], 1.0, m.dis.botm.array[0, 0, 1]],
            [0, 0, 1, m.dis.top.array[0, 1], 1.0, m.dis.botm.array[0, 0, 1]]]})

    welsp = m.wel.stress_period_data.data.copy()
    addwell = welsp[0].copy()
    addwell['k'] = 1
    welsp[0] = np.rec.array(np.concatenate([welsp[0], addwell]))
    samewell = welsp[1].copy()
    samewell['flux'] *= 10
    welsp[1] = np.rec.array(np.concatenate([welsp[1], samewell]))
    m.wel.stress_period_data = welsp

    org_model_ws = Path(tmp_path, "temp_pst_from")
    if os.path.exists(org_model_ws):
        shutil.rmtree(org_model_ws)
    m.external_path = "."
    m.change_model_ws(org_model_ws)
    m.write_input()

    # for exe in [mf_exe_path, mt_exe_path, ies_exe_path]:
    #     shutil.copy(os.path.relpath(exe, '..'), org_model_ws)

    print("{0} {1}".format(mf_exe_path, m.name + ".nam"), org_model_ws)
    os_utils.run("{0} {1}".format(mf_exe_path, m.name + ".nam"),
                 cwd=org_model_ws)
    hds_kperk = []
    for k in range(m.nlay):
        for kper in range(m.nper):
            hds_kperk.append([kper, k])
    hds_runline, df = pyemu.gw_utils.setup_hds_obs(
        os.path.join(m.model_ws, f"{m.name}.hds"), kperk_pairs=None, skip=None,
        prefix="hds", include_path=False)

    template_ws = Path(tmp_path, "new_temp")
    if os.path.exists(template_ws):
        shutil.rmtree(template_ws)
    # sr0 = m.sr
    sr = pyemu.helpers.SpatialReference.from_namfile(
        os.path.join(m.model_ws, m.namefile),
        delr=m.dis.delr, delc=m.dis.delc)
    # set up PstFrom object
    pf = PstFrom(original_d=org_model_ws, new_d=template_ws,
                 remove_existing=True,
                 longnames=True, spatial_reference=sr,
                 zero_based=False)
    pf.extra_py_imports.append('flopy')
    if "linux" in platform.platform().lower():
        pf.mod_sys_cmds.append("which python")
    # obs
    #   using tabular style model output
    #   (generated by pyemu.gw_utils.setup_hds_obs())
    pf.add_observations('freyberg.hds.dat', insfile='freyberg.hds.dat.ins2',
                        index_cols='obsnme', use_cols='obsval', prefix='hds')
    pf.post_py_cmds.append(hds_runline)
    pf.tmp_files.append(f"{m.name}.hds")

    # pars
    v = pyemu.geostats.ExpVario(contribution=1.0, a=2500)
    geostruct = pyemu.geostats.GeoStruct(variograms=v, transform='log')
    # Pars for river list style model file, every entry in columns 3 and 4
    # specifying formatted model file and passing a geostruct  # TODO method for appending specific ult bounds
    # pf.add_parameters(filenames="RIV_0000.dat", par_type="grid",
    #                   index_cols=[0, 1, 2], use_cols=[3, 4],
    #                   par_name_base=["rivstage_grid", "rivcond_grid"],
    #                   mfile_fmt='%10d%10d%10d %15.8F %15.8F %15.8F',
    #                   geostruct=geostruct, lower_bound=[0.9, 0.01],
    #                   upper_bound=[1.1, 100.], ult_lbound=[0.3, None])
    # # 2 constant pars applied to columns 3 and 4
    # # this time specifying free formatted model file
    # pf.add_parameters(filenames="RIV_0000.dat", par_type="constant",
    #                   index_cols=[0, 1, 2], use_cols=[3, 4],
    #                   par_name_base=["rivstage", "rivcond"],
    #                   mfile_fmt='free', lower_bound=[0.9, 0.01],
    #                   upper_bound=[1.1, 100.], ult_lbound=[None, 0.01])
    # Pars for river list style model file, every entry in column 4
    pf.add_parameters(filenames="RIV_0000.dat", par_type="grid",
                      index_cols=[0, 1, 2], use_cols=[4],
                      par_name_base=["rivcond_grid"],
                      mfile_fmt='%10d%10d%10d %15.8F %15.8F %15.8F',
                      geostruct=geostruct, lower_bound=[0.01],
                      upper_bound=[100.], ult_lbound=[None])
    # constant par applied to column 4
    # this time specifying free formatted model file
    pf.add_parameters(filenames="RIV_0000.dat", par_type="constant",
                      index_cols=[0, 1, 2], use_cols=[4],
                      par_name_base=["rivcond"],
                      mfile_fmt='free', lower_bound=[0.01],
                      upper_bound=[100.], ult_lbound=[0.01])
    # pf.add_parameters(filenames="RIV_0000.dat", par_type="constant",
    #                   index_cols=[0, 1, 2], use_cols=5,
    #                   par_name_base="rivbot",
    #                   mfile_fmt='free', lower_bound=0.9,
    #                   upper_bound=1.1, ult_ubound=100.,
    #                   ult_lbound=0.001)
    # setting up temporal variogram for correlating temporal pars
    date = m.dis.start_datetime
    v = pyemu.geostats.ExpVario(contribution=1.0, a=180.0)  # 180 correlation length
    t_geostruct = pyemu.geostats.GeoStruct(variograms=v, transform='log')
    # looping over temporal list style input files
    # setting up constant parameters for col 3 for each temporal file
    # making sure all are set up with same pargp and geostruct (to ensure correlation)
    # Parameters for wel list style
    well_mfiles = ["WEL_0000.dat", "WEL_0001.dat", "WEL_0002.dat"]
    for t, well_file in enumerate(well_mfiles):
        # passing same temporal geostruct and pargp,
        # date is incremented and will be used for correlation with
        pf.add_parameters(filenames=well_file, par_type="constant",
                          index_cols=[0, 1, 2], use_cols=3,
                          par_name_base="flux", alt_inst_str='kper',
                          datetime=date, geostruct=t_geostruct,
                          pargp='wellflux_t', lower_bound=0.25,
                          upper_bound=1.75)
        date = (pd.to_datetime(date) +
                pd.DateOffset(m.dis.perlen.array[t], 'day'))
    # par for each well (same par through time)
    pf.add_parameters(filenames=well_mfiles,
                      par_type="grid", index_cols=[0, 1, 2], use_cols=3,
                      par_name_base="welflux_grid",
                      zone_array=m.bas6.ibound.array,
                      geostruct=geostruct, lower_bound=0.25, upper_bound=1.75)
    # global constant across all files
    pf.add_parameters(filenames=well_mfiles,
                      par_type="constant",
                      index_cols=[0, 1, 2], use_cols=3,
                      par_name_base=["flux_global"],
                      lower_bound=0.25, upper_bound=1.75)

    # Spatial array style pars - cell-by-cell
    hk_files = ["hk_Layer_{0:d}.ref".format(i) for i in range(1, 4)]
    for hk in hk_files:
        pf.add_parameters(filenames=hk, par_type="grid",
                          zone_array=m.bas6.ibound[0].array,
                          par_name_base="hk", alt_inst_str='lay',
                          geostruct=geostruct,
                          lower_bound=0.01, upper_bound=100.)

    # Pars for temporal array style model files
    date = m.dis.start_datetime  # reset date
    rch_mfiles = ["rech_0.ref", "rech_1.ref", "rech_2.ref"]
    for t, rch_file in enumerate(rch_mfiles):
        # constant par for each file but linked by geostruct and pargp
        pf.add_parameters(filenames=rch_file, par_type="constant",
                          zone_array=m.bas6.ibound[0].array,
                          par_name_base="rch", alt_inst_str='kper',
                          datetime=date, geostruct=t_geostruct,
                          pargp='rch_t', lower_bound=0.9, upper_bound=1.1)
        date = (pd.to_datetime(date) +
                pd.DateOffset(m.dis.perlen.array[t], 'day'))
    # spatially distributed array style pars - cell-by-cell
    # pf.add_parameters(filenames=rch_mfiles, par_type="grid",
    #                   zone_array=m.bas6.ibound[0].array,
    #                   par_name_base="rch",
    #                   geostruct=geostruct)
    pf.add_parameters(filenames=rch_mfiles, par_type="pilot_point",
                      zone_array=m.bas6.ibound[0].array,
                      par_name_base="rch", pp_space=1,
                      ult_ubound=None, ult_lbound=None,
                      geostruct=geostruct, lower_bound=0.9, upper_bound=1.1)
    # global constant recharge par
    pf.add_parameters(filenames=rch_mfiles, par_type="constant",
                      zone_array=m.bas6.ibound[0].array,
                      par_name_base="rch_global", lower_bound=0.9,
                      upper_bound=1.1)
    # zonal recharge pars
    pf.add_parameters(filenames=rch_mfiles,
                      par_type="zone", par_name_base='rch_zone',
                      lower_bound=0.9, upper_bound=1.1, ult_lbound=1.e-6,
                      ult_ubound=100.)


    # add model run command
    pf.mod_sys_cmds.append("{0} {1}".format(mf_exe_name, m.name + ".nam"))
    print(pf.mult_files)
    print(pf.org_files)


    # build pest
    pst = pf.build_pst('freyberg.pst')
    cov = pf.build_prior(fmt="ascii")
    pe = pf.draw(100, use_specsim=True)
    # check mult files are in pst input files
    csv = os.path.join(template_ws, "mult2model_info.csv")
    df = pd.read_csv(csv, index_col=0)
    pst_input_files = {str(f) for f in pst.input_files}
    mults_not_linked_to_pst = ((set(df.mlt_file.unique()) -
                                pst_input_files) -
                               set(df.loc[df.pp_file.notna()].mlt_file))
    assert len(mults_not_linked_to_pst) == 0, print(mults_not_linked_to_pst)

    pst.write_input_files(pst_path=pf.new_d)
    # test par mults are working
    b_d = os.getcwd()
    os.chdir(pf.new_d)
    try:
        pyemu.helpers.apply_list_and_array_pars(
            arr_par_file="mult2model_info.csv")
    except Exception as e:
        os.chdir(b_d)
        raise Exception(str(e))
    os.chdir(b_d)

    pst.control_data.noptmax = 0
    pst.write(os.path.join(pf.new_d, "freyberg.pst"))
    pyemu.os_utils.run("{0} freyberg.pst".format(ies_exe_path), cwd=pf.new_d)

    res_file = os.path.join(pf.new_d, "freyberg.base.rei")
    assert os.path.exists(res_file), res_file
    pst.set_res(res_file)
    print(pst.phi)
    assert pst.phi < 1.0e-5, pst.phi

    pe.to_binary(os.path.join(pf.new_d, 'par.jcb'))

    # quick sweep test?
    pst.pestpp_options["ies_par_en"] = 'par.jcb'
    pst.pestpp_options["ies_num_reals"] = 10
    pst.control_data.noptmax = -1
    # par = pst.parameter_data
    # par.loc[:, 'parval1'] = pe.iloc[0].T
    pst.write(os.path.join(pf.new_d, "freyberg.pst"))
    pyemu.os_utils.run("{0} freyberg.pst".format(ies_exe_path), cwd=pf.new_d)
    # pyemu.os_utils.start_workers(pf.new_d,
    #                              exe_rel_path="pestpp-ies",
    #                              pst_rel_path="freyberg.pst",
    #                              num_workers=20, master_dir="master",
    #                              cleanup=False, port=4005)


def generic_function(wd='.'):
    import pandas as pd
    import numpy as np
    #onames = ["generic_obs_{0}".format(i) for i in range(100)]
    onames = pd.date_range("1-1-2020",periods=100,freq='d')
    df = pd.DataFrame({"index_2":np.arange(100),"simval1":1,"simval2":2,"datetime":onames})
    df.index = df.pop("datetime")
    df.to_csv(os.path.join(wd, "generic.csv"), date_format="%d-%m-%Y %H:%M:%S")
    return df


def another_generic_function(some_arg):
    import pandas as pd
    import numpy as np
    print(some_arg)


def mf6_freyberg_test(tmp_path):
    import numpy as np
    import pandas as pd
    pd.set_option('display.max_rows', 500)
    pd.set_option('display.max_columns', 500)
    pd.set_option('display.width', 1000)
    try:
        import flopy
    except:
        return

    org_model_ws = os.path.join('..', 'examples', 'freyberg_mf6')
    tmp_model_ws = Path(tmp_path, "temp_pst_from")
    if os.path.exists(tmp_model_ws):
        shutil.rmtree(tmp_model_ws)
    os.mkdir(tmp_model_ws)
    sim = flopy.mf6.MFSimulation.load(sim_ws=org_model_ws)
    # sim.set_all_data_external()
    sim.set_sim_path(str(tmp_model_ws))
    # sim.set_all_data_external()
    m = sim.get_model("freyberg6")
    sim.set_all_data_external(check_data=False)
    sim.write_simulation()

    # to by pass the issues with flopy
    # shutil.copytree(org_model_ws,tmp_model_ws)
    # sim = flopy.mf6.MFSimulation.load(sim_ws=org_model_ws)
    # m = sim.get_model("freyberg6")

    # SETUP pest stuff...
    os_utils.run("{0} ".format(mf6_exe_path), cwd=tmp_model_ws)
    # doctor some of the list par files to add a comment string
    with open(
            Path(tmp_model_ws,
                 "freyberg6.wel_stress_period_data_1.txt"), 'r') as fr:
        lines = [line for line in fr]
    with open(
            Path(tmp_model_ws,
                 "freyberg6.wel_stress_period_data_1.txt"), 'w') as fw:
        fw.write("# comment line explaining this external file\n")
        for line in lines:
            fw.write(line)

    with open(
            Path(tmp_model_ws,
                 "freyberg6.wel_stress_period_data_2.txt"), 'r') as fr:
        lines = [line for line in fr]
    with open(
            Path(tmp_model_ws,
                 "freyberg6.wel_stress_period_data_2.txt"), 'w') as fw:
        fw.write("# comment line explaining this external file\n")
        for line in lines[0:3] + ["# comment mid table \n"] + lines[3:]:
            fw.write(line)

    with open(
            Path(tmp_model_ws,
                 "freyberg6.wel_stress_period_data_3.txt"), 'r') as fr:
        lines = [line for line in fr]
    with open(
            Path(tmp_model_ws,
                 "freyberg6.wel_stress_period_data_3.txt"), 'w') as fw:
        fw.write("#k i j flux \n")
        for line in lines:
            fw.write(line)

    with open(
            Path(tmp_model_ws,
                 "freyberg6.wel_stress_period_data_4.txt"), 'r') as fr:
        lines = [line for line in fr]
    with open(
            Path(tmp_model_ws,
                 "freyberg6.wel_stress_period_data_4.txt"), 'w') as fw:
        fw.write("# comment line explaining this external file\n"
                 "#k i j flux\n")
        for line in lines:
            fw.write(line)

    # generate a test with headers and non spatial idex
    sfr_pkgdf = pd.DataFrame.from_records(m.sfr.packagedata.array)
    l = sfr_pkgdf.columns.to_list()
    l = ['#rno', 'k', 'i', 'j'] + l[2:]
    with open(
            Path(tmp_model_ws,
                 "freyberg6.sfr_packagedata.txt"), 'r') as fr:
        lines = [line for line in fr]
    with open(Path(tmp_model_ws,
                   "freyberg6.sfr_packagedata_test.txt"), 'w') as fw:
        fw.write(' '.join(l))
        fw.write('\n')
        for line in lines:
            fw.write(line)

    template_ws = Path(tmp_path, "new_temp")
    if os.path.exists(template_ws):
        shutil.rmtree(template_ws)
    # sr0 = m.sr
    # sr = pyemu.helpers.SpatialReference.from_namfile(
    #     os.path.join(tmp_model_ws, "freyberg6.nam"),
    #     delr=m.dis.delr.array, delc=m.dis.delc.array)
    sr = m.modelgrid
    # set up PstFrom object
    pf = PstFrom(original_d=tmp_model_ws, new_d=template_ws,
                 remove_existing=True,
                 longnames=True, spatial_reference=sr,
                 zero_based=False, start_datetime="1-1-2018",
                 chunk_len=1)
    # obs
    #   using tabular style model output
    #   (generated by pyemu.gw_utils.setup_hds_obs())
    # pf.add_observations('freyberg.hds.dat', insfile='freyberg.hds.dat.ins2',
    #                     index_cols='obsnme', use_cols='obsval', prefix='hds')

    # call generic once so that the output file exists
    bd = Path.cwd()
    os.chdir(template_ws)
    df = generic_function()
    os.chdir(bd)
    # add the values in generic to the ctl file
    f, fdf = _gen_dummy_obs_file(pf.new_d, sep=' ')
    pf.add_observations(f, index_cols='idx', use_cols='yes')
    pf.add_py_function('pst_from_tests.py', "_gen_dummy_obs_file(sep=' ')",
                       is_pre_cmd=False)
    pf.add_observations("generic.csv",insfile="generic.csv.ins",index_cols=["datetime","index_2"],use_cols=["simval1","simval2"])
    # add the function call to make generic to the forward run script
    pf.add_py_function("pst_from_tests.py","generic_function()",is_pre_cmd=False)

    # add a function that isnt going to be called directly
    pf.add_py_function("pst_from_tests.py","another_generic_function(some_arg)",is_pre_cmd=None)

    #pf.post_py_cmds.append("generic_function()")
    df = pd.read_csv(Path(tmp_model_ws, "sfr.csv"), index_col=0)
    pf.add_observations("sfr.csv", insfile="sfr.csv.ins", index_cols="time", use_cols=list(df.columns.values))
    v = pyemu.geostats.ExpVario(contribution=1.0,a=1000)
    gr_gs = pyemu.geostats.GeoStruct(variograms=v)
    rch_temporal_gs = pyemu.geostats.GeoStruct(variograms=pyemu.geostats.ExpVario(contribution=1.0,a=60))
    pf.extra_py_imports.append('flopy')
    ib = m.dis.idomain[0].array
    with open(Path(template_ws, "inflow1.txt"), 'w') as fp:
        fp.write("# rid type rate idx0 idx1\n")
        fp.write("205 666 500000.0 1 1")
    pf.add_parameters(filenames='inflow1.txt',
                      pargp='inflow1',
                      comment_char='#',
                      use_cols=2,
                      index_cols=0,
                      upper_bound=10,
                      lower_bound=0.1,
                      par_type="grid",
                      )

    with open(Path(template_ws, "inflow2.txt"), 'w') as fp:
        fp.write("# rid type rate idx0 idx1\n")
        fp.write("205 infl 500000.3 1 1\n")
        fp.write("205 div 1 500000.7 1\n")
        fp.write("206 infl 600000.7 1 1\n")
        fp.write("206 div 1 500000.7 1")
    inflow2_pre = pd.read_csv(Path(pf.new_d, "inflow2.txt"),
                              header=None, sep=' ', skiprows=1)
    with open(Path(template_ws, "inflow3.txt"), 'w') as fp:
        fp.write("# rid type rate idx0 idx1\n")
        fp.write("205 infl 700000.3 1 1\n")
        fp.write("205 div 1 500000.7 1\n")
        fp.write("206 infl 800000.7 1 1\n")
        fp.write("206 div 1 500000.7 1")
    inflow3_pre = pd.read_csv(Path(pf.new_d, "inflow3.txt"),
                              header=None, sep=' ', skiprows=1)
    pf.add_parameters(filenames=['inflow2.txt', "inflow3.txt"],
                      pargp='inflow',
                      comment_char='#',
                      use_cols=2,
                      index_cols=[0, 1],
                      upper_bound=10,
                      lower_bound=0.1,
                      par_type="grid",
                      use_rows=[[205, 'infl'], [206, 'infl']],
                      )
    pf.add_parameters(filenames=['inflow2.txt', "inflow3.txt"],
                      pargp='inflow2',
                      comment_char='#',
                      use_cols=3,
                      index_cols=[0, 1],
                      upper_bound=5,
                      lower_bound=-5,
                      par_type="grid",
                      use_rows=[[205, 'div'], [206, 'div']],
                      par_style='a',
                      transform='none'
                      )
    with open(Path(template_ws, "inflow4.txt"), 'w') as fp:
        fp.write("# rid type rate idx0 idx1\n")
        fp.write("204 infl 700000.3 1 1\n")
        fp.write("205 div 1 500000.7 1\n")
        fp.write("206 infl 800000.7 1 1\n")
        fp.write("207 div 1 500000.7 1")

    inflow4_pre = pd.read_csv(Path(pf.new_d, "inflow4.txt"),
                              header=None, sep=' ', skiprows=1)
    pf.add_parameters(filenames="inflow4.txt",
                      pargp='inflow4',
                      comment_char='#',
                      use_cols=2,
                      index_cols=[0, 1],
                      upper_bound=10,
                      lower_bound=0.1,
                      par_type="grid",
                      use_rows=[(204, "infl")],
                      )
    pf.add_parameters(filenames="inflow4.txt",
                      pargp='inflow5',
                      comment_char='#',
                      use_cols=3,
                      index_cols=[0],
                      upper_bound=10,
                      lower_bound=0.1,
                      par_type="grid",
                      use_rows=(1, 3),
                      )
    # pf.add_parameters(filenames=['inflow2.txt'],
    #                   pargp='inflow3',
    #                   comment_char='#',
    #                   use_cols=2,
    #                   index_cols=[0, 1],
    #                   upper_bound=10,
    #                   lower_bound=0.1,
    #                   par_type="grid",
    #                   use_rows=[0, 2],
    #                   )
    ft, ftd = _gen_dummy_obs_file(pf.new_d, sep=',', ext='txt')
    pf.add_parameters(filenames=f, par_type="grid", mfile_skip=1, index_cols=0,
                      use_cols=[2], par_name_base="tmp",
                      pargp="tmp")
    pf.add_parameters(filenames=ft, par_type="grid", mfile_skip=1, index_cols=0,
                      use_cols=[1, 2], par_name_base=["tmp2_1", "tmp2_2"],
                      pargp="tmp2", mfile_sep=',', par_style='direct')
    tags = {"npf_k_":[0.1,10.],"npf_k33_":[.1,10],"sto_ss":[.1,10],"sto_sy":[.9,1.1],"rch_recharge":[.5,1.5]}
    dts = pd.to_datetime("1-1-2018") + pd.to_timedelta(np.cumsum(sim.tdis.perioddata.array["perlen"]),unit="d")
    print(dts)
    for tag, bnd in tags.items():
        lb, ub = bnd[0], bnd[1]
        arr_files = [f for f in os.listdir(tmp_model_ws) if tag in f and f.endswith(".txt")]
        if "rch" in tag:
            pf.add_parameters(filenames=arr_files, par_type="grid", par_name_base="rch_gr",
                              pargp="rch_gr", zone_array=ib, upper_bound=ub, lower_bound=lb,
                              geostruct=gr_gs)
            for arr_file in arr_files:
                kper = int(arr_file.split('.')[1].split('_')[-1]) - 1
                pf.add_parameters(filenames=arr_file,par_type="constant",par_name_base=arr_file.split('.')[1]+"_cn",
                                  pargp="rch_const",zone_array=ib,upper_bound=ub,lower_bound=lb,geostruct=rch_temporal_gs,
                                  datetime=dts[kper])
        else:
            for arr_file in arr_files:
                # these ult bounds are used later in an assert
                # and also are used so that the initial input array files
                # are preserved
                ult_lb = None
                ult_ub = None
                if "npf_k_" in arr_file:
                   ult_ub = 31.0
                   ult_lb = -1.3
                pf.add_parameters(filenames=arr_file,par_type="grid",par_name_base=arr_file.split('.')[1]+"_gr",
                                  pargp=arr_file.split('.')[1]+"_gr",zone_array=ib,upper_bound=ub,lower_bound=lb,
                                  geostruct=gr_gs,ult_ubound=None if ult_ub is None else ult_ub + 1,
                                  ult_lbound=None if ult_lb is None else ult_lb + 1)
                # use a slightly lower ult bound here
                pf.add_parameters(filenames=arr_file, par_type="pilotpoints", par_name_base=arr_file.split('.')[1]+"_pp",
                                  pargp=arr_file.split('.')[1]+"_pp", zone_array=ib,upper_bound=ub,lower_bound=lb,
                                  ult_ubound=None if ult_ub is None else ult_ub - 1,
                                  ult_lbound=None if ult_lb is None else ult_lb - 1,geostruct=gr_gs)

                # use a slightly lower ult bound here
                pf.add_parameters(filenames=arr_file, par_type="constant",
                                  par_name_base=arr_file.split('.')[1] + "_cn",
                                  pargp=arr_file.split('.')[1] + "_cn", zone_array=ib,
                                  upper_bound=ub, lower_bound=lb,geostruct=gr_gs)

    # add SP1 spatially constant, but temporally correlated wel flux pars
    kper = 0
    list_file = "freyberg6.wel_stress_period_data_{0}.txt".format(kper+1)
    pf.add_parameters(filenames=list_file, par_type="constant",
                      par_name_base="twel_mlt_{0}".format(kper),
                      pargp="twel_mlt".format(kper), index_cols=[0, 1, 2],
                      use_cols=[3], upper_bound=1.5, lower_bound=0.5,
                      datetime=dts[kper], geostruct=rch_temporal_gs,
                      mfile_skip=1)

    # add temporally indep, but spatially correlated wel flux pars
    pf.add_parameters(filenames=list_file, par_type="grid",
                      par_name_base="wel_grid_{0}".format(kper),
                      pargp="wel_{0}".format(kper), index_cols=[0, 1, 2],
                      use_cols=[3], upper_bound=1.5, lower_bound=0.5,
                      geostruct=gr_gs, mfile_skip=1)
    kper = 1
    list_file = "freyberg6.wel_stress_period_data_{0}.txt".format(kper+1)
    pf.add_parameters(filenames=list_file, par_type="constant",
                      par_name_base="twel_mlt_{0}".format(kper),
                      pargp="twel_mlt".format(kper), index_cols=[0, 1, 2],
                      use_cols=[3], upper_bound=1.5, lower_bound=0.5,
                      datetime=dts[kper], geostruct=rch_temporal_gs,
                      mfile_skip='#')
    # add temporally indep, but spatially correlated wel flux pars
    pf.add_parameters(filenames=list_file, par_type="grid",
                      par_name_base="wel_grid_{0}".format(kper),
                      pargp="wel_{0}".format(kper), index_cols=[0, 1, 2],
                      use_cols=[3], upper_bound=1.5, lower_bound=0.5,
                      geostruct=gr_gs, mfile_skip='#')
    kper = 2
    list_file = "freyberg6.wel_stress_period_data_{0}.txt".format(kper+1)
    pf.add_parameters(filenames=list_file, par_type="constant",
                      par_name_base="twel_mlt_{0}".format(kper),
                      pargp="twel_mlt".format(kper), index_cols=['#k', 'i', 'j'],
                      use_cols=['flux'], upper_bound=1.5, lower_bound=0.5,
                      datetime=dts[kper], geostruct=rch_temporal_gs)
    # add temporally indep, but spatially correlated wel flux pars
    pf.add_parameters(filenames=list_file, par_type="grid",
                      par_name_base="wel_grid_{0}".format(kper),
                      pargp="wel_{0}".format(kper), index_cols=['#k', 'i', 'j'],
                      use_cols=['flux'], upper_bound=1.5, lower_bound=0.5,
                      geostruct=gr_gs)
    kper = 3
    list_file = "freyberg6.wel_stress_period_data_{0}.txt".format(kper+1)
    pf.add_parameters(filenames=list_file, par_type="constant",
                      par_name_base="twel_mlt_{0}".format(kper),
                      pargp="twel_mlt".format(kper), index_cols=['#k', 'i', 'j'],
                      use_cols=['flux'], upper_bound=1.5, lower_bound=0.5,
                      datetime=dts[kper], geostruct=rch_temporal_gs,
                      mfile_skip=1)
    # add temporally indep, but spatially correlated wel flux pars
    pf.add_parameters(filenames=list_file, par_type="grid",
                      par_name_base="wel_grid_{0}".format(kper),
                      pargp="wel_{0}".format(kper), index_cols=['#k', 'i', 'j'],
                      use_cols=['flux'], upper_bound=1.5, lower_bound=0.5,
                      geostruct=gr_gs, mfile_skip=1)
    list_files = ["freyberg6.wel_stress_period_data_{0}.txt".format(t)
                  for t in range(5, m.nper+1)]
    for list_file in list_files:
        kper = int(list_file.split(".")[1].split('_')[-1]) - 1
        # add spatially constant, but temporally correlated wel flux pars
        pf.add_parameters(filenames=list_file,par_type="constant",par_name_base="twel_mlt_{0}".format(kper),
                          pargp="twel_mlt".format(kper),index_cols=[0,1,2],use_cols=[3],
                          upper_bound=1.5,lower_bound=0.5, datetime=dts[kper], geostruct=rch_temporal_gs)

        # add temporally indep, but spatially correlated wel flux pars
        pf.add_parameters(filenames=list_file, par_type="grid", par_name_base="wel_grid_{0}".format(kper),
                          pargp="wel_{0}".format(kper), index_cols=[0, 1, 2], use_cols=[3],
                          upper_bound=1.5, lower_bound=0.5, geostruct=gr_gs)
    pf.add_parameters(filenames=list_file, par_type="grid", par_name_base=f"wel_grid_{kper}",
                      pargp=f"wel_{kper}_v2", index_cols=[0, 1, 2], use_cols=[3], use_rows=[1],
                      upper_bound=1.5, lower_bound=0.5, geostruct=gr_gs)
    # test non spatial idx in list like
    pf.add_parameters(filenames="freyberg6.sfr_packagedata_test.txt", par_name_base="sfr_rhk",
                      pargp="sfr_rhk", index_cols=['#rno'], use_cols=['rhk'], upper_bound=10.,
                      lower_bound=0.1,
                      par_type="grid")

    # add model run command
    pf.mod_sys_cmds.append("mf6")
    print(pf.mult_files)
    print(pf.org_files)

    # build pest
    pst = pf.build_pst('freyberg.pst')

    # # quick check of write and apply method
    pars = pst.parameter_data
    # set reach 1 hk to 100
    sfr_pars = pars.loc[pars.parnme.str.startswith('pname:sfr')].index
    pars.loc[sfr_pars, 'parval1'] = np.random.random(len(sfr_pars)) * 10

    sfr_pars = pars.loc[sfr_pars].copy()
    print(sfr_pars)
    sfr_pars[["name",'inst',"ptype", 'usecol',"pstyle", '#rno']] = sfr_pars.parnme.apply(
        lambda x: pd.DataFrame([s.split(':') for s in x.split('_')
                                if ':' in s]).set_index(0)[1])

    sfr_pars['#rno'] = sfr_pars['#rno'].astype(int)
    b_d = Path.cwd()
    os.chdir(pf.new_d)
    dummymult = 4.
    pars = pst.parameter_data
    pst.parameter_data.loc[pars.index.str.contains('_pp'), 'parval1'] = dummymult
    pst.write_input_files()
    try:
        pyemu.helpers.apply_list_and_array_pars()
    except Exception as e:
        os.chdir(b_d)
        raise e
    os.chdir(b_d)
    # verify apply
    inflow2_df = pd.read_csv(Path(pf.new_d, "inflow2.txt"),
                             header=None, sep=' ', skiprows=1)
    inflow3_df = pd.read_csv(Path(pf.new_d, "inflow3.txt"),
                             header=None, sep=' ', skiprows=1)
    inflow4_df = pd.read_csv(Path(pf.new_d, "inflow4.txt"),
                             header=None, sep=' ', skiprows=1)
    assert (inflow2_df == inflow2_pre).all().all()
    assert (inflow3_df == inflow3_pre).all().all()
    assert (inflow4_df == inflow4_pre).all().all()
    multinfo = pd.read_csv(Path(pf.new_d, "mult2model_info.csv"),
                           index_col=0)
    ppmultinfo = multinfo.dropna(subset=['pp_file'])
    for mfile in ppmultinfo.model_file.unique():
        subinfo = ppmultinfo.loc[ppmultinfo.model_file == mfile]
        assert subinfo.org_file.nunique() == 1
        org = np.loadtxt(Path(pf.new_d, subinfo.org_file.values[0]))
        m = dummymult ** len(subinfo)
        check = org * m
        check[ib == 0] = org[ib == 0]
        ult_u = subinfo.upper_bound.astype(float).values[0]
        ult_l = subinfo.lower_bound.astype(float).values[0]
        check[check < ult_l] = ult_l
        check[check > ult_u] = ult_u
        result = np.loadtxt(Path(pf.new_d, mfile))
        assert np.isclose(check, result).all(), (f"Problem with par apply for "
                                                 f"{mfile}")
    df = pd.read_csv(Path(pf.new_d, "freyberg6.sfr_packagedata_test.txt"),
                     delim_whitespace=True, index_col=0)
    df.index = df.index - 1
    print(df.rhk)
    print((sfr_pkgdf.set_index('rno').loc[df.index, 'rhk'] *
                 sfr_pars.set_index('#rno').loc[df.index, 'parval1']))
    assert np.isclose(
        df.rhk, (sfr_pkgdf.set_index('rno').loc[df.index, 'rhk'] *
                 sfr_pars.set_index('#rno').loc[df.index, 'parval1'])).all()
    pars.loc[sfr_pars.index, 'parval1'] = 1.0

    # add more:
    pf.add_parameters(filenames="freyberg6.sfr_packagedata.txt", par_name_base="sfr_rhk",
                      pargp="sfr_rhk", index_cols={'k': 1, 'i': 2, 'j': 3}, use_cols=[9], upper_bound=10.,
                      lower_bound=0.1,
                      par_type="grid", rebuild_pst=True)

    df = pd.read_csv(Path(tmp_model_ws, "heads.csv"), index_col=0)
    pf.add_observations("heads.csv", insfile="heads.csv.ins", index_cols="time", use_cols=list(df.columns.values),
                        prefix="hds", rebuild_pst=True)

    # test par mults are working
    b_d = os.getcwd()
    os.chdir(pf.new_d)
    try:
        pyemu.helpers.apply_list_and_array_pars(
            arr_par_file="mult2model_info.csv", chunk_len=1)
    except Exception as e:
        os.chdir(b_d)
        raise Exception(str(e))
    os.chdir(b_d)

    cov = pf.build_prior(fmt="none").to_dataframe()
    twel_pars = [p for p in pst.par_names if "twel_mlt" in p]
    twcov = cov.loc[twel_pars,twel_pars]
    dsum = np.diag(twcov.values).sum()
    assert twcov.sum().sum() > dsum

    rch_cn = [p for p in pst.par_names if "_cn" in p]
    print(rch_cn)
    rcov = cov.loc[rch_cn,rch_cn]
    dsum = np.diag(rcov.values).sum()
    assert rcov.sum().sum() > dsum

    num_reals = 100
    pe = pf.draw(num_reals, use_specsim=True)
    pe.to_binary(Path(template_ws, "prior.jcb"))
    assert pe.shape[1] == pst.npar_adj, "{0} vs {1}".format(pe.shape[1], pst.npar_adj)
    assert pe.shape[0] == num_reals


    pst.control_data.noptmax = 0
    pst.pestpp_options["additional_ins_delimiters"] = ","

    pst.write(os.path.join(pf.new_d, "freyberg.pst"))
    pyemu.os_utils.run("{0} freyberg.pst".format(ies_exe_path), cwd=pf.new_d)

    res_file = os.path.join(pf.new_d, "freyberg.base.rei")
    assert os.path.exists(res_file), res_file
    pst.set_res(res_file)
    print(pst.phi)
    #assert pst.phi < 1.0e-5, pst.phi

    # check mult files are in pst input files
    csv = os.path.join(template_ws, "mult2model_info.csv")
    df = pd.read_csv(csv, index_col=0)
    pst_input_files = {str(f) for f in pst.input_files}
    mults_not_linked_to_pst = ((set(df.mlt_file.dropna().unique()) -
                                pst_input_files) -
                               set(df.loc[df.pp_file.notna()].mlt_file))
    assert len(mults_not_linked_to_pst) == 0, print(mults_not_linked_to_pst)

    # make sure the appropriate ult bounds have made it thru
    df = pd.read_csv(os.path.join(template_ws,"mult2model_info.csv"))
    print(df.columns)
    df = df.loc[df.model_file.apply(lambda x: "npf_k_" in x),:]
    print(df)
    print(df.upper_bound)
    print(df.lower_bound)
    assert np.abs(float(df.upper_bound.min()) - 30.) < 1.0e-6,df.upper_bound.min()
    assert np.abs(float(df.lower_bound.max()) - -0.3) < 1.0e-6,df.lower_bound.max()


def mf6_freyberg_shortnames_test(tmp_path):
    import numpy as np
    import pandas as pd
    pd.set_option('display.max_rows', 500)
    pd.set_option('display.max_columns', 500)
    pd.set_option('display.width', 1000)
    try:
        import flopy
    except:
        return

    org_model_ws = os.path.join('..', 'examples', 'freyberg_mf6')
    tmp_model_ws = Path(tmp_path, "temp_pst_from")
    if os.path.exists(tmp_model_ws):
        shutil.rmtree(tmp_model_ws)
    # os.mkdir(tmp_model_ws)
    # sim = flopy.mf6.MFSimulation.load(sim_ws=org_model_ws)
    # # sim.set_all_data_external()
    # sim.set_sim_path(tmp_model_ws)
    # # sim.set_all_data_external()
    # m = sim.get_model("freyberg6")
    # sim.set_all_data_external()
    # sim.write_simulation()

    # to by pass the issues with flopy
    shutil.copytree(org_model_ws, tmp_model_ws)
    sim = flopy.mf6.MFSimulation.load(sim_ws=str(tmp_model_ws))
    m = sim.get_model("freyberg6")

    # SETUP pest stuff...
    os_utils.run("{0} ".format("mf6"), cwd=tmp_model_ws)

    template_ws = Path(tmp_path, "new_temp")
    if os.path.exists(template_ws):
        shutil.rmtree(template_ws)
    # sr0 = m.sr
    sr = pyemu.helpers.SpatialReference.from_namfile(
        os.path.join(tmp_model_ws, "freyberg6.nam"),
        delr=m.dis.delr.array, delc=m.dis.delc.array)
    # set up PstFrom object
    # obs
    #   using tabular style model output
    #   (generated by pyemu.gw_utils.setup_hds_obs())
    # pf.add_observations('freyberg.hds.dat', insfile='freyberg.hds.dat.ins2',
    #                     index_cols='obsnme', use_cols='obsval', prefix='hds')

    pf = PstFrom(original_d=tmp_model_ws, new_d=template_ws,
                 remove_existing=True,
                 longnames=False, spatial_reference=sr,
                 zero_based=False, start_datetime="1-1-2018")
    df = pd.read_csv(os.path.join(tmp_model_ws,"heads.csv"), index_col=0)
    pf.add_observations("heads.csv",insfile="heads.csv.ins", index_cols="time",
                        use_cols=list(df.columns.values), prefix="hds")
    v = pyemu.geostats.ExpVario(contribution=1.0, a=1000)
    gr_gs = pyemu.geostats.GeoStruct(variograms=v)
    rch_temporal_gs = pyemu.geostats.GeoStruct(variograms=pyemu.geostats.ExpVario(contribution=1.0,a=60))
    pf.extra_py_imports.append('flopy')
    ib = m.dis.idomain[0].array
    tags = {"npf_k_":[0.1,10.],"npf_k33_":[.1,10],"sto_ss":[.1,10],"sto_sy":[.9,1.1],"rch_recharge":[.5,1.5]}
    dts = pd.to_datetime("1-1-2018") + pd.to_timedelta(np.cumsum(sim.tdis.perioddata.array["perlen"]),unit="d")
    print(dts)
    for tag,bnd in tags.items():
        lb,ub = bnd[0],bnd[1]
        arr_files = [f for f in os.listdir(tmp_model_ws)
                     if tag in f and f.endswith(".txt")]
        if "rch" in tag:
            pf.add_parameters(filenames=arr_files, par_type="grid", par_name_base="rg",
                              pargp="rg", zone_array=ib, upper_bound=ub, lower_bound=lb,
                              geostruct=gr_gs)
            for arr_file in arr_files:
                kper = int(arr_file.split('.')[1].split('_')[-1]) - 1
                pf.add_parameters(filenames=arr_file,par_type="constant",par_name_base="rc{0}_".format(kper),
                                  pargp="rc",zone_array=ib,upper_bound=ub,lower_bound=lb,geostruct=rch_temporal_gs,
                                  datetime=dts[kper])
        else:

            for arr_file in arr_files:
                pb = tag.split('_')[1] + arr_file.split('.')[1][-1]
                pf.add_parameters(filenames=arr_file,par_type="grid",par_name_base=pb+"g",
                                  pargp=pb+"g",zone_array=ib,upper_bound=ub,lower_bound=lb,
                                  geostruct=gr_gs)
                pf.add_parameters(filenames=arr_file, par_type="pilotpoints", par_name_base=pb+"p",
                                  pargp=pb+"p", zone_array=ib,upper_bound=ub,lower_bound=lb,)
        for arr_file in arr_files:
            pf.add_observations(arr_file)
    list_files = [f for f in os.listdir(tmp_model_ws) if "wel_stress_period_data" in f]
    for list_file in list_files:
        kper = list_file.split(".")[1].split('_')[-1]
        pf.add_parameters(filenames=list_file,par_type="constant",par_name_base="w{0}".format(kper),
                          pargp="wel_{0}".format(kper),index_cols=[0,1,2],use_cols=[3],
                          upper_bound=1.5,lower_bound=0.5)
    za = np.ones((3, 40, 20))
    df = pd.read_csv(os.path.join(m.model_ws, list_file),
                     delim_whitespace=True, header=None) - 1
    za[tuple(df.loc[0:2, [0, 1, 2]].values.T)] = [2,3,4]
    pdf = pf.add_parameters(filenames=list_file, par_type="zone",
                            par_name_base="w{0}".format(kper),
                            pargp="wz_{0}".format(kper), index_cols=[0, 1, 2],
                            use_cols=[3],
                            upper_bound=1.5, lower_bound=0.5,
                            zone_array=za)
    assert len(pdf) == 4

    # add model run command
    pf.mod_sys_cmds.append("mf6")
    print(pf.mult_files)
    print(pf.org_files)

    # build pest
    pst = pf.build_pst('freyberg.pst')
    obs = set(pst.observation_data.obsnme)
    obsin = set()
    for ins in pst.instruction_files:
        with open(os.path.join(pf.new_d, ins), "rt") as f:
            text = f.read()
            for ob in obs:
                if f"!{ob}!" in text:
                    obsin.add(ob)
        obs = obs - obsin
    assert len(obs) == 0, f"{len(obs)} obs not found in insfiles: {obs}"

    par = set(pst.parameter_data.parnme)
    parin = set()
    for tpl in pst.template_files:
        with open(os.path.join(pf.new_d, tpl), "rt") as f:
            text = f.read()
            for p in par:
                if f"{p} " in text:
                    parin.add(p)
        par = par - parin
    assert len(par) == 0, f"{len(par)} pars not found in tplfiles: {par}"
    # test update/rebuild
    pf.add_parameters(filenames="freyberg6.sfr_packagedata.txt",
                      par_name_base="rhk",
                      pargp="sfr_rhk", index_cols=[0, 1, 2, 3], use_cols=[9],
                      upper_bound=10., lower_bound=0.1,
                      par_type="grid", rebuild_pst=True)
    pf.add_parameters(filenames=arr_file, par_type="grid", par_name_base=pb + "g2",
                      pargp=pb + "g2", zone_array=ib, upper_bound=ub, lower_bound=lb,
                      geostruct=gr_gs, rebuild_pst=True)
    df = pd.read_csv(os.path.join(tmp_model_ws, "sfr.csv"), index_col=0)
    pf.add_observations("sfr.csv", insfile="sfr.csv.ins", index_cols="time",
                        use_cols=list(df.columns.values), rebuild_pst=True)
    obs = set(pst.observation_data.obsnme)
    obsin = set()
    for ins in pst.instruction_files:
        with open(os.path.join(pf.new_d, ins), "rt") as f:
            text = f.read()
            for ob in obs:
                if f"!{ob}!" in text:
                    obsin.add(ob)
            obs = obs - obsin
    assert len(obs) == 0, f"{len(obs)} obs not found in insfiles: {obs}"

    par = set(pst.parameter_data.parnme)
    parin = set()
    for tpl in pst.template_files:
        with open(os.path.join(pf.new_d, tpl), "rt") as f:
            text = f.read()
            for p in par:
                if f"{p} " in text:
                    parin.add(p)
        par = par - parin
    assert len(par) == 0, f"{len(par)} pars not found in tplfiles: {par}"

    assert pst.parameter_data.parnme.apply(lambda x: len(x)).max() <= 12
    assert pst.observation_data.obsnme.apply(lambda x: len(x)).max() <= 20

    num_reals = 100
    pe = pf.draw(num_reals, use_specsim=True)
    pe.to_binary(os.path.join(template_ws, "prior.jcb"))
    assert pe.shape[1] == pst.npar_adj, "{0} vs {1}".format(pe.shape[0], pst.npar_adj)
    assert pe.shape[0] == num_reals

    # test par mults are working
    b_d = os.getcwd()
    os.chdir(pf.new_d)
    try:
        pyemu.helpers.apply_list_and_array_pars(
            arr_par_file="mult2model_info.csv")
    except Exception as e:
        os.chdir(b_d)
        raise Exception(str(e))
    os.chdir(b_d)
    pst.try_parse_name_metadata()
    pst.control_data.noptmax = 0
    pst.pestpp_options["additional_ins_delimiters"] = ","

    pst.write(os.path.join(pf.new_d, "freyberg.pst"))
    pyemu.os_utils.run("{0} freyberg.pst".format(ies_exe_path), cwd=pf.new_d)

    pst = pyemu.Pst(os.path.join(pf.new_d, "freyberg.pst"))
    res_file = os.path.join(pf.new_d, "freyberg.base.rei")
    assert os.path.exists(res_file), res_file
    pst.set_res(res_file)
    print(pst.phi)
    #assert pst.phi < 1.0e-5, pst.phi



    # check mult files are in pst input files
    csv = os.path.join(template_ws, "mult2model_info.csv")
    df = pd.read_csv(csv, index_col=0)
    pst_input_files = {str(f) for f in pst.input_files}
    mults_not_linked_to_pst = ((set(df.mlt_file.unique()) -
                                pst_input_files) -
                               set(df.loc[df.pp_file.notna()].mlt_file))
    assert len(mults_not_linked_to_pst) == 0, print(mults_not_linked_to_pst)


def mf6_freyberg_da_test(tmp_path):
    import numpy as np
    import pandas as pd
    pd.set_option('display.max_rows', 500)
    pd.set_option('display.max_columns', 500)
    pd.set_option('display.width', 1000)
    try:
        import flopy
    except:
        return

    org_model_ws = os.path.join('..', 'examples', 'freyberg_mf6_da')
    tmp_model_ws = Path(tmp_path, "temp_pst_from")
    if os.path.exists(tmp_model_ws):
        shutil.rmtree(tmp_model_ws)
    # to by pass the issues with flopy
    shutil.copytree(org_model_ws,tmp_model_ws)
    sim = flopy.mf6.MFSimulation.load(sim_ws=str(tmp_model_ws))
    m = sim.get_model("freyberg6")

    # SETUP pest stuff...
    os_utils.run("{0} ".format("mf6"), cwd=tmp_model_ws)

    template_ws = Path(tmp_path, "new_temp_da")
    if os.path.exists(template_ws):
        shutil.rmtree(template_ws)
    # sr0 = m.sr
    sr = pyemu.helpers.SpatialReference.from_namfile(
        os.path.join(tmp_model_ws, "freyberg6.nam"),
        delr=m.dis.delr.array, delc=m.dis.delc.array)
    # set up PstFrom object
    pf = PstFrom(original_d=tmp_model_ws, new_d=template_ws,
                 remove_existing=True,
                 longnames=True, spatial_reference=sr,
                 zero_based=False,start_datetime="1-1-2018")
    # obs
    #   using tabular style model output
    #   (generated by pyemu.gw_utils.setup_hds_obs())
    # pf.add_observations('freyberg.hds.dat', insfile='freyberg.hds.dat.ins2',
    #                     index_cols='obsnme', use_cols='obsval', prefix='hds')

    df = pd.read_csv(os.path.join(tmp_model_ws,"heads.csv"),index_col=0)
    pf.add_observations("heads.csv",insfile="heads.csv.ins",index_cols="time",use_cols=list(df.columns.values),prefix="hds")
    df = pd.read_csv(os.path.join(tmp_model_ws, "sfr.csv"), index_col=0)
    pf.add_observations("sfr.csv", insfile="sfr.csv.ins", index_cols="time", use_cols=list(df.columns.values))
    v = pyemu.geostats.ExpVario(contribution=1.0,a=1000)
    gr_gs = pyemu.geostats.GeoStruct(variograms=v)
    rch_temporal_gs = pyemu.geostats.GeoStruct(variograms=pyemu.geostats.ExpVario(contribution=1.0,a=60))
    pf.extra_py_imports.append('flopy')
    ib = m.dis.idomain[0].array
    tags = {"npf_k_":[0.1,10.],"npf_k33_":[.1,10],"sto_ss":[.1,10],"sto_sy":[.9,1.1],"rch_recharge":[.5,1.5]}
    dts = pd.to_datetime("1-1-2018") + pd.to_timedelta(np.cumsum(sim.tdis.perioddata.array["perlen"]),unit="d")
    print(dts)
    for tag,bnd in tags.items():
        lb,ub = bnd[0],bnd[1]
        arr_files = [f for f in os.listdir(tmp_model_ws) if tag in f and f.endswith(".txt")]
        if "rch" in tag:
            pf.add_parameters(filenames=arr_files, par_type="grid", par_name_base="rch_gr",
                              pargp="rch_gr", zone_array=ib, upper_bound=ub, lower_bound=lb,
                              geostruct=gr_gs)
            for arr_file in arr_files:
                kper = int(arr_file.split('.')[1].split('_')[-1]) - 1
                pf.add_parameters(filenames=arr_file,par_type="constant",par_name_base=arr_file.split('.')[1]+"_cn",
                                  pargp="rch_const",zone_array=ib,upper_bound=ub,lower_bound=lb,geostruct=rch_temporal_gs,
                                  datetime=dts[kper])
        else:
            for arr_file in arr_files:
                pf.add_parameters(filenames=arr_file,par_type="grid",par_name_base=arr_file.split('.')[1]+"_gr",
                                  pargp=arr_file.split('.')[1]+"_gr",zone_array=ib,upper_bound=ub,lower_bound=lb,
                                  geostruct=gr_gs)
                pf.add_parameters(filenames=arr_file, par_type="pilotpoints", par_name_base=arr_file.split('.')[1]+"_pp",
                                  pargp=arr_file.split('.')[1]+"_pp", zone_array=ib,upper_bound=ub,lower_bound=lb,)


    list_files = [f for f in os.listdir(tmp_model_ws) if "wel_stress_period_data" in f]
    for list_file in list_files:
        kper = int(list_file.split(".")[1].split('_')[-1]) - 1
        # add spatially constant, but temporally correlated wel flux pars
        pf.add_parameters(filenames=list_file,par_type="constant",par_name_base="twel_mlt_{0}".format(kper),
                          pargp="twel_mlt".format(kper),index_cols=[0,1,2],use_cols=[3],
                          upper_bound=1.5,lower_bound=0.5, datetime=dts[kper], geostruct=rch_temporal_gs)

        # add temporally indep, but spatially correlated wel flux pars
        pf.add_parameters(filenames=list_file, par_type="grid", par_name_base="wel_grid_{0}".format(kper),
                          pargp="wel_{0}".format(kper), index_cols=[0, 1, 2], use_cols=[3],
                          upper_bound=1.5, lower_bound=0.5, geostruct=gr_gs)

    pf.add_parameters(filenames="freyberg6.sfr_packagedata.txt",par_name_base="sfr_rhk",
                      pargp="sfr_rhk",index_cols={'k':1,'i':2,'j':3},use_cols=[9],upper_bound=10.,lower_bound=0.1,
                      par_type="grid")

    # add model run command
    pf.mod_sys_cmds.append("mf6")
    print(pf.mult_files)
    print(pf.org_files)

    # build pest
    pst = pf.build_pst('freyberg.pst', version=2)
    pst.write(os.path.join(template_ws,"freyberg6_da.pst"),version=2)


    # setup direct (non mult) pars on the IC files with par names that match the obs names
    obs = pst.observation_data
    hobs = obs.loc[obs.obsnme.str.startswith("hds"),:].copy()
    hobs.loc[:,"k"] = hobs.obsnme.apply(lambda x: int(x.split(':')[1].split("_")[1]))
    hobs.loc[:, "i"] = hobs.obsnme.apply(lambda x: int(x.split(':')[1].split("_")[2]))
    hobs.loc[:, "j"] = hobs.obsnme.apply(lambda x: int(x.split(':')[1].split("_")[3]))
    hobs_set = set(hobs.obsnme.to_list())
    ic_files = [f for f in os.listdir(template_ws) if "ic_strt" in f and f.endswith(".txt")]
    print(ic_files)
    ib = m.dis.idomain[0].array
    tpl_files = []
    for ic_file in ic_files:
        tpl_file = os.path.join(template_ws,ic_file+".tpl")
        vals,names = [],[]
        with open(tpl_file,'w') as f:
            f.write("ptf ~\n")
            k = int(ic_file.split('.')[1][-1]) - 1
            org_arr = np.loadtxt(os.path.join(template_ws,ic_file))
            for i in range(org_arr.shape[0]):
                for j in range(org_arr.shape[1]):
                    if ib[i,j] < 1:
                        f.write(" -1.0e+30 ")
                    else:
                        pname = "hds_usecol:trgw_{0}_{1}_{2}_time:31.0".format(k,i,j)
                        if pname not in hobs_set and ib[i,j] > 0:
                            print(k,i,j,pname,ib[i,j])
                        f.write(" ~  {0}   ~".format(pname))
                        vals.append(org_arr[i,j])
                        names.append(pname)
                f.write("\n")
        df = pf.pst.add_parameters(tpl_file,pst_path=".")
        pf.pst.parameter_data.loc[df.parnme,"partrans"] = "fixed"
        pf.pst.parameter_data.loc[names,"parval1"] = vals

    pf.pst.write(os.path.join(template_ws,"freyberg6_da.pst"),version=2)

    num_reals = 100
    pe = pf.draw(num_reals, use_specsim=True)
    pe.to_binary(os.path.join(template_ws, "prior.jcb"))
    assert pe.shape[1] == pst.npar_adj, "{0} vs {1}".format(pe.shape[0], pst.npar_adj)
    assert pe.shape[0] == num_reals

    # test par mults are working
    b_d = os.getcwd()
    os.chdir(pf.new_d)
    try:
        pyemu.helpers.apply_list_and_array_pars(
            arr_par_file="mult2model_info.csv")
    except Exception as e:
        os.chdir(b_d)
        raise Exception(str(e))
    os.chdir(b_d)

    pst.control_data.noptmax = 0
    pst.pestpp_options["additional_ins_delimiters"] = ","

    pst.write(os.path.join(pf.new_d, "freyberg.pst"))
    pyemu.os_utils.run("{0} freyberg.pst".format(ies_exe_path), cwd=pf.new_d)

    res_file = os.path.join(pf.new_d, "freyberg.base.rei")
    assert os.path.exists(res_file), res_file
    pst.set_res(res_file)
    print(pst.phi)
    #assert pst.phi < 1.0e-5, pst.phi



    # check mult files are in pst input files
    csv = os.path.join(template_ws, "mult2model_info.csv")
    df = pd.read_csv(csv, index_col=0)
    pst_input_files = {str(f) for f in pst.input_files}
    mults_not_linked_to_pst = ((set(df.mlt_file.unique()) -
                                pst_input_files) -
                               set(df.loc[df.pp_file.notna()].mlt_file))
    assert len(mults_not_linked_to_pst) == 0, print(mults_not_linked_to_pst)


def mf6_freyberg_direct_test(tmp_path):

    import numpy as np
    import pandas as pd
    pd.set_option('display.max_rows', 500)
    pd.set_option('display.max_columns', 500)
    pd.set_option('display.width', 1000)
    try:
        import flopy
    except:
        return

    org_model_ws = os.path.join('..', 'examples', 'freyberg_mf6')
    tmp_model_ws = Path(tmp_path, "temp_pst_from_direct")
    if os.path.exists(tmp_model_ws):
        shutil.rmtree(tmp_model_ws)
    os.mkdir(tmp_model_ws)
    sim = flopy.mf6.MFSimulation.load(sim_ws=org_model_ws)
    # sim.set_all_data_external()
    sim.set_sim_path(str(tmp_model_ws))
    # sim.set_all_data_external()
    m = sim.get_model("freyberg6")
    sim.set_all_data_external()
    sim.write_simulation()

    # to by pass the issues with flopy
    # shutil.copytree(org_model_ws,tmp_model_ws)
    # sim = flopy.mf6.MFSimulation.load(sim_ws=org_model_ws)
    # m = sim.get_model("freyberg6")

    # SETUP pest stuff...
    os_utils.run("{0} ".format("mf6"), cwd=tmp_model_ws)

    template_ws = Path(tmp_path, "new_temp_direct")
    if os.path.exists(template_ws):
        shutil.rmtree(template_ws)
    sr = m.modelgrid
    # set up PstFrom object
    pf = PstFrom(original_d=tmp_model_ws, new_d=template_ws,
                 remove_existing=True,
                 longnames=True, spatial_reference=sr,
                 zero_based=False, start_datetime="1-1-2018")
    # obs
    #   using tabular style model output
    #   (generated by pyemu.gw_utils.setup_hds_obs())
    # pf.add_observations('freyberg.hds.dat', insfile='freyberg.hds.dat.ins2',
    #                     index_cols='obsnme', use_cols='obsval', prefix='hds')


    ghb_files = [f for f in os.listdir(template_ws) if ".ghb_stress" in f and f.endswith("txt")]
    pf.add_parameters(ghb_files,par_type="grid",par_style="add",use_cols=3,par_name_base="ghbstage",
                      pargp="ghbstage",index_cols=[0,1,2],transform="none",lower_bound=-5,upper_bound=5)

    pf.add_parameters(ghb_files, par_type="grid", par_style="multiplier", use_cols=3, par_name_base="mltstage",
                      pargp="ghbstage", index_cols=[0, 1, 2], transform="log", lower_bound=0.5,
                      upper_bound=1.5)

    # Add stream flow observation
    # df = pd.read_csv(os.path.join(tmp_model_ws, "sfr.csv"), index_col=0)
    pf.add_observations("sfr.csv", insfile="sfr.csv.ins", index_cols="time",
                        use_cols=["GAGE_1","HEADWATER","TAILWATER"],ofile_sep=",")
    # Setup geostruct for spatial pars
    gr_v = pyemu.geostats.ExpVario(contribution=1.0, a=1000)
    gr_gs = pyemu.geostats.GeoStruct(variograms=gr_v, transform="log")
    pp_v = pyemu.geostats.ExpVario(contribution=1.0, a=5000)
    pp_gs = pyemu.geostats.GeoStruct(variograms=pp_v, transform="log")
    rch_temporal_gs = pyemu.geostats.GeoStruct(variograms=pyemu.geostats.ExpVario(contribution=1.0, a=60))
    pf.extra_py_imports.append('flopy')
    ib = m.dis.idomain[0].array
    tags = {"npf_k_": [0.1, 10.], "npf_k33_": [.1, 10], "sto_ss": [.1, 10], "sto_sy": [.9, 1.1],
            "rch_recharge": [.5, 1.5]}
    dts = pd.to_datetime("1-1-2018") + pd.to_timedelta(np.cumsum(sim.tdis.perioddata.array["perlen"]), unit="d")
    print(dts)
    #ib = m.dis.idomain.array[0,:,:]
    # setup from array style pars
    for tag, bnd in tags.items():
        lb, ub = bnd[0], bnd[1]
        arr_files = [f for f in os.listdir(tmp_model_ws) if tag in f and f.endswith(".txt")]
        if "rch" in tag:
            for arr_file in arr_files:
                # indy direct grid pars for each array type file
                recharge_files = ["recharge_1.txt","recharge_2.txt","recharge_3.txt"]
                pf.add_parameters(filenames=arr_file, par_type="grid", par_name_base="rch_gr",
                                  pargp="rch_gr", zone_array=ib, upper_bound=1.0e-3, lower_bound=1.0e-7,
                                  par_style="direct")
                # additional constant mults
                kper = int(arr_file.split('.')[1].split('_')[-1]) - 1
                pf.add_parameters(filenames=arr_file, par_type="constant",
                                  par_name_base=arr_file.split('.')[1] + "_cn",
                                  pargp="rch_const", zone_array=ib, upper_bound=ub, lower_bound=lb,
                                  geostruct=rch_temporal_gs,
                                  datetime=dts[kper])
        else:
            for arr_file in arr_files:
                # grid mults pure and simple
                pf.add_parameters(filenames=arr_file, par_type="grid", par_name_base=arr_file.split('.')[1] + "_gr",
                                  pargp=arr_file.split('.')[1] + "_gr", zone_array=ib, upper_bound=ub,
                                  lower_bound=lb,
                                  geostruct=gr_gs)

    # Add a variety of list style pars
    list_files = ["freyberg6.wel_stress_period_data_{0}.txt".format(t)
                  for t in range(1, m.nper + 1)]
    # make dummy versions with headers
    for fl in list_files[0:2]: # this adds a header to well file
        with open(os.path.join(template_ws, fl), 'r') as fr:
            lines = [line for line in fr]
        with open(os.path.join(template_ws, f"new_{fl}"), 'w') as fw:
            fw.write("k i j flux \n")
            for line in lines:
                fw.write(line)

    # fl = "freyberg6.wel_stress_period_data_3.txt" # Add extra string col_id
    for fl in list_files[2:7]:
        with open(os.path.join(template_ws, fl), 'r') as fr:
            lines = [line for line in fr]
        with open(os.path.join(template_ws, f"new_{fl}"), 'w') as fw:
            fw.write("well k i j flux \n")
            for i, line in enumerate(lines):
                fw.write(f"well{i}" + line)


    list_files.sort()
    for list_file in list_files:
        kper = int(list_file.split(".")[1].split('_')[-1]) - 1
        #add spatially constant, but temporally correlated wel flux pars
        pf.add_parameters(filenames=list_file, par_type="constant", par_name_base="twel_mlt_{0}".format(kper),
                          pargp="twel_mlt_{0}".format(kper), index_cols=[0, 1, 2], use_cols=[3],
                          upper_bound=1.5, lower_bound=0.5, datetime=dts[kper], geostruct=rch_temporal_gs)

        # add temporally indep, but spatially correlated wel flux pars
        pf.add_parameters(filenames=list_file, par_type="grid", par_name_base="wel_grid_{0}".format(kper),
                          pargp="wel_{0}".format(kper), index_cols=[0, 1, 2], use_cols=[3],
                          upper_bound=0.0, lower_bound=-1000, geostruct=gr_gs, par_style="direct",
                          transform="none")
    # Adding dummy list pars with different file structures
    list_file = "new_freyberg6.wel_stress_period_data_1.txt"  # with a header
    pf.add_parameters(filenames=list_file, par_type="grid", par_name_base='nwell_mlt',
                      pargp='nwell_mult', index_cols=['k', 'i', 'j'], use_cols='flux',
                      upper_bound=10, lower_bound=-10, geostruct=gr_gs,
                      transform="none")
    pf.add_parameters(filenames=list_file, par_type="grid", par_name_base='nwell_grid',
                      pargp='nwell', index_cols=['k', 'i', 'j'], use_cols='flux',
                      upper_bound=10, lower_bound=-10, geostruct=gr_gs, par_style="direct",
                      transform="none")
    # with skip instead
    list_file = "new_freyberg6.wel_stress_period_data_2.txt"
    pf.add_parameters(filenames=list_file, par_type="grid", par_name_base='nwell_grid',
                      pargp='nwell', index_cols=[0, 1, 2], use_cols=3,
                      upper_bound=10, lower_bound=-10, geostruct=gr_gs, par_style="direct",
                      transform="none", mfile_skip=1)

    list_file = "new_freyberg6.wel_stress_period_data_3.txt"
    pf.add_parameters(filenames=list_file, par_type="grid", par_name_base='nwell_mlt',
                      pargp='nwell_mult', index_cols=['well', 'k', 'i', 'j'], use_cols='flux',
                      upper_bound=10, lower_bound=-10, geostruct=gr_gs,
                      transform="none")
    pf.add_parameters(filenames=list_file, par_type="grid", par_name_base='nwell_grid',
                      pargp='nwell', index_cols=['well', 'k', 'i', 'j'], use_cols='flux',
                      upper_bound=10, lower_bound=-10, geostruct=gr_gs, par_style="direct",
                      transform="none")
    # with skip instead
    list_file = "new_freyberg6.wel_stress_period_data_4.txt"
    pf.add_parameters(filenames=list_file, par_type="grid",
                      par_name_base='nwell_grid', pargp='nwell',
                      index_cols=[0, 1, 2, 3],  # or... {'well': 0, 'k': 1, 'i': 2, 'j': 3},
                      use_cols=4, upper_bound=10, lower_bound=-10,
                      geostruct=gr_gs, par_style="direct", transform="none",
                      mfile_skip=1)

    list_file = "freyberg6.ghb_stress_period_data_1.txt"
    pf.add_parameters(filenames=list_file, par_type="constant", par_name_base=["ghb_stage","ghb_cond"],
                      pargp=["ghb_stage","ghb_cond"], index_cols=[0, 1, 2], use_cols=[3,4],
                      upper_bound=[35,150], lower_bound=[32,50], par_style="direct",
                      transform="none")

    dup_file = "freyberg6.wel_stress_period_data_with_dups.txt"
    shutil.copy2(os.path.join("utils", dup_file), os.path.join(pf.new_d, dup_file))
    pf.add_parameters(filenames=dup_file, par_type="grid", par_name_base="dups",
                      pargp="dups", index_cols=[0, 1, 2], use_cols=[3],
                      upper_bound=0.0, lower_bound=-500,par_style="direct",
                      transform="none")

    list_file = "new_freyberg6.wel_stress_period_data_5.txt"
    pf.add_parameters(filenames=list_file, par_type="grid",
                      par_name_base=['nwell5_k', 'nwell5_q'],
                      pargp='nwell5',
                      index_cols=['well', 'i',  'j'],
                      use_cols=['k', 'flux'], upper_bound=10, lower_bound=-10,
                      geostruct=gr_gs, par_style="direct", transform="none",
                      mfile_skip=0, use_rows=[3, 4])

    list_file = "new_freyberg6.wel_stress_period_data_6.txt"
    pf.add_parameters(filenames=list_file, par_type="grid",
                      par_name_base=['nwell6_k', 'nwell6_q'],
                      pargp='nwell6',
                      index_cols=['well', 'i',  'j'],
                      use_cols=['k', 'flux'], upper_bound=10, lower_bound=-10,
                      geostruct=gr_gs, par_style="direct", transform="none",
                      mfile_skip=0, use_rows=[(3, 21, 15), (3, 30, 7)])
    # use_rows should match so all should be setup 2 cols 6 rows
    assert len(pf.par_dfs[-1]) == 2*6 # should be
    list_file = "new_freyberg6.wel_stress_period_data_7.txt"
    pf.add_parameters(filenames=list_file, par_type="grid",
                      par_name_base=['nwell6_k', 'nwell6_q'],
                      pargp='nwell6',
                      index_cols=['well', 'i',  'j'],
                      use_cols=['k', 'flux'], upper_bound=10, lower_bound=-10,
                      geostruct=gr_gs, par_style="direct", transform="none",
                      mfile_skip=0,
                      use_rows=[('well2', 21, 15), ('well4', 30, 7)])
    assert len(pf.par_dfs[-1]) == 2 * 2  # should be
    # add model run command
    pf.mod_sys_cmds.append("mf6")
    print(pf.mult_files)
    print(pf.org_files)

    # build pest
    pst = pf.build_pst('freyberg.pst')
    cov = pf.build_prior(fmt="non")
    cov.to_coo(os.path.join(template_ws, "prior.jcb"))
    pst.try_parse_name_metadata()
    df = pd.read_csv(os.path.join(tmp_model_ws, "heads.csv"), index_col=0)
    pf.add_observations("heads.csv", insfile="heads.csv.ins", index_cols="time",
                        use_cols=list(df.columns.values),
                        prefix="hds", rebuild_pst=True)

    # test par mults are working
    b_d = os.getcwd()
    os.chdir(pf.new_d)
    pst.write_input_files()
    try:
        pyemu.helpers.apply_list_and_array_pars(
            arr_par_file="mult2model_info.csv", chunk_len=1)
    except Exception as e:
        os.chdir(b_d)
        raise Exception(str(e))
    # TODO Some checks on resultant par files...
    list_files = [f for f in os.listdir('.')
                  if f.startswith('new_') and f.endswith('txt')]
    # check on that those dummy pars compare to the model versions.
    for f in list_files:
        n_df = pd.read_csv(f, sep="\s+")
        o_df = pd.read_csv(f.strip('new_'), sep="\s+", header=None)
        o_df.columns = ['k', 'i', 'j', 'flux']
        assert np.isclose(n_df.loc[:, o_df.columns], o_df).all(), (
            "Something broke with alternative style model files"
        )
    os.chdir(b_d)

    num_reals = 100
    pe = pf.draw(num_reals, use_specsim=True)
    pe.to_binary(os.path.join(template_ws, "prior.jcb"))
    assert pe.shape[1] == pst.npar_adj, "{0} vs {1}".format(pe.shape[0], pst.npar_adj)
    assert pe.shape[0] == num_reals

    pst.control_data.noptmax = 0
    pst.pestpp_options["additional_ins_delimiters"] = ","

    pst.write(os.path.join(pf.new_d, "freyberg.pst"))
    pyemu.os_utils.run("{0} freyberg.pst".format(ies_exe_path), cwd=pf.new_d)

    res_file = os.path.join(pf.new_d, "freyberg.base.rei")
    assert os.path.exists(res_file), res_file
    pst.set_res(res_file)
    print(pst.phi)
    assert pst.phi < 0.1, pst.phi

    org_ghb = pd.read_csv(os.path.join(pf.new_d,"org","freyberg6.ghb_stress_period_data_1.txt"),
                          header=None,names=["l","r","c","stage","cond"])
    new_ghb = pd.read_csv(os.path.join(pf.new_d, "freyberg6.ghb_stress_period_data_1.txt"),
                          delim_whitespace=True,
                          header=None, names=["l", "r", "c", "stage", "cond"])
    d = org_ghb.stage - new_ghb.stage
    print(d)
    assert d.sum() == 0,d.sum()


    # test the additive ghb stage pars
    par = pst.parameter_data
    par.loc[par.parnme.str.contains("ghbstage_inst:0"),"parval1"] = 3.0
    pst.write(os.path.join(pf.new_d, "freyberg.pst"))
    pyemu.os_utils.run("{0} freyberg.pst".format(ies_exe_path), cwd=pf.new_d)
    org_ghb = pd.read_csv(os.path.join(pf.new_d, "org", "freyberg6.ghb_stress_period_data_1.txt"),
                          header=None, names=["l", "r", "c", "stage", "cond"])
    new_ghb = pd.read_csv(os.path.join(pf.new_d, "freyberg6.ghb_stress_period_data_1.txt"),
                          delim_whitespace=True,
                          header=None, names=["l", "r", "c", "stage", "cond"])
    d = (org_ghb.stage - new_ghb.stage).apply(np.abs)
    print(d)
    assert d.mean() == 3.0, d.mean()



    # check that the interaction between the direct ghb stage par and the additive ghb stage pars
    # is working
    par.loc[par.parnme.str.contains("ghb_stage"),"parval1"] -= 3.0
    pst.write(os.path.join(pf.new_d, "freyberg.pst"))
    pyemu.os_utils.run("{0} freyberg.pst".format(ies_exe_path), cwd=pf.new_d)
    org_ghb = pd.read_csv(os.path.join(tmp_model_ws,"freyberg6.ghb_stress_period_data_1.txt"),
                          header=None, names=["l", "r", "c", "stage", "cond"],delim_whitespace=True)
    new_ghb = pd.read_csv(os.path.join(pf.new_d, "freyberg6.ghb_stress_period_data_1.txt"),
                          delim_whitespace=True,
                          header=None, names=["l", "r", "c", "stage", "cond"])
    d = org_ghb.stage - new_ghb.stage
    print(new_ghb.stage)
    print(org_ghb.stage)
    print(d)
    assert d.sum() == 0.0, d.sum()


    # check the interaction with multiplicative ghb stage, direct ghb stage and additive ghb stage
    par.loc[par.parnme.str.contains("mltstage"), "parval1"] = 1.1
    #par.loc[par.parnme.str.contains("ghbstage_inst:0"), "parval1"] = 0.0
    #par.loc[par.parnme.str.contains("ghb_stage"), "parval1"] += 3.0
    pst.write(os.path.join(pf.new_d, "freyberg.pst"))
    pyemu.os_utils.run("{0} freyberg.pst".format(ies_exe_path), cwd=pf.new_d)
    org_ghb = pd.read_csv(os.path.join(tmp_model_ws, "freyberg6.ghb_stress_period_data_1.txt"),
                          header=None, names=["l", "r", "c", "stage", "cond"], delim_whitespace=True)
    new_ghb = pd.read_csv(os.path.join(pf.new_d, "freyberg6.ghb_stress_period_data_1.txt"),
                          delim_whitespace=True,
                          header=None, names=["l", "r", "c", "stage", "cond"])
    d = (org_ghb.stage * 1.1) - new_ghb.stage
    print(new_ghb.stage)
    print(org_ghb.stage)
    print(d)
    assert d.sum() == 0.0, d.sum()



    # turn direct recharge to min and direct wel to min and
    # check that the model results are consistent
    par = pst.parameter_data
    rch_par = par.loc[par.parnme.apply(
        lambda x: "pname:rch_gr" in x and "ptype:gr_pstyle:d" in x ), "parnme"]
    wel_par = par.loc[par.parnme.apply(
        lambda x: "pname:wel_grid" in x and "ptype:gr_usecol:3_pstyle:d" in x), "parnme"]
    par.loc[rch_par,"parval1"] = par.loc[rch_par, "parlbnd"]
    # this should set wells to zero since they are negative values in the control file
    par.loc[wel_par,"parval1"] = par.loc[wel_par, "parubnd"]
    pst.write(os.path.join(pf.new_d, "freyberg.pst"))
    pyemu.os_utils.run("{0} freyberg.pst".format(ies_exe_path), cwd=pf.new_d)
    lst = flopy.utils.Mf6ListBudget(os.path.join(pf.new_d, "freyberg6.lst"))
    flx, cum = lst.get_dataframes(diff=True)
    wel_tot = flx.wel.apply(np.abs).sum()
    print(flx.wel)
    assert wel_tot < 1.0e-6, wel_tot

    rch_files = [f for f in os.listdir(pf.new_d)
                 if ".rch_recharge" in f and f.endswith(".txt")]
    rch_val = par.loc[rch_par,"parval1"][0]
    i, j = par.loc[rch_par, ["i", 'j']].astype(int).values.T
    for rch_file in rch_files:
        arr = np.loadtxt(os.path.join(pf.new_d, rch_file))[i, j]
        print(rch_file, rch_val, arr.mean(), arr.max(), arr.min())
        if np.abs(arr.max() - rch_val) > 1.0e-6 or np.abs(arr.min() - rch_val) > 1.0e-6:
            raise Exception("recharge too diff")


def mf6_freyberg_varying_idomain(tmp_path):
    import numpy as np
    import pandas as pd
    pd.set_option('display.max_rows', 500)
    pd.set_option('display.max_columns', 500)
    pd.set_option('display.width', 1000)
    try:
        import flopy
    except:
        return

    org_model_ws = os.path.join('..', 'examples', 'freyberg_mf6')
    tmp_model_ws = Path(tmp_path, "temp_pst_from")
    if os.path.exists(tmp_model_ws):
        shutil.rmtree(tmp_model_ws)
    os.mkdir(tmp_model_ws)
    sim = flopy.mf6.MFSimulation.load(sim_ws=org_model_ws)
    # sim.set_all_data_external()
    sim.set_sim_path(str(tmp_model_ws))
    # sim.set_all_data_external()
    m = sim.get_model("freyberg6")
    sim.set_all_data_external(check_data=False)
    sim.write_simulation()

    #sim = None
    ib_file = os.path.join(tmp_model_ws,"freyberg6.dis_idomain_layer1.txt")
    arr = np.loadtxt(ib_file,dtype=np.int64)

    arr[:2,:14] = 0
    np.savetxt(ib_file,arr,fmt="%2d")
    print(arr)

    sim = flopy.mf6.MFSimulation.load(sim_ws=str(tmp_model_ws))
    m = sim.get_model("freyberg6")

    # SETUP pest stuff...
    os_utils.run("{0} ".format(mf6_exe_path), cwd=str(tmp_model_ws))



    template_ws = Path(tmp_path, "new_temp")
    if os.path.exists(template_ws):
        shutil.rmtree(template_ws)

    # if os.path.exists(template_ws):
    #     shutil.rmtree(template_ws)
    # shutil.copytree(tmp_model_ws,template_ws)
    # hk_file = os.path.join(template_ws, "freyberg6.npf_k_layer1.txt")
    # hk = np.loadtxt(hk_file)
    #
    # hk[arr == 0] = 1.0e+30
    # np.savetxt(hk_file,hk,fmt="%50.45f")
    # os_utils.run("{0} ".format(mf6_exe_path), cwd=template_ws)
    # import matplotlib.pyplot as plt
    # hds1 = flopy.utils.HeadFile(os.path.join(tmp_model_ws, "freyberg6_freyberg.hds"))
    # hds2 = flopy.utils.HeadFile(os.path.join(template_ws, "freyberg6_freyberg.hds"))
    #
    # d = hds1.get_data() - hds2.get_data()
    # for dd in d:
    #     cb = plt.imshow(dd)
    #     plt.colorbar(cb)
    #     plt.show()
    # return

    # sr0 = m.sr
    # sr = pyemu.helpers.SpatialReference.from_namfile(
    #     os.path.join(tmp_model_ws, "freyberg6.nam"),
    #     delr=m.dis.delr.array, delc=m.dis.delc.array)

    sr = m.modelgrid
    # set up PstFrom object
    pf = PstFrom(original_d=tmp_model_ws, new_d=template_ws,
                 remove_existing=True,
                 longnames=True, spatial_reference=sr,
                 zero_based=False, start_datetime="1-1-2018")


    # pf.post_py_cmds.append("generic_function()")
    df = pd.read_csv(os.path.join(tmp_model_ws, "sfr.csv"), index_col=0)
    pf.add_observations("sfr.csv", insfile="sfr.csv.ins", index_cols="time", use_cols=list(df.columns.values),
                        ofile_sep=",")
    v = pyemu.geostats.ExpVario(contribution=1.0, a=1000)
    gr_gs = pyemu.geostats.GeoStruct(variograms=v)
    rch_temporal_gs = pyemu.geostats.GeoStruct(variograms=pyemu.geostats.ExpVario(contribution=1.0, a=60))
    pf.extra_py_imports.append('flopy')

    ib = {}
    for k in range(m.dis.nlay.data):
        a = m.dis.idomain.array[k,:,:].copy()
        print(a)
        ib[k] = a

    tags = {"npf_k_": [0.1, 10.,0.003,35]}#, "npf_k33_": [.1, 10], "sto_ss": [.1, 10], "sto_sy": [.9, 1.1]}
    dts = pd.to_datetime("1-1-2018") + pd.to_timedelta(np.cumsum(sim.tdis.perioddata.array["perlen"]), unit="d")
    print(dts)
    for tag, bnd in tags.items():
        lb, ub = bnd[0], bnd[1]
        ult_lb = bnd[2]
        ult_ub = bnd[3]
        arr_files = [f for f in os.listdir(tmp_model_ws) if tag in f and f.endswith(".txt")]

        for arr_file in arr_files:

            # these ult bounds are used later in an assert

            k = int(arr_file.split(".")[-2].split("layer")[1].split("_")[0]) - 1
            pf.add_parameters(filenames=arr_file, par_type="pilotpoints", par_name_base=arr_file.split('.')[1] + "_pp",
                              pargp=arr_file.split('.')[1] + "_pp", upper_bound=ub, lower_bound=lb,
                              geostruct=gr_gs, zone_array=ib[k],ult_lbound=ult_lb,ult_ubound=ult_ub)

    # add model run command
    pf.mod_sys_cmds.append("mf6")
    df = pd.read_csv(os.path.join(tmp_model_ws, "heads.csv"), index_col=0)
    df = pf.add_observations("heads.csv", insfile="heads.csv.ins", index_cols="time", use_cols=list(df.columns.values),
                        prefix="hds", ofile_sep=",")


    #pst = pf.build_pst('freyberg.pst')
    pf.parfile_relations.to_csv(os.path.join(pf.new_d, "mult2model_info.csv"))
    b_d = Path.cwd()
    os.chdir(pf.new_d)
    df = pyemu.helpers.calc_array_par_summary_stats()
    os.chdir(b_d)
    pf.post_py_cmds.append("pyemu.helpers.calc_array_par_summary_stats()")
    pf.add_observations("arr_par_summary.csv",index_cols=["model_file"],use_cols=df.columns.tolist(),
                        obsgp=["arr_par_summary" for _ in df.columns],prefix=["arr_par_summary" for _ in df.columns])
    pst = pf.build_pst('freyberg.pst')
    pst.control_data.noptmax = 0
    pst.write(os.path.join(pf.new_d, "freyberg.pst"))
    pyemu.os_utils.run("{0} freyberg.pst".format(ies_exe_path), cwd=pf.new_d)

    res_file = os.path.join(pf.new_d, "freyberg.base.rei")
    assert os.path.exists(res_file), res_file
    pst.set_res(res_file)
    print(pst.phi)
    assert pst.phi < 1.0e-6

    pe = pf.draw(10,use_specsim=True)
    pe.enforce()
    pst.parameter_data.loc[:,"parval1"] = pe.loc[pe.index[0],pst.par_names]
    pst.write(os.path.join(pf.new_d, "freyberg.pst"))
    pyemu.os_utils.run("{0} freyberg.pst".format(ies_exe_path), cwd=pf.new_d)

    res_file = os.path.join(pf.new_d, "freyberg.base.rei")
    assert os.path.exists(res_file), res_file
    pst.set_res(res_file)
    print(pst.phi)


    df = pd.read_csv(os.path.join(pf.new_d,"mult2model_info.csv"), index_col=0)
    arr_pars = df.loc[df.index_cols.isna()].copy()
    model_files = arr_pars.model_file.unique()
    pst.try_parse_name_metadata()
    for model_file in model_files:
        arr = np.loadtxt(os.path.join(pf.new_d,model_file))
        clean_name = model_file.replace(".","_").replace("\\","_").replace("/","_")
        sim_val = pst.res.loc[pst.res.name.apply(lambda x: clean_name in x ),"modelled"]
        sim_val = sim_val.loc[sim_val.index.map(lambda x: "mean_model_file" in x)]
        print(model_file,sim_val,arr.mean())


def xsec_test(tmp_path):
    import numpy as np
    import pandas as pd
    pd.set_option('display.max_rows', 500)
    pd.set_option('display.max_columns', 500)
    pd.set_option('display.width', 1000)
    try:
        import flopy
    except:
        return

    org_model_ws = os.path.join('..', 'examples', 'xsec')
    tmp_model_ws = Path(tmp_path, "temp_pst_from")
    if os.path.exists(tmp_model_ws):
        shutil.rmtree(tmp_model_ws)
    shutil.copytree(org_model_ws, tmp_model_ws)

    # SETUP pest stuff...
    nam_file = "10par_xsec.nam"
    os_utils.run("{0} {1}".format(mf_exe_path,nam_file), cwd=tmp_model_ws)

    m = flopy.modflow.Modflow.load(nam_file,model_ws=tmp_model_ws,version="mfnwt")
    sr = m.modelgrid
    t_d = Path(tmp_path, "template_xsec")
    pf = pyemu.utils.PstFrom(tmp_model_ws,t_d,remove_existing=True,spatial_reference=sr)
    pf.add_parameters("hk_Layer_1.ref",par_type="grid",par_style="direct",upper_bound=25,
                      lower_bound=0.25)
    pf.add_parameters("hk_Layer_1.ref", par_type="grid", par_style="multiplier", upper_bound=10.0,
                      lower_bound=0.1)

    hds_arr = np.loadtxt(os.path.join(t_d,"10par_xsec.hds"))
    with open(os.path.join(t_d,"10par_xsec.hds.ins"),'w')  as f:
        f.write("pif ~\n")
        for kper in range(hds_arr.shape[0]):
            f.write("l1 ")
            for j in range(hds_arr.shape[1]):
                oname = "hds_{0}_{1}".format(kper,j)
                f.write(" !{0}! ".format(oname))
            f.write("\n")
    pf.add_observations_from_ins(os.path.join(t_d,"10par_xsec.hds.ins"),pst_path=".")

    pf.mod_sys_cmds.append("mfnwt {0}".format(nam_file))

    pf.build_pst(os.path.join(t_d,"pest.pst"))

    pyemu.os_utils.run("{0} {1}".format(ies_exe_path,"pest.pst"),cwd=t_d)
    pst = pyemu.Pst(os.path.join(t_d,"pest.pst"))
    print(pst.phi)
    assert pst.phi < 1.0e-7


def mf6_freyberg_short_direct_test(tmp_path):

    import numpy as np
    import pandas as pd
    pd.set_option('display.max_rows', 500)
    pd.set_option('display.max_columns', 500)
    pd.set_option('display.width', 1000)
    try:
        import flopy
    except:
        return

    org_model_ws = os.path.join('..', 'examples', 'freyberg_mf6')
    tmp_model_ws = Path(tmp_path, "temp_pst_from_direct")
    if os.path.exists(tmp_model_ws):
        shutil.rmtree(tmp_model_ws)
    os.mkdir(tmp_model_ws)
    sim = flopy.mf6.MFSimulation.load(sim_ws=org_model_ws)
    # sim.set_all_data_external()
    sim.set_sim_path(str(tmp_model_ws))
    # sim.set_all_data_external()
    m = sim.get_model("freyberg6")
    sim.set_all_data_external()
    sim.write_simulation()

    # to by pass the issues with flopy
    # shutil.copytree(org_model_ws,tmp_model_ws)
    # sim = flopy.mf6.MFSimulation.load(sim_ws=org_model_ws)
    # m = sim.get_model("freyberg6")

    # SETUP pest stuff...
    os_utils.run("{0} ".format("mf6"), cwd=tmp_model_ws)

    template_ws = Path(tmp_path, "new_temp_direct")
    if os.path.exists(template_ws):
        shutil.rmtree(template_ws)
    sr = m.modelgrid
    # set up PstFrom object
    pf = PstFrom(original_d=tmp_model_ws, new_d=template_ws,
                 remove_existing=True,
                 longnames=False, spatial_reference=sr,
                 zero_based=False, start_datetime="1-1-2018")
    # obs
    #   using tabular style model output
    #   (generated by pyemu.gw_utils.setup_hds_obs())
    # pf.add_observations('freyberg.hds.dat', insfile='freyberg.hds.dat.ins2',
    #                     index_cols='obsnme', use_cols='obsval', prefix='hds')

    # Add stream flow observation
    # df = pd.read_csv(os.path.join(tmp_model_ws, "sfr.csv"), index_col=0)
    pf.add_observations("sfr.csv", insfile="sfr.csv.ins", index_cols="time",
                        use_cols=["GAGE_1","HEADWATER","TAILWATER"],ofile_sep=",")
    # Setup geostruct for spatial pars
    v = pyemu.geostats.ExpVario(contribution=1.0, a=1000)
    gr_gs = pyemu.geostats.GeoStruct(variograms=v, transform="log")
    rch_temporal_gs = pyemu.geostats.GeoStruct(variograms=pyemu.geostats.ExpVario(contribution=1.0, a=60))
    pf.extra_py_imports.append('flopy')
    ib = m.dis.idomain[0].array
    tags = {
        "npf_k_": [0.1, 10.],
        "npf_k33_": [.1, 10],
        "sto_ss": [.1, 10],
        "sto_sy": [.9, 1.1],
        "rch_recharge": [.5, 1.5]
    }
    dts = pd.to_datetime("1-1-2018") + pd.to_timedelta(np.cumsum(sim.tdis.perioddata.array["perlen"]), unit="d")
    print(dts)
    # setup from array style pars
    for tag, bnd in tags.items():
        lb, ub = bnd[0], bnd[1]
        arr_files = [f for f in os.listdir(tmp_model_ws) if tag in f and f.endswith(".txt")]
        if "rch" in tag:
            for arr_file in arr_files:
                nmebase = arr_file.split('.')[1].replace('layer','').replace('_','').replace("npf",'').replace("sto",'').replace("recharge",'')
                # indy direct grid pars for each array type file
                recharge_files = ["recharge_1.txt","recharge_2.txt","recharge_3.txt"]
                pf.add_parameters(filenames=arr_file, par_type="grid", par_name_base="rchg",
                                  pargp="rch_gr", zone_array=ib, upper_bound=1.0e-3, lower_bound=1.0e-7,
                                  par_style="direct")
                # additional constant mults
                kper = int(arr_file.split('.')[1].split('_')[-1]) - 1
                pf.add_parameters(filenames=arr_file, par_type="constant",
                                  par_name_base=nmebase + "cn",
                                  pargp="rch_const", zone_array=ib, upper_bound=ub, lower_bound=lb,
                                  geostruct=rch_temporal_gs,
                                  datetime=dts[kper])
        else:
            for arr_file in arr_files:
                nmebase = arr_file.split('.')[1].replace(
                    'layer', '').replace('_','').replace("npf",'').replace(
                    "sto",'').replace("recharge",'')
                # grid mults pure and simple
                pf.add_parameters(filenames=arr_file, par_type="grid", par_name_base=nmebase,
                                  pargp=arr_file.split('.')[1] + "_gr", zone_array=ib, upper_bound=ub,
                                  lower_bound=lb,
                                  geostruct=gr_gs)

    # Add a variety of list style pars
    list_files = ["freyberg6.wel_stress_period_data_{0}.txt".format(t)
                  for t in range(1, m.nper + 1)]
    # make dummy versions with headers
    for fl in list_files[0:2]: # this adds a header to well file
        with open(os.path.join(template_ws, fl), 'r') as fr:
            lines = [line for line in fr]
        with open(os.path.join(template_ws, f"new_{fl}"), 'w') as fw:
            fw.write("k i j flx \n")
            for line in lines:
                fw.write(line)

    # fl = "freyberg6.wel_stress_period_data_3.txt" # Add extra string col_id
    for fl in list_files[2:4]:
        with open(os.path.join(template_ws, fl), 'r') as fr:
            lines = [line for line in fr]
        with open(os.path.join(template_ws, f"new_{fl}"), 'w') as fw:
            fw.write("well k i j flx \n")
            for i, line in enumerate(lines):
                fw.write(f"w{i}" + line)

    list_files.sort()
    for list_file in list_files:
        kper = int(list_file.split(".")[1].split('_')[-1]) - 1
        #add spatially constant, but temporally correlated wel flux pars
        pf.add_parameters(filenames=list_file, par_type="constant", par_name_base="wel{0}".format(kper),
                          pargp="twel_mlt_{0}".format(kper), index_cols=[0, 1, 2], use_cols=[3],
                          upper_bound=1.5, lower_bound=0.5, datetime=dts[kper], geostruct=rch_temporal_gs)

        # add temporally indep, but spatially correlated wel flux pars
        pf.add_parameters(filenames=list_file, par_type="grid", par_name_base="wel{0}".format(kper),
                          pargp="wel_{0}_direct".format(kper), index_cols=[0, 1, 2], use_cols=[3],
                          upper_bound=0.0, lower_bound=-1000, geostruct=gr_gs, par_style="direct",
                          transform="none")
    # # Adding dummy list pars with different file structures
    list_file = "new_freyberg6.wel_stress_period_data_1.txt"  # with a header
    pf.add_parameters(filenames=list_file, par_type="grid", par_name_base='nw',
                      pargp='nwell_mult', index_cols=['k', 'i', 'j'], use_cols='flx',
                      upper_bound=10, lower_bound=-10, geostruct=gr_gs,
                      transform="none")
    pf.add_parameters(filenames=list_file, par_type="grid", par_name_base='nw',
                      pargp='nwell', index_cols=['k', 'i', 'j'], use_cols='flx',
                      upper_bound=10, lower_bound=-10, geostruct=gr_gs, par_style="direct",
                      transform="none")
    # with skip instead
    list_file = "new_freyberg6.wel_stress_period_data_2.txt"
    pf.add_parameters(filenames=list_file, par_type="grid", par_name_base='nw',
                      pargp='nwell', index_cols=[0, 1, 2], use_cols=3,
                      upper_bound=10, lower_bound=-10, geostruct=gr_gs, par_style="direct",
                      transform="none", mfile_skip=1)

    list_file = "new_freyberg6.wel_stress_period_data_3.txt"
    pf.add_parameters(filenames=list_file, par_type="grid",
                      pargp='nwell_mult', index_cols=['well', 'k', 'i', 'j'], use_cols='flx',
                      upper_bound=10, lower_bound=-10, geostruct=gr_gs,
                      transform="none")
    pf.add_parameters(filenames=list_file, par_type="grid",
                      pargp='nwell', index_cols=['well', 'k', 'i', 'j'], use_cols='flx',
                      upper_bound=10, lower_bound=-10, geostruct=gr_gs, par_style="direct",
                      transform="none")
    # with skip instead
    list_file = "new_freyberg6.wel_stress_period_data_4.txt"
    pf.add_parameters(filenames=list_file, par_type="grid",
                      par_name_base='nw', pargp='nwell',
                      index_cols=[0, 1, 2, 3],  # or... {'well': 0, 'k': 1, 'i': 2, 'j': 3},
                      use_cols=4, upper_bound=10, lower_bound=-10,
                      geostruct=gr_gs, par_style="direct", transform="none",
                      mfile_skip=1)

    list_file = "freyberg6.ghb_stress_period_data_1.txt"
    pf.add_parameters(filenames=list_file, par_type="constant", par_name_base=["ghbst","ghbc"],
                      pargp=["ghb_stage","ghb_cond"], index_cols=[0, 1, 2], use_cols=[3,4],
                      upper_bound=[35,150], lower_bound=[32,50], par_style="direct",
                      transform="none")

    # add model run command
    pf.mod_sys_cmds.append("mf6")
    print(pf.mult_files)
    print(pf.org_files)

    # build pest
    pst = pf.build_pst('freyberg.pst')
    #cov = pf.build_prior(fmt="non")
    #cov.to_coo("prior.jcb")
    pst.try_parse_name_metadata()
    df = pd.read_csv(os.path.join(tmp_model_ws, "heads.csv"), index_col=0)
    pf.add_observations("heads.csv", insfile="heads.csv.ins", index_cols="time",
                        use_cols=list(df.columns.values),
                        prefix="hds", rebuild_pst=True)

    # test par mults are working
    b_d = os.getcwd()
    os.chdir(pf.new_d)
    pst.write_input_files()
    try:
        pyemu.helpers.apply_list_and_array_pars(
            arr_par_file="mult2model_info.csv", chunk_len=1)
    except Exception as e:
        os.chdir(b_d)
        raise Exception(str(e))
    # TODO Some checks on resultant par files...
    list_files = [f for f in os.listdir('.')
                  if f.startswith('new_') and f.endswith('txt')]
    # check on that those dummy pars compare to the model versions.
    for f in list_files:
        n_df = pd.read_csv(f, sep="\s+")
        o_df = pd.read_csv(f.strip('new_'), sep="\s+", header=None)
        o_df.columns = ['k', 'i', 'j', 'flx']
        assert np.allclose(o_df.values,
                           n_df.loc[:, o_df.columns].values,
                           rtol=1e-4), (
            f"Something broke with alternative style model file: {f}"
        )
    os.chdir(b_d)

    num_reals = 100
    pe = pf.draw(num_reals, use_specsim=True)
    pe.to_binary(os.path.join(template_ws, "prior.jcb"))
    assert pe.shape[1] == pst.npar_adj, "{0} vs {1}".format(pe.shape[0], pst.npar_adj)
    assert pe.shape[0] == num_reals

    pst.control_data.noptmax = 0
    pst.pestpp_options["additional_ins_delimiters"] = ","

    pst.write(os.path.join(pf.new_d, "freyberg.pst"))
    pyemu.os_utils.run("{0} freyberg.pst".format(ies_exe_path), cwd=pf.new_d)

    res_file = os.path.join(pf.new_d, "freyberg.base.rei")
    assert os.path.exists(res_file), res_file
    pst.set_res(res_file)
    print(pst.phi)
    assert pst.phi < 0.1, pst.phi


    # turn direct recharge to min and direct wel to min and
    # check that the model results are consistent
    par = pst.parameter_data
    rch_par = par.loc[(par.pname == 'rch') &
                      (par.ptype == 'gr') &
                      (par.pstyle == 'd'),
                      "parnme"]
    wel_par = par.loc[(par.pname.str.contains('wel')) &
                      (par.pstyle == 'd'),
                      "parnme"]
    par.loc[rch_par, "parval1"] = par.loc[rch_par, "parlbnd"]
    # this should set wells to zero since they are negative values in the control file
    par.loc[wel_par, "parval1"] = par.loc[wel_par, "parubnd"]
    pst.write(os.path.join(pf.new_d, "freyberg.pst"))
    pyemu.os_utils.run("{0} freyberg.pst".format(ies_exe_path), cwd=pf.new_d)
    lst = flopy.utils.Mf6ListBudget(os.path.join(pf.new_d, "freyberg6.lst"))
    flx, cum = lst.get_dataframes(diff=True)
    wel_tot = flx.wel.apply(np.abs).sum()
    print(flx.wel)
    assert wel_tot < 1.0e-6, wel_tot

    # shortpars so not going to be able to get ij easily
    # rch_files = [f for f in os.listdir(pf.new_d)
    #              if ".rch_recharge" in f and f.endswith(".txt")]
    # rch_val = par.loc[rch_par,"parval1"][0]
    # i, j = par.loc[rch_par, ["i", 'j']].astype(int).values.T
    # for rch_file in rch_files:
    #     arr = np.loadtxt(os.path.join(pf.new_d, rch_file))[i, j]
    #     print(rch_file, rch_val, arr.mean(), arr.max(), arr.min())
    #     if np.abs(arr.max() - rch_val) > 1.0e-6 or np.abs(arr.min() - rch_val) > 1.0e-6:
    #         raise Exception("recharge too diff")


class TestPstFrom():
    """Test class for some PstFrom functionality
    """
    @classmethod
    @pytest.fixture(autouse=True)
    def setup(cls, tmp_path):
        # record the original wd
        cls.original_wd = Path().cwd()

        cls.sim_ws = Path(tmp_path, 'pst-from-small')
        external_files_folders = [cls.sim_ws / 'external',
                                  cls.sim_ws / '../external_files']
        for folder in external_files_folders:
            folder.mkdir(parents=True, exist_ok=True)

        cls.dest_ws = Path(tmp_path, 'pst-from-small-template')

        cls.sr = pyemu.helpers.SpatialReference(delr=np.ones(3),
                                            delc=np.ones(3),
                                            rotation=0,
                                            epsg=3070,
                                            xul=0.,
                                            yul=0.,
                                            units='meters',  # gis units of meters?
                                            lenuni=2  # model units of meters
                                            )
        # make some fake external data
        # array data
        cls.array_file = cls.sim_ws / 'hk.dat'
        cls.array_data = np.ones((3, 3))
        np.savetxt(cls.array_file, cls.array_data)
        # list data
        cls.list_file = cls.sim_ws / 'wel.dat'
        cls.list_data = pd.DataFrame({'#k': [1, 1, 1],
                                      'i': [2, 3, 3],
                                      'j': [2, 2, 1],
                                      'flux': [1., 10., 100.]
                                      }, columns=['#k', 'i', 'j', 'flux'])
        cls.list_data.to_csv(cls.list_file, sep=' ', index=False)

        # set up the zones
        zone_array = np.ones((3, 3))  # default of zone 1
        zone_array[2:, 2:] = 0  # position 3, 3 is not parametrized (no zone)
        #zone_array[0, :2] = 2  # 0, 0 and 0, 1 are in zone 2
        zone_array[1, 1] = 2  # 1, 1 is in zone 2
        cls.zone_array = zone_array

        # "geostatistical structure(s)"
        v = pyemu.geostats.ExpVario(contribution=1.0, a=1000)
        cls.grid_gs = pyemu.geostats.GeoStruct(variograms=v, transform='log')

        cls.pf = pyemu.utils.PstFrom(original_d=cls.sim_ws, new_d=cls.dest_ws,
                                 remove_existing=True,
                                 longnames=True, spatial_reference=cls.sr,
                                 zero_based=False, tpl_subfolder='tpl')

    def test_add_array_parameters(self):
        """test setting up array parameters with different external file
        configurations and path formats.
        """
        tag = 'hk'
        # test with different array input configurations
        array_file_input = [
            Path('hk0.dat'),  # sim_ws; just file name as Path instance
            'hk1.dat',  # sim_ws; just file name as string
            Path(self.sim_ws, 'hk2.dat'),  # sim_ws; full path as Path instance
            'external/hk3.dat',  # subfolder; relative file path as string
            Path('external/hk4.dat'),  # subfolder; relative path as Path instance
            '../external_files/hk5.dat',  # subfolder up one level
                            ]
        for i, array_file in enumerate(array_file_input):
            par_name_base = f'{tag}_{i:d}'

            # create the file
            # dest_file is the data file relative to the sim or dest ws
            dest_file = Path(array_file)
            if self.sim_ws in dest_file.parents:
                dest_file = dest_file.relative_to(self.sim_ws)
            shutil.copy(self.array_file, Path(self.dest_ws, dest_file))

            self.pf.add_parameters(filenames=array_file, par_type='zone',
                                   zone_array=self.zone_array,
                                   par_name_base=par_name_base,  # basename for parameters that are set up
                                   pargp=f'{tag}_zone',  # Parameter group to assign pars to.
                                   )

            assert (self.dest_ws / dest_file).exists()
            assert (self.dest_ws / f'org/{dest_file.name}').exists()
            # mult file name is par_name_base + `instance` identifier + part_type
            mult_filename = f'{par_name_base}_inst0_zone.csv'
            assert (self.dest_ws / f'mult/{mult_filename}').exists()
            # for now, assume tpl file should be in main folder
            template_file = (self.pf.tpl_d / f'{mult_filename}.tpl')
            assert template_file.exists()

            # make the PEST control file
            pst = self.pf.build_pst()
            assert pst.filename == Path(self.dest_ws, 'pst-from-small.pst')
            assert pst.filename.exists()
            rel_tpl = pyemu.utils.pst_from.get_relative_filepath(self.pf.new_d, template_file)
            assert rel_tpl in pst.template_files

            # make the PEST control file (just filename)
            pst = self.pf.build_pst('junk.pst')
            assert pst.filename == Path(self.dest_ws, 'junk.pst')
            assert pst.filename.exists()

            # make the PEST control file (file path)
            pst = self.pf.build_pst(str(Path(self.dest_ws, 'junk2.pst')))
            assert pst.filename == Path(self.dest_ws, 'junk2.pst')
            assert pst.filename.exists()

            # check the mult2model info
            df = pd.read_csv(self.dest_ws / 'mult2model_info.csv')
            # org data file relative to dest_ws
            org_file = Path(df['org_file'].values[i])
            assert org_file == Path(f'org/{dest_file.name}')
            # model file relative to dest_ws
            model_file = Path(df['model_file'].values[i])
            assert model_file == dest_file
            # mult file
            mult_file = Path(df['mlt_file'].values[i])
            assert mult_file == Path(f'mult/{mult_filename}')

            # check applying the parameters (in the dest or template ws)
            os.chdir(self.dest_ws)
            # first delete the model file in the template ws
            model_file.unlink()
            # manually apply a multipler
            mult = 4
            mult_values = np.loadtxt(mult_file)
            mult_values[:] = mult
            np.savetxt(mult_file, mult_values)
            # apply the multiplier
            pyemu.helpers.apply_list_and_array_pars(arr_par_file='mult2model_info.csv')
            # model file should have been remade by apply_list_and_array_pars
            assert model_file.exists()
            result = np.loadtxt(model_file)
            # results should be the same with default multipliers of 1
            # assume details of parameterization are handled by other tests
            assert np.allclose(result, self.array_data * mult)

            # revert to original wd
            os.chdir(self.original_wd)

    def test_add_list_parameters(self):
        """test setting up list parameters with different external file
        configurations and path formats.
        """
        tag = 'wel'
        # test with different array input configurations
        list_file_input = [
            Path('wel0.dat'),  # sim_ws; just file name as Path instance
            'wel1.dat',  # sim_ws; just file name as string
            Path(self.sim_ws, 'wel2.dat'),  # sim_ws; full path as Path instance
            'external/wel3.dat',  # subfolder; relative file path as string
            Path('external/wel4.dat'),  # subfolder; relative path as Path instance
            '../external_files/wel5.dat',  # subfolder up one level
                            ]
        par_type = 'constant'
        for i, list_file in enumerate(list_file_input):
            par_name_base = f'{tag}_{i:d}'

            # create the file
            # dest_file is the data file relative to the sim or dest ws
            dest_file = Path(list_file)
            if self.sim_ws in dest_file.parents:
                dest_file = dest_file.relative_to(self.sim_ws)
            shutil.copy(self.list_file, Path(self.dest_ws, dest_file))

            self.pf.add_parameters(filenames=list_file, par_type=par_type,
                                   par_name_base=par_name_base,
                                   index_cols=[0, 1, 2], use_cols=[3],
                                   pargp=f'{tag}_{i}',
                                   comment_char='#',
                                   )

            assert (self.dest_ws / dest_file).exists()
            assert (self.dest_ws / f'org/{dest_file.name}').exists()
            # mult file name is par_name_base + `instance` identifier + part_type
            mult_filename = f'{par_name_base}_inst0_{par_type}.csv'
            assert (self.dest_ws / f'mult/{mult_filename}').exists()
            # for now, assume tpl file should be in main folder
            template_file = (self.pf.tpl_d / f'{mult_filename}.tpl')
            assert template_file.exists()

            # make the PEST control file
            pst = self.pf.build_pst()
            rel_tpl = pyemu.utils.pst_from.get_relative_filepath(self.pf.new_d, template_file)
            assert rel_tpl in pst.template_files

            # check the mult2model info
            df = pd.read_csv(self.dest_ws / 'mult2model_info.csv')
            # org data file relative to dest_ws
            org_file = Path(df['org_file'].values[i])
            assert org_file == Path(f'org/{dest_file.name}')
            # model file relative to dest_ws
            model_file = Path(df['model_file'].values[i])
            assert model_file == dest_file
            # mult file
            mult_file = Path(df['mlt_file'].values[i])
            assert mult_file == Path(f'mult/{mult_filename}')

            # check applying the parameters (in the dest or template ws)
            os.chdir(self.dest_ws)
            # first delete the model file in the template ws
            model_file.unlink()
            # manually apply a multipler
            mult = 4
            mult_df = pd.read_csv(mult_file)
            # no idea why '3' is the column with multipliers and 'parval1_3' isn't
            # what is the purpose of 'parval1_3'?
            parval_col = '3'
            mult_df[parval_col] = mult
            mult_df.to_csv(mult_file, index=False)
            # apply the multiplier
            pyemu.helpers.apply_list_and_array_pars(arr_par_file='mult2model_info.csv')
            # model file should have been remade by apply_list_and_array_pars
            assert model_file.exists()
            result = pd.read_csv(model_file, delim_whitespace=True)
            # results should be the same with default multipliers of 1
            # assume details of parameterization are handled by other tests
            assert np.allclose(result['flux'], self.list_data['flux'] * mult)

            # revert to original wd
            os.chdir(self.original_wd)
        new_list = self.list_data.copy()
        new_list[['x', 'y']] = new_list[['i', 'j']].apply(
            lambda r: pd.Series(
                [self.pf._spatial_reference.ycentergrid[r.i - 1, r.j - 1],
                 self.pf._spatial_reference.xcentergrid[r.i - 1, r.j - 1]]
            ), axis=1)
        new_list.to_csv(Path(self.dest_ws, "xylist.csv"), index=False, header=False)
        self.pf.add_parameters(filenames="xylist.csv", par_type='grid',
                               par_name_base="xywel",
                               index_cols={'lay': 0, 'x': 4, 'y': 5},
                               use_cols=[3],
                               pargp=f'xywel',
                               geostruct=self.grid_gs,
                               rebuild_pst=True
                               )
        cov = self.pf.build_prior()
        x = cov.as_2d[-3:, -3:]
        assert np.count_nonzero(x - np.diag(np.diagonal(x))) == 6
        assert np.sum(x < np.diag(x)) == 6


    def test_add_array_parameters_pps_grid(self):
        """test setting up array parameters with a list of array text
        files in a subfolder.
        """
        tag = 'hk'
        par_styles = ['multiplier', #'direct'
                      ]
        array_files = ['hk_{}_{}.dat', 'external/hk_{}_{}.dat']
        for par_style in par_styles:
            mult2model_row = 0
            for j, array_file in enumerate(array_files):

                par_types = {'pilotpoints': 'pp',
                             'grid': 'gr'}
                for i, (par_type, suffix) in enumerate(par_types.items()):
                    # (re)create the file
                    dest_file = array_file.format(mult2model_row, suffix)
                    shutil.copy(self.array_file, Path(self.dest_ws, dest_file))
                    # add the parameters
                    par_name_base = f'{tag}_{suffix}'
                    self.pf.add_parameters(filenames=dest_file, par_type=par_type,
                                           zone_array=self.zone_array,
                                           par_name_base=par_name_base,
                                           pargp=f'{tag}_zone',
                                           pp_space=1, geostruct=self.grid_gs,
                                           par_style=par_style
                                           )
                    if par_type != 'pilotpoints':
                        template_file = (self.pf.tpl_d / f'{par_name_base}_inst0_grid.csv.tpl')
                        assert template_file.exists()
                    else:
                        template_file = (self.pf.tpl_d / f'{par_name_base}_inst0pp.dat.tpl')
                        assert template_file.exists()

                    # make the PEST control file
                    pst = self.pf.build_pst()
                    rel_tpl = pyemu.utils.pst_from.get_relative_filepath(self.pf.new_d, template_file)
                    assert rel_tpl in pst.template_files

                    # check the mult2model info
                    df = pd.read_csv(self.dest_ws / 'mult2model_info.csv')
                    mult_file = Path(df['mlt_file'].values[mult2model_row])

                    # check applying the parameters (in the dest or template ws)
                    os.chdir(self.dest_ws)
                    # first delete the model file in the template ws
                    model_file = df['model_file'].values[mult2model_row]
                    os.remove(model_file)
                    # manually apply a multipler
                    mult = 4
                    if par_type != "pilotpoints":
                        mult_values = np.loadtxt(mult_file)
                        mult_values[:] = mult
                        np.savetxt(mult_file, mult_values)
                    else:
                        ppdata = pp_file_to_dataframe(df['pp_file'].values[mult2model_row])
                        ppdata['parval1'] = mult
                        write_pp_file(df['pp_file'].values[mult2model_row], ppdata)
                    # apply the multiplier
                    pyemu.helpers.apply_list_and_array_pars(arr_par_file='mult2model_info.csv')
                    # model files should have been remade by apply_list_and_array_pars
                    for model_file in df['model_file']:
                        assert os.path.exists(model_file)
                        result = np.loadtxt(model_file)
                        # results should be the same with default multipliers of 1
                        # assume details of parameterization are handled by other tests

                        # not sure why zone 2 is coming back as invalid (1e30)
                        zone1 = self.zone_array == 1
                        assert np.allclose(result[zone1], self.array_data[zone1] * mult)

                    # revert to original wd
                    os.chdir(self.original_wd)
                    mult2model_row += 1

    def test_add_direct_array_parameters(self):
        """test setting up array parameters with a list of array text
        files in a subfolder.
        """
        tag = 'hk'
        par_styles = ['direct', #'direct'
                      ]
        array_files = ['hk_{}_{}.dat', 'external/hk_{}_{}.dat']
        for par_style in par_styles:
            mult2model_row = 0
            for j, array_file in enumerate(array_files):

                par_types = {#'constant': 'cn',
                             'zone': 'zn',
                             'grid': 'gr'}
                for i, (par_type, suffix) in enumerate(par_types.items()):
                    # (re)create the file
                    dest_file = array_file.format(mult2model_row, suffix)

                    # make a new input array file with initial values
                    arr = np.loadtxt(self.array_file)
                    parval = 8
                    arr[:] = parval
                    np.savetxt(Path(self.dest_ws, dest_file), arr)

                    # add the parameters
                    par_name_base = f'{tag}_{suffix}'
                    self.pf.add_parameters(filenames=dest_file, par_type=par_type,
                                           zone_array=self.zone_array,
                                           par_name_base=par_name_base,
                                           pargp=f'{tag}_zone',
                                           par_style=par_style
                                           )
                    template_file = (self.pf.tpl_d / f'{Path(dest_file).name}.tpl')
                    assert template_file.exists()

                    # make the PEST control file
                    pst = self.pf.build_pst()
                    rel_tpl = pyemu.utils.pst_from.get_relative_filepath(self.pf.new_d, template_file)
                    assert rel_tpl in pst.template_files

                    # check the mult2model info
                    df = pd.read_csv(self.dest_ws / 'mult2model_info.csv')

                    # check applying the parameters (in the dest or template ws)
                    os.chdir(self.dest_ws)

                    # first delete the model file that was in the template ws
                    model_file = df['model_file'].values[mult2model_row]
                    assert Path(model_file) == Path(dest_file), (f"model_file: {model_file} "
                                                     f"differs from dest_file {dest_file}")
                    os.remove(model_file)

                    # pretend that PEST created the input files
                    # values from dest_file above formed basis for parval in PEST control data
                    # PEST input file is set up as the org/ version
                    # apply_list_and_array_pars then takes the org/ version and writes model_file
                    np.savetxt(pst.input_files[mult2model_row], arr)

                    pyemu.helpers.apply_list_and_array_pars(arr_par_file='mult2model_info.csv')
                    # model files should have been remade by apply_list_and_array_pars
                    for model_file in df['model_file']:
                        assert os.path.exists(model_file)
                        result = np.loadtxt(model_file)
                        # results should be the same with default multipliers of 1
                        # assume details of parameterization are handled by other tests

                        # not sure why zone 2 is coming back as invalid (1e30)
                        zone1 = self.zone_array == 1
                        assert np.allclose(result[zone1], parval)

                    # revert to original wd
                    os.chdir(self.original_wd)
                    mult2model_row += 1

    def test_add_array_parameters_to_file_list(self):
        """test setting up array parameters with a list of array text
        files in a subfolder.
        """
        tag = 'r'
        array_file_input = ['external/r0.dat',
                            'external/r1.dat',
                            'external/r2.dat']
        for file in array_file_input:
            shutil.copy(self.array_file, Path(self.dest_ws, file))

        # single 2D zone array applied to each file in filesnames
        self.pf.add_parameters(filenames=array_file_input, par_type='zone',
                               zone_array=self.zone_array,
                               par_name_base=tag,  # basename for parameters that are set up
                               pargp=f'{tag}_zone',  # Parameter group to assign pars to.
                               )
        # make the PEST control file
        pst = self.pf.build_pst()
        # check the mult2model info
        df = pd.read_csv(self.dest_ws / 'mult2model_info.csv')
        mult_file = Path(df['mlt_file'].values[0])

        # check applying the parameters (in the dest or template ws)
        os.chdir(self.dest_ws)
        # first delete the model file in the template ws
        for model_file in df['model_file']:
            os.remove(model_file)
        # manually apply a multipler
        mult = 4
        mult_values = np.loadtxt(mult_file)
        mult_values[:] = mult
        np.savetxt(mult_file, mult_values)
        # apply the multiplier
        pyemu.helpers.apply_list_and_array_pars(arr_par_file='mult2model_info.csv')
        # model files should have been remade by apply_list_and_array_pars
        for model_file in df['model_file']:
            assert os.path.exists(model_file)
            result = np.loadtxt(model_file)
            # results should be the same with default multipliers of 1
            # assume details of parameterization are handled by other tests
            assert np.allclose(result, self.array_data * mult)

        # revert to original wd
        os.chdir(self.original_wd)

    def test_add_array_parameters_alt_inst_str_none_m(self):
        """Given a list of text file arrays, test setting up
        array parameters that can extend across multiple files,
        but have a different multiplier file for each text array.
        For example, if the same zones are present in each layer of a model, 
        but have different configurations in each layer
        (such that a different zone array is needed for each layer).
        
        Test alt_inst_str=None and par_style="multiplier"
        
        TODO: switch to pytest so that we could simply use one function 
        for this with multiple parameters
        """
        tag = 'r'
        array_file_input = ['external/r0.dat',
                            'external/r1.dat',
                            'external/r2.dat']
        for file in array_file_input:
            shutil.copy(self.array_file, Path(self.dest_ws, file))
        for array_file in array_file_input:
            self.pf.add_parameters(filenames=array_file, par_type='zone',
                                    par_style="multiplier",
                                    zone_array=self.zone_array,
                                    par_name_base=tag,  # basename for parameters that are set up
                                    pargp=f'{tag}_zone',  # Parameter group to assign pars to.
                                    alt_inst_str=None
                                    )
        pst = self.pf.build_pst()
        # the parameter data section should have
        # only 2 parameters, for zones 1 and 2
        parzones = sorted(pst.parameter_data.zone.astype(float).astype(int).tolist())
        assert parzones == [1, 2]
        assert len(pst.template_files) == 3
        assert len(self.pf.mult_files) == 3
        
    def test_add_array_parameters_alt_inst_str_0_d(self):
        """Given a list of text file arrays, test setting up
        array parameters that can extend across multiple files,
        but have a different multiplier file for each text array.
        For example, if the same zones are present in each layer of a model, 
        but have different configurations in each layer
        (such that a different zone array is needed for each layer).
        
        Test alt_inst_str="" and par_style="direct"
        """
        tag = 'r'
        array_file_input = ['external/r0.dat',
                            'external/r1.dat',
                            'external/r2.dat']
        for file in array_file_input:
            shutil.copy(self.array_file, Path(self.dest_ws, file))
        # test both None and "" for alt_inst_str
        for array_file in array_file_input:
            self.pf.add_parameters(filenames=array_file, par_type='zone',
                                    par_style="direct",
                                    zone_array=self.zone_array,
                                    par_name_base=tag,  # basename for parameters that are set up
                                    pargp=f'{tag}_zone',  # Parameter group to assign pars to.
                                    alt_inst_str=""
                                    )
        pst = self.pf.build_pst()
        # the parameter data section should have
        # only 2 parameters, for zones 1 and 2
        parzones = sorted(pst.parameter_data.zone.astype(float).astype(int).tolist())
        assert parzones == [1, 2]
        assert len(pst.template_files) == 3

    # @classmethod
    # @pytest.fixture(autouse=True)
    # def teardown(cls):
    #     # cleanup
    #     os.chdir(cls.original_wd)
    #     shutil.rmtree(cls.sim_ws / '../external_files')
    #     shutil.rmtree(cls.sim_ws)
    #     shutil.rmtree(cls.dest_ws)


def test_get_filepath():
    from pyemu.utils.pst_from import get_filepath

    input_expected = [(('folder', 'file.txt'), Path('folder/file.txt')),
                      ((Path('folder'), 'file.txt'), Path('folder/file.txt')),
                      (('folder', Path('file.txt')), Path('folder/file.txt')),
                      ((Path('folder'), Path('file.txt')), Path('folder/file.txt')),
                      ]
    for input, expected in input_expected:
        result = get_filepath(*input)
        assert result == expected


def invest():
    import os
    import pyemu

    i = pyemu.pst_utils.InstructionFile(os.path.join("new_temp","freyberg.sfo.dat.ins"))
    i.read_output_file(os.path.join("new_temp","freyberg.sfo.dat"))


def pstfrom_profile():
    import cProfile
    import numpy as np
    import pandas as pd
    pd.set_option('display.max_rows', 500)
    pd.set_option('display.max_columns', 500)
    pd.set_option('display.width', 1000)
    try:
        import flopy
    except:
        return

    org_model_ws = os.path.join("..", "examples", "freyberg_sfr_update")
    nam_file = "freyberg.nam"
    m = flopy.modflow.Modflow.load(nam_file, model_ws=org_model_ws,
                                   check=False, forgive=False,
                                   exe_name=mf_exe_path)
    flopy.modflow.ModflowRiv(m, stress_period_data={
        0: [[0, 0, 0, m.dis.top.array[0, 0], 1.0, m.dis.botm.array[0, 0, 0]],
            [0, 0, 1, m.dis.top.array[0, 1], 1.0, m.dis.botm.array[0, 0, 1]],
            [0, 0, 1, m.dis.top.array[0, 1], 1.0, m.dis.botm.array[0, 0, 1]]]})

    tmp_model_ws = "temp_pst_from"
    if os.path.exists(tmp_model_ws):
        shutil.rmtree(tmp_model_ws)
    m.external_path = "."
    m.change_model_ws(tmp_model_ws)
    m.write_input()
    print("{0} {1}".format(mf_exe_path, m.name + ".nam"), tmp_model_ws)
    os_utils.run("{0} {1}".format(mf_exe_path, m.name + ".nam"),
                 cwd=tmp_model_ws)

    template_ws = "new_temp"
    if os.path.exists(template_ws):
        shutil.rmtree(template_ws)
    # sr0 = m.sr
    sr = pyemu.helpers.SpatialReference.from_namfile(
        os.path.join(m.model_ws, m.namefile),
        delr=m.dis.delr, delc=m.dis.delc)
    # set up PstFrom object
    shutil.copy(os.path.join(org_model_ws, 'ucn.csv'),
                os.path.join(tmp_model_ws, 'ucn.csv'))
    pf = PstFrom(original_d=tmp_model_ws, new_d=template_ws,
                 remove_existing=True,
                 longnames=True, spatial_reference=sr,
                 zero_based=False)
    # obs
    pr = cProfile.Profile()
    pr.enable()
    pf.add_observations('ucn.csv', insfile=None,
                        index_cols=['t', 'k', 'i', 'j'],
                        use_cols=["ucn"], prefix=['ucn'],
                        ofile_sep=',', obsgp=['ucn'])
    pr.disable()

    # pars
    pf.add_parameters(filenames="RIV_0000.dat", par_type="grid",
                      index_cols=[0, 1, 2], use_cols=[3, 5],
                      par_name_base=["rivstage_grid", "rivbot_grid"],
                      mfile_fmt='%10d%10d%10d %15.8F %15.8F %15.8F',
                      pargp='rivbot')
    # pf.add_parameters(filenames="RIV_0000.dat", par_type="grid",
    #                   index_cols=[0, 1, 2], use_cols=4)
    # pf.add_parameters(filenames=["WEL_0000.dat", "WEL_0001.dat"],
    #                   par_type="grid", index_cols=[0, 1, 2], use_cols=3,
    #                   par_name_base="welflux_grid",
    #                   zone_array=m.bas6.ibound.array)
    # pf.add_parameters(filenames=["WEL_0000.dat"], par_type="constant",
    #                   index_cols=[0, 1, 2], use_cols=3,
    #                   par_name_base=["flux_const"])
    # pf.add_parameters(filenames="rech_1.ref", par_type="grid",
    #                   zone_array=m.bas6.ibound[0].array,
    #                   par_name_base="rch_datetime:1-1-1970")
    # pf.add_parameters(filenames=["rech_1.ref", "rech_2.ref"],
    #                   par_type="zone", zone_array=m.bas6.ibound[0].array)
    # pf.add_parameters(filenames="rech_1.ref", par_type="pilot_point",
    #                   zone_array=m.bas6.ibound[0].array,
    #                   par_name_base="rch_datetime:1-1-1970", pp_space=4)
    # pf.add_parameters(filenames="rech_1.ref", par_type="pilot_point",
    #                   zone_array=m.bas6.ibound[0].array,
    #                   par_name_base="rch_datetime:1-1-1970", pp_space=1,
    #                   ult_ubound=100, ult_lbound=0.0)
    #
    # # add model run command
    # pf.mod_sys_cmds.append("{0} {1}".format(mf_exe_name, m.name + ".nam"))
    # print(pf.mult_files)
    # print(pf.org_files)
    #
    # # build pest
    # pst = pf.build_pst('freyberg.pst')
    #
    # # check mult files are in pst input files
    # csv = os.path.join(template_ws, "mult2model_info.csv")
    # df = pd.read_csv(csv, index_col=0)
    # pst_input_files = {str(f) for f in pst.input_files}
    # mults_not_linked_to_pst = ((set(df.mlt_file.unique()) -
    #                             pst_input_files) -
    #                            set(df.loc[df.pp_file.notna()].mlt_file))
    # assert len(mults_not_linked_to_pst) == 0, print(mults_not_linked_to_pst)
    #
    # pst.write_input_files(pst_path=pf.new_d)
    # # test par mults are working
    # b_d = os.getcwd()
    # os.chdir(pf.new_d)
    # try:
    #     pyemu.helpers.apply_list_and_array_pars(
    #         arr_par_file="mult2model_info.csv")
    # except Exception as e:
    #     os.chdir(b_d)
    #     raise Exception(str(e))
    # os.chdir(b_d)
    #
    # pst.control_data.noptmax = 0
    # pst.write(os.path.join(pf.new_d, "freyberg.pst"))
    # pyemu.os_utils.run("{0} freyberg.pst".format(ies_exe_path), cwd=pf.new_d)
    #
    # res_file = os.path.join(pf.new_d, "freyberg.base.rei")
    # assert os.path.exists(res_file), res_file
    # pst.set_res(res_file)
    # print(pst.phi)
    # assert pst.phi < 1.0e-5, pst.phi
    pr.print_stats(sort="cumtime")


def mf6_freyberg_arr_obs_and_headerless_test(tmp_path):
    import numpy as np
    import pandas as pd
    pd.set_option('display.max_rows', 500)
    pd.set_option('display.max_columns', 500)
    pd.set_option('display.width', 1000)
    try:
        import flopy
    except:
        return

    org_model_ws = os.path.join('..', 'examples', 'freyberg_mf6')
    tmp_model_ws = Path(tmp_path, "temp_pst_from")
    if os.path.exists(tmp_model_ws):
        shutil.rmtree(tmp_model_ws)
    os.mkdir(tmp_model_ws)
    sim = flopy.mf6.MFSimulation.load(sim_ws=org_model_ws)
    # sim.set_all_data_external()
    sim.set_sim_path(str(tmp_model_ws))
    # sim.set_all_data_external()
    m = sim.get_model("freyberg6")
    sim.set_all_data_external(check_data=False)
    sim.write_simulation()

    # to by pass the issues with flopy
    # shutil.copytree(org_model_ws,tmp_model_ws)
    # sim = flopy.mf6.MFSimulation.load(sim_ws=org_model_ws)
    # m = sim.get_model("freyberg6")

    # SETUP pest stuff...
    os_utils.run("{0} ".format(mf6_exe_path), cwd=tmp_model_ws)

    template_ws = Path(tmp_path, "new_temp")
    if os.path.exists(template_ws):
        shutil.rmtree(template_ws)
    # sr0 = m.sr
    # sr = pyemu.helpers.SpatialReference.from_namfile(
    #     os.path.join(tmp_model_ws, "freyberg6.nam"),
    #     delr=m.dis.delr.array, delc=m.dis.delc.array)
    sr = m.modelgrid
    # set up PstFrom object
    pf = PstFrom(original_d=tmp_model_ws, new_d=template_ws,
                 remove_existing=True,
                 longnames=True, spatial_reference=sr,
                 zero_based=False, start_datetime="1-1-2018")

    list_file = "freyberg6.wel_stress_period_data_1.txt"
    df = pd.read_csv(os.path.join(template_ws,list_file),header=None,delim_whitespace=True)
    df.loc[:,4] = 4
    df.loc[:,5] = 5
    df.to_csv(os.path.join(template_ws,list_file),sep=" ",index=False,header=False)
    pf.add_observations(list_file, index_cols=[0, 1, 2], use_cols=[3,5], ofile_skip=0, includes_header=False,
                        prefix="welobs")

    with open(os.path.join(template_ws,"badlistcall.txt"), "w") as fp:
        fp.write("this is actually a header\n")
        fp.write("entry 0 10 100.4 2\n")
        fp.write("entry 1 10 2.4 5.0")
    pf.add_observations("badlistcall.txt", index_cols=[0, 1], use_cols=[3, 4],
                        ofile_skip=0, includes_header=False,
                        prefix="badlistcall")


    v = pyemu.geostats.ExpVario(contribution=1.0, a=1000)
    gr_gs = pyemu.geostats.GeoStruct(variograms=v)
    rch_temporal_gs = pyemu.geostats.GeoStruct(variograms=pyemu.geostats.ExpVario(contribution=1.0, a=60))
    pf.extra_py_imports.append('flopy')
    ib = m.dis.idomain[0].array
    tags = {"npf_k_": [0.1, 10.]}
    dts = pd.to_datetime("1-1-2018") + pd.to_timedelta(np.cumsum(sim.tdis.perioddata.array["perlen"]), unit="d")
    print(dts)
    arr_dict = {}
    for tag, bnd in tags.items():
        lb, ub = bnd[0], bnd[1]
        arr_files = [f for f in os.listdir(tmp_model_ws) if tag in f and f.endswith(".txt")]
        for arr_file in arr_files:
            #pf.add_parameters(filenames=arr_file, par_type="grid", par_name_base=arr_file.split('.')[1] + "_gr",
            #                  pargp=arr_file.split('.')[1] + "_gr", zone_array=ib, upper_bound=ub, lower_bound=lb,
            #                  geostruct=gr_gs)
            pf.add_parameters(filenames=arr_file, par_type="constant", par_name_base=arr_file.split('.')[1] + "_cn",
                              pargp=arr_file.split('.')[1] + "_cn", zone_array=ib, upper_bound=ub, lower_bound=lb,
                              transform="fixed")
            pf.add_parameters(filenames=arr_file, par_type="constant", par_name_base=arr_file.split('.')[1] + "_cn",
                              pargp=arr_file.split('.')[1] + "_cn", zone_array=ib, upper_bound=ub, lower_bound=lb,
                              transform="log")


            pf.add_observations(arr_file,zone_array=ib)
            arr_dict[arr_file] = np.loadtxt(pf.new_d / arr_file)



    # add model run command
    pf.mod_sys_cmds.append("mf6")
    print(pf.mult_files)
    print(pf.org_files)



    # build pest
    pst = pf.build_pst('freyberg.pst')
    pe = pf.draw(100,use_specsim=True)
    cov = pf.build_prior()
    scnames = set(cov.row_names)
    print(pst.npar_adj,pst.npar,pe.shape)
    par = pst.parameter_data
    fpar = set(par.loc[par.partrans=="fixed","parnme"].tolist())
    spe = set(list(pe.columns))
    assert len(fpar.intersection(spe)) == 0,str(fpar.intersection(spe))
    assert len(fpar.intersection(scnames)) == 0, str(fpar.intersection(scnames))
    pst.try_parse_name_metadata()
    obs = pst.observation_data
    for fname,arr in arr_dict.items():

        fobs = obs.loc[obs.obsnme.str.contains(Path(fname).stem), :]
        #print(fobs)
        fobs = fobs.astype({c: int for c in ['i', 'j']})

        pval = fobs.loc[fobs.apply(lambda x: x.i==3 and x.j==1,axis=1),"obsval"]
        assert len(pval) == 1
        pval = pval[0]
        aval = arr[3,1]
        print(fname,pval,aval)
        assert pval == aval,"{0},{1},{2}".format(fname,pval,aval)

    df = pd.read_csv(os.path.join(template_ws,list_file),header=None,delim_whitespace=True)
    print(df)
    wobs = obs.loc[obs.obsnme.str.contains("welobs"),:]
    print(wobs)
    fvals = df.iloc[:,3]
    pvals = wobs.loc[:,"obsval"].iloc[:df.shape[0]]
    d = fvals.values - pvals.values
    print(d)
    assert d.sum() == 0
    fvals = df.iloc[:, 5]
    pvals = wobs.loc[:, "obsval"].iloc[df.shape[0]:]
    d = fvals.values - pvals.values
    print(d)
    assert d.sum() == 0


def mf6_freyberg_pp_locs_test(tmp_path):
    import numpy as np
    import pandas as pd
    pd.set_option('display.max_rows', 500)
    pd.set_option('display.max_columns', 500)
    pd.set_option('display.width', 1000)
    try:
        import flopy
    except:
        return

    org_model_ws = os.path.join('..', 'examples', 'freyberg_mf6')
    tmp_model_ws = Path(tmp_path, "temp_pst_from")
    if os.path.exists(tmp_model_ws):
        shutil.rmtree(tmp_model_ws)
    os.mkdir(tmp_model_ws)
    sim = flopy.mf6.MFSimulation.load(sim_ws=org_model_ws)
    # sim.set_all_data_external()
    sim.set_sim_path(str(tmp_model_ws))
    # sim.set_all_data_external()
    m = sim.get_model("freyberg6")
    sim.set_all_data_external(check_data=False)
    sim.write_simulation()

    # SETUP pest stuff...
    os_utils.run("{0} ".format(mf6_exe_path), cwd=tmp_model_ws)

    template_ws = Path(tmp_path, "new_temp")
    if os.path.exists(template_ws):
        shutil.rmtree(template_ws)
    sr = m.modelgrid
    # set up PstFrom object
    pf = PstFrom(original_d=tmp_model_ws, new_d=template_ws,
                 remove_existing=True,
                 longnames=True, spatial_reference=sr,
                 zero_based=False, start_datetime="1-1-2018",
                 chunk_len=1)

    # pf.post_py_cmds.append("generic_function()")
    df = pd.read_csv(os.path.join(tmp_model_ws, "sfr.csv"), index_col=0)
    pf.add_observations("sfr.csv", insfile="sfr.csv.ins", index_cols="time", use_cols=list(df.columns.values))
    v = pyemu.geostats.ExpVario(contribution=1.0, a=5000)
    pp_gs = pyemu.geostats.GeoStruct(variograms=v)
    pf.extra_py_imports.append('flopy')
    ib = m.dis.idomain[0].array
    tags = {"npf_k_": [0.1, 10.]}#, "npf_k33_": [.1, 10], "sto_ss": [.1, 10], "sto_sy": [.9, 1.1],
    #         "rch_recharge": [.5, 1.5]}
    dts = pd.to_datetime("1-1-2018") + pd.to_timedelta(np.cumsum(sim.tdis.perioddata.array["perlen"]), unit="d")
    print(dts)

    xmn = m.modelgrid.xvertices.min()
    xmx = m.modelgrid.xvertices.max()
    ymn = m.modelgrid.yvertices.min()
    ymx = m.modelgrid.yvertices.max()

    numpp = 20
    xvals = np.random.uniform(xmn,xmx,numpp)
    yvals = np.random.uniform(ymn, ymx, numpp)
    pp_locs = pd.DataFrame({"x":xvals,"y":yvals})
    pp_locs.loc[:,"zone"] = 1
    pp_locs.loc[:,"name"] = ["pp_{0}".format(i) for i in range(numpp)]
    pp_locs.loc[:,"parval1"] = 1.0

    pyemu.pp_utils.write_pp_shapfile(pp_locs,os.path.join(template_ws,"pp_locs.shp"))
    df = pyemu.pp_utils.pilot_points_from_shapefile(os.path.join(template_ws,"pp_locs.shp"))

    #pp_locs = pyemu.pp_utils.setup_pilotpoints_grid(sr=sr,prefix_dict={0:"pps_1"})
    #pp_locs = pp_locs.loc[:,["name","x","y","zone","parval1"]]
    pp_locs.to_csv(os.path.join(template_ws,"pp.csv"))
    pyemu.pp_utils.write_pp_file(os.path.join(template_ws,"pp_file.dat"),pp_locs)
    pp_container = ["pp_file.dat","pp.csv","pp_locs.shp"]

    for tag, bnd in tags.items():
        lb, ub = bnd[0], bnd[1]
        arr_files = [f for f in os.listdir(tmp_model_ws) if tag in f and f.endswith(".txt")]
        if "rch" in tag:
            pass
            # pf.add_parameters(filenames=arr_files, par_type="grid", par_name_base="rch_gr",
            #                   pargp="rch_gr", zone_array=ib, upper_bound=ub, lower_bound=lb,
            #                   geostruct=gr_gs)
            # for arr_file in arr_files:
            #     kper = int(arr_file.split('.')[1].split('_')[-1]) - 1
            #     pf.add_parameters(filenames=arr_file, par_type="constant", par_name_base=arr_file.split('.')[1] + "_cn",
            #                       pargp="rch_const", zone_array=ib, upper_bound=ub, lower_bound=lb,
            #                       geostruct=rch_temporal_gs,
            #                       datetime=dts[kper])
        else:
            for i,arr_file in enumerate(arr_files):
                if i < len(pp_container):
                    pp_opt = pp_container[i]
                else:
                    pp_opt = pp_locs
                pf.add_parameters(filenames=arr_file, par_type="pilotpoints",
                                  par_name_base=arr_file.split('.')[1] + "_pp",
                                  pargp=arr_file.split('.')[1] + "_pp", zone_array=ib,
                                  upper_bound=ub, lower_bound=lb,pp_space=pp_opt)



    # add model run command
    pf.mod_sys_cmds.append("mf6")
    print(pf.mult_files)
    print(pf.org_files)

    # build pest
    pst = pf.build_pst('freyberg.pst')

    num_reals = 10
    pe = pf.draw(num_reals, use_specsim=True)
    pe.to_binary(os.path.join(template_ws, "prior.jcb"))

    pst.parameter_data.loc[:,"partrans"] = "fixed"
    pst.parameter_data.loc[::10, "partrans"] = "log"
    pst.control_data.noptmax = -1
    pst.write(os.path.join(template_ws,"freyberg.pst"))

    #pyemu.os_utils.run("{0} freyberg.pst".format("pestpp-glm"),cwd=template_ws)
    m_d = Path(tmp_path, "master_glm")
    pyemu.os_utils.start_workers(template_ws,pp_exe_path,"freyberg.pst",num_workers=5,
                                 worker_root=tmp_path,
                                 master_dir=m_d)

    sen_df = pd.read_csv(os.path.join(m_d,"freyberg.isen"),index_col=0).loc[:,pst.adj_par_names]
    print(sen_df.T)
    mn = sen_df.values.min()
    print(mn)
    assert mn > 0.0


@pytest.mark.xfail
def usg_freyberg_test(tmp_path):
    import numpy as np
    import pandas as pd
    import flopy
    import pyemu
    pd.set_option('display.max_rows', 500)
    pd.set_option('display.max_columns', 500)
    pd.set_option('display.width', 1000)

    #path to org model files
    org_model_ws = os.path.join('..', 'examples', 'freyberg_usg')
    # flopy is not liking the rch package in unstruct, so allow it to fail and keep going...
    m = flopy.mfusg.MfUsg.load("freyberg.usg.nam", model_ws=org_model_ws,
                               verbose=True, forgive=True, check=False)

    #convert to all open/close
    m.external_path = "."
    tmp_model_ws = Path(tmp_path, "temp_pst_from_usg")
    if os.path.exists(tmp_model_ws):
        shutil.rmtree(tmp_model_ws)
    #change dir and write
    m.change_model_ws(tmp_model_ws, reset_external=True)
    m.write_input()

    nam_file = os.path.join(tmp_model_ws,"freyberg.usg.nam")

    #make sure the model runs in the new dir with all external formats
    pyemu.os_utils.run("mfusg freyberg.usg.nam", cwd=tmp_model_ws)

    # for usg, we need to do some trickery to support the unstructured by layers concept
    # this is just for array-based parameters, list-based pars are g2g because they have an index
    gsf = pyemu.gw_utils.GsfReader(os.path.join(org_model_ws,"freyberg.usg.gsf"))
    df = gsf.get_node_data()
    df.loc[:,"xy"] = df.apply(lambda x: (x.x, x.y),axis=1)
    # these need to be zero based since they are with zero-based array indices later...
    df.loc[:,"node"] -= 1
    # process each layer
    layers = df.layer.unique()
    layers.sort()
    sr_dict_by_layer = {}
    for layer in layers:
        df_lay = df.loc[df.layer==layer,:].copy()
        df_lay.sort_values(by="node")
        #substract off the min node number so that each layers node dict starts at zero
        df_lay.loc[:,"node"] = df_lay.node - df_lay.node.min()
        print(df_lay)
        srd = {n:xy for n,xy in zip(df_lay.node.values,df_lay.xy.values)}
        sr_dict_by_layer[layer] = srd

    # gen up a fake zone array
    zone_array_k0 = np.ones((1, len(sr_dict_by_layer[1])))
    zone_array_k0[:, 200:420] = 2
    zone_array_k0[:, 600:1000] = 3

    zone_array_k2 = np.ones((1, len(sr_dict_by_layer[3])))
    zone_array_k2[:, 200:420] = 2
    zone_array_k2[:, 500:1000:3] = 3
    zone_array_k2[:,:100] = 0

    #gen up some fake pp locs
    np.random.seed(pyemu.en.SEED)
    num_pp = 20
    data = {"name":[],"x":[],"y":[],"zone":[]}
    visited = set()
    for i in range(num_pp):
        while True:
            idx = np.random.randint(0,len(sr_dict_by_layer[1]))
            if idx  not in visited:
                break
        x,y = sr_dict_by_layer[1][idx]
        data["name"].append("pp_{0}".format(i))
        data["x"].append(x)
        data["y"].append(y)
        data["zone"].append(zone_array_k2[0,idx])
        visited.add(idx)
    # harded coded to get a zone 3 pp
    idx = 500
    assert zone_array_k2[0,idx] == 3,zone_array_k2[0,idx]

    x, y = sr_dict_by_layer[1][idx]
    data["name"].append("pp_{0}".format(i+1))
    data["x"].append(x)
    data["y"].append(y)
    data["zone"].append(zone_array_k2[0, idx])
    pp_df = pd.DataFrame(data=data,index=data["name"])

    # a geostruct that describes spatial continuity for properties
    # this is used for all props and for both grid and pilot point
    # pars cause Im lazy...
    v = pyemu.geostats.ExpVario(contribution=1.0,a=500)
    gs = pyemu.geostats.GeoStruct(variograms=v)

    # we pass the full listing of node coord info to the constructor for use
    # with list-type parameters
    template_d = Path(tmp_path, "template")
    pf = pyemu.utils.PstFrom(tmp_model_ws,template_d,longnames=True,remove_existing=True,
                             zero_based=False,spatial_reference=gsf.get_node_coordinates(zero_based=True))

    pf.add_parameters("hk_Layer_3.ref", par_type="pilotpoints",
                      par_name_base="hk3_pp", pp_space=pp_df,
                      geostruct=gs, spatial_reference=sr_dict_by_layer[3],
                      upper_bound=2.0, lower_bound=0.5,
                      zone_array=zone_array_k2)

    # we pass layer specific sr dict for each "array" type that is spatially distributed
    pf.add_parameters("hk_Layer_1.ref",par_type="grid",par_name_base="hk1_Gr",geostruct=gs,
                      spatial_reference=sr_dict_by_layer[1],
                      upper_bound=2.0,lower_bound=0.5)
    pf.add_parameters("sy_Layer_1.ref", par_type="zone", par_name_base="sy1_zn",zone_array=zone_array_k0,
                      upper_bound=1.5,lower_bound=0.5,ult_ubound=0.35)



    # add a multiplier par for each well for each stress period
    wel_files = [f for f in os.listdir(tmp_model_ws) if f.lower().startswith("wel_") and f.lower().endswith(".dat")]
    for wel_file in wel_files:
        pf.add_parameters(wel_file,par_type="grid",par_name_base=wel_file.lower().split('.')[0],index_cols=[0],use_cols=[1],
                          geostruct=gs,lower_bound=0.5,upper_bound=1.5)

    # add pest "observations" for each active node for each stress period
    hds_runline, df = pyemu.gw_utils.setup_hds_obs(
        os.path.join(pf.new_d, "freyberg.usg.hds"), kperk_pairs=None,
        prefix="hds", include_path=False, text="headu", skip=-1.0e+30)
    pf.add_observations_from_ins(os.path.join(pf.new_d, "freyberg.usg.hds.dat.ins"), pst_path=".")
    pf.post_py_cmds.append(hds_runline)

    # the command the run the model
    pf.mod_sys_cmds.append("mfusg freyberg.usg.nam")

    #build the control file and draw the prior par ensemble
    pf.build_pst()
    pst = pf.pst
    par = pst.parameter_data

    gr_hk_pars = par.loc[par.parnme.str.contains("hk1_gr"),"parnme"]
    pf.pst.parameter_data.loc[gr_hk_pars,"parubnd"] = np.random.random(gr_hk_pars.shape[0]) * 5
    pf.pst.parameter_data.loc[gr_hk_pars, "parlbnd"] = np.random.random(gr_hk_pars.shape[0]) * 0.2
    pe = pf.draw(num_reals=100)
    pe.enforce()
    pe.to_csv(os.path.join(pf.new_d,"prior.csv"))
    cov = pf.build_prior(filename=None)
    #make sure the prior cov has off diagonals
    cov = pf.build_prior(sigma_range=6)
    covx = cov.x.copy()
    covx[np.abs(covx)>1.0e-7] = 1.0
    assert covx.sum() > pf.pst.npar_adj + 1
    dcov = pyemu.Cov.from_parameter_data(pf.pst,sigma_range=6)
    dcov = dcov.get(cov.row_names)
    diag = np.diag(cov.x)
    diff = np.abs(diag.flatten() - dcov.x.flatten())
    print(diag)
    print(dcov.x)
    print(diff)
    print(diff.max())
    assert diff.max() < 1.0e-6

    # test that the arr hds obs process is working
    b_d = Path.cwd()
    os.chdir(pf.new_d)
    pyemu.gw_utils.apply_hds_obs('freyberg.usg.hds', precision='single', text='headu')
    os.chdir(b_d)

    # run the full process once using the initial par values in the control file
    # since we are using only multipliers, the initial values are all 1's so
    # the phi should be pretty close to zero
    pf.pst.control_data.noptmax = 0
    pf.pst.write(os.path.join(pf.new_d,"freyberg.usg.pst"),version=2)
    pyemu.os_utils.run("{0} freyberg.usg.pst".format(ies_exe_path),cwd=pf.new_d)
    pst = pyemu.Pst(os.path.join(pf.new_d,"freyberg.usg.pst"))
    assert pst.phi < 1.e-3

    #make sure the processed model input arrays are veru similar to the org arrays (again 1s for mults)
    for arr_file in ["hk_Layer_1.ref","hk_Layer_3.ref"]:
        in_arr = np.loadtxt(os.path.join(pf.new_d,arr_file))
        org_arr = np.loadtxt(os.path.join(pf.new_d,"org",arr_file))
        d = np.abs(in_arr - org_arr)
        print(d.sum())
        assert d.sum() < 1.0e-3,arr_file

    # now run a random realization from the prior par en and make sure things have changed
    pst.parameter_data.loc[pe.columns,"parval1"] = pe.iloc[0,:].values
    pst.write(os.path.join(pf.new_d, "freyberg.usg.pst"), version=2)
    pyemu.os_utils.run("{0} freyberg.usg.pst".format(ies_exe_path), cwd=pf.new_d)

    pst = pyemu.Pst(os.path.join(pf.new_d, "freyberg.usg.pst"))
    assert pst.phi > 1.0e-3,pst.phi

    for arr_file in ["hk_Layer_1.ref", "hk_Layer_3.ref"]:
        in_arr = np.loadtxt(os.path.join(pf.new_d, arr_file))
        org_arr = np.loadtxt(os.path.join(pf.new_d, "org", arr_file))
        d = np.abs(in_arr - org_arr)
        print(d.sum())
        assert d.sum() > 1.0e-3, arr_file

    # check that the pilot point process is respecting the zone array
    par = pst.parameter_data
    pp_par = par.loc[par.parnme.str.contains("pp"),:]
    pst.parameter_data.loc[pp_par.parnme,"parval1"] = pp_par.zone.apply(np.float64)
    pst.control_data.noptmax = 0
    pst.write(os.path.join(pf.new_d,"freyberg.usg.pst"),version=2)
    #pst.write_input_files(pf.new_d)
    pyemu.os_utils.run("{0} freyberg.usg.pst".format(ies_exe_path), cwd=pf.new_d)
    arr = np.loadtxt(os.path.join(pf.new_d,"mult","hk3_pp_inst0_pilotpoints.csv"))
    arr[zone_array_k2[0,:]==0] = 0
    d = np.abs(arr - zone_array_k2)
    print(d)
    print(d.sum())
    assert d.sum() == 0.0,d.sum()


def mf6_add_various_obs_test(tmp_path):
    import flopy
    org_model_ws = os.path.join('..', 'examples', 'freyberg_mf6')
    tmp_model_ws = Path(tmp_path, "temp_pst_from")
    if os.path.exists(tmp_model_ws):
        shutil.rmtree(tmp_model_ws)
    os.mkdir(tmp_model_ws)
    sim = flopy.mf6.MFSimulation.load(sim_ws=org_model_ws)
    # sim.set_all_data_external()
    sim.set_sim_path(str(tmp_model_ws))
    # sim.set_all_data_external()
    m = sim.get_model("freyberg6")
    sim.set_all_data_external(check_data=False)
    sim.write_simulation()

    # SETUP pest stuff...
    os_utils.run("{0} ".format(mf6_exe_path), cwd=tmp_model_ws)

    template_ws = Path(tmp_path, "new_temp")
    if os.path.exists(template_ws):
        shutil.rmtree(template_ws)
    sr = m.modelgrid
    # set up PstFrom object
    pf = PstFrom(original_d=tmp_model_ws, new_d=template_ws,
                 remove_existing=True,
                 longnames=True, spatial_reference=sr,
                 zero_based=False, start_datetime="1-1-2018",
                 chunk_len=1)

    # blind obs add
    pf.add_observations("sfr.csv", insfile="sfr.csv.ins", index_cols='time',
                        ofile_sep=',')
    pf.add_observations("heads.csv", index_cols=0, obsgp='hds')
    pf.add_observations("freyberg6.npf_k_layer1.txt",
                        obsgp='hk1', zone_array=m.dis.idomain.array[0])
    pf.add_observations("freyberg6.npf_k_layer2.txt",
                        zone_array=m.dis.idomain.array[0],
                        prefix='lay2k')
    pf.add_observations("freyberg6.npf_k_layer3.txt",
                        zone_array=m.dis.idomain.array[0])

    linelen = 10000
    _add_big_obsffile(pf, profile=True, nchar=linelen)

    # TODO more variations on the theme
    # add single par so we can run
    pf.add_parameters(["freyberg6.npf_k_layer1.txt",
                       "freyberg6.npf_k_layer2.txt",
                       "freyberg6.npf_k_layer3.txt"],par_type='constant')
    pf.mod_sys_cmds.append("mf6")
    pf.add_py_function(
        'pst_from_tests.py',
        f"_add_big_obsffile('.', profile=False, nchar={linelen})",
        is_pre_cmd=False)
    pst = pf.build_pst('freyberg.pst', version=2)
    # pst.write(os.path.join(pf.new_d, "freyberg.usg.pst"), version=2)
    pyemu.os_utils.run("{0} {1}".format(ies_exe_path, pst.filename.name),
                       cwd=pf.new_d)


def _add_big_obsffile(pf, profile=False, nchar=50000):
    if isinstance(pf, str):
        pstfrom_add = False
        wd = pf
    else:
        pstfrom_add = True
        wd = pf.new_d
    df = pd.DataFrame(np.random.random([10, nchar]),
                      columns=[hex(c) for c in range(nchar)])
    df.index.name = 'time'
    df.to_csv(os.path.join(wd, 'bigobseg.csv'))

    if pstfrom_add:
        if profile:
            import cProfile
            pr = cProfile.Profile()
            pr.enable()
            pf.add_observations('bigobseg.csv', index_cols='time')
            pr.disable()
            pr.print_stats(sort="cumtime")
        else:
            pf.add_observations('bigobseg.csv', index_cols='time')


def mf6_subdir_test(tmp_path):
    import numpy as np
    import pandas as pd
    pd.set_option('display.max_rows', 500)
    pd.set_option('display.max_columns', 500)
    pd.set_option('display.width', 1000)
    try:
        import flopy
    except:
        return

    org_model_ws = os.path.join('..', 'examples', 'freyberg_mf6')
    tmp_model_ws = Path(tmp_path, "temp_pst_from")
    sd = "sub_dir"
    if os.path.exists(tmp_model_ws):
        shutil.rmtree(tmp_model_ws)
    tmp2_ws = os.path.join(tmp_model_ws, sd)
    sim = flopy.mf6.MFSimulation.load(sim_ws=org_model_ws)
    # sim.set_all_data_external()
    sim.set_sim_path(tmp2_ws)
    # sim.set_all_data_external()
    m = sim.get_model("freyberg6")
    sim.set_all_data_external(check_data=False)
    sim.write_simulation()

    # SETUP pest stuff...
    if bin_path == '':
        exe = mf6_exe_path  # bit of flexibility for local/server run
    else:
        exe = os.path.join('..', mf6_exe_path)
    os_utils.run("{0} ".format(exe), cwd=tmp2_ws)
    template_ws = Path(tmp_path, "new_temp")
    if os.path.exists(template_ws):
        shutil.rmtree(template_ws)
    # sr0 = m.sr
    # sr = pyemu.helpers.SpatialReference.from_namfile(
    #     os.path.join(tmp_model_ws, "freyberg6.nam"),
    #     delr=m.dis.delr.array, delc=m.dis.delc.array)
    sr = m.modelgrid
    # set up PstFrom object
    pf = PstFrom(original_d=tmp_model_ws, new_d=template_ws,
                 remove_existing=True,
                 longnames=True, spatial_reference=sr,
                 zero_based=False,start_datetime="1-1-2018",
                 chunk_len=1)
    # obs
    #   using tabular style model output
    #   (generated by pyemu.gw_utils.setup_hds_obs())
    # pf.add_observations('freyberg.hds.dat', insfile='freyberg.hds.dat.ins2',
    #                     index_cols='obsnme', use_cols='obsval', prefix='hds')

    # call generic once so that the output file exists
    df = generic_function(os.path.join(template_ws, sd))

    # add the values in generic to the ctl file
    pf.add_observations(
        os.path.join(sd, "generic.csv"),
        insfile="generic.csv.ins",
        index_cols=["datetime", "index_2"],
        use_cols=["simval1", "simval2"]
    )
    # add the function call to make generic to the forward run script
    pf.add_py_function("pst_from_tests.py",f"generic_function('{sd}')",is_pre_cmd=False)

    # add a function that isnt going to be called directly
    pf.add_py_function("pst_from_tests.py","another_generic_function(some_arg)",is_pre_cmd=None)

    # pf.post_py_cmds.append("generic_function()")
    df = pd.read_csv(os.path.join(template_ws, sd, "sfr.csv"), index_col=0)
    pf.add_observations(os.path.join(sd, "sfr.csv"), index_cols="time", use_cols=list(df.columns.values))
    pf.add_observations(os.path.join(sd, "freyberg6.npf_k_layer1.txt"),
                        zone_array=m.dis.idomain.array[0])

    v = pyemu.geostats.ExpVario(contribution=1.0, a=1000)
    gr_gs = pyemu.geostats.GeoStruct(variograms=v)
    rch_temporal_gs = pyemu.geostats.GeoStruct(variograms=pyemu.geostats.ExpVario(contribution=1.0,a=60))
    pf.extra_py_imports.append('flopy')
    ib = m.dis.idomain[0].array
    tags = {"npf_k_":[0.1,10.],"npf_k33_":[.1,10],"sto_ss":[.1,10],"sto_sy":[.9,1.1],"rch_recharge":[.5,1.5]}
    dts = pd.to_datetime("1-1-2018") + pd.to_timedelta(np.cumsum(sim.tdis.perioddata.array["perlen"]),unit="d")
    print(dts)
    for tag,bnd in tags.items():
        lb,ub = bnd[0],bnd[1]
        arr_files = [os.path.join(sd, f) for f in os.listdir(os.path.join(tmp_model_ws, sd)) if tag in f and f.endswith(".txt")]
        if "rch" in tag:
            pf.add_parameters(filenames=arr_files, par_type="grid", par_name_base="rch_gr",
                              pargp="rch_gr", zone_array=ib, upper_bound=ub, lower_bound=lb,
                              geostruct=gr_gs)
            for arr_file in arr_files:
                kper = int(arr_file.split('.')[1].split('_')[-1]) - 1
                pf.add_parameters(filenames=arr_file,par_type="constant",par_name_base=arr_file.split('.')[1]+"_cn",
                                  pargp="rch_const",zone_array=ib,upper_bound=ub,lower_bound=lb,geostruct=rch_temporal_gs,
                                  datetime=dts[kper])
        else:
            for arr_file in arr_files:

                # these ult bounds are used later in an assert
                # and also are used so that the initial input array files
                # are preserved
                ult_lb = None
                ult_ub = None
                if "npf_k_" in arr_file:
                   ult_ub = 31.0
                   ult_lb = -1.3
                pf.add_parameters(filenames=arr_file,par_type="grid",par_name_base=arr_file.split('.')[1]+"_gr",
                                  pargp=arr_file.split('.')[1]+"_gr",zone_array=ib,upper_bound=ub,lower_bound=lb,
                                  geostruct=gr_gs,ult_ubound=None if ult_ub is None else ult_ub + 1,
                                  ult_lbound=None if ult_lb is None else ult_lb + 1)
                # use a slightly lower ult bound here
                pf.add_parameters(filenames=arr_file, par_type="pilotpoints", par_name_base=arr_file.split('.')[1]+"_pp",
                                  pargp=arr_file.split('.')[1]+"_pp", zone_array=ib,upper_bound=ub,lower_bound=lb,
                                  ult_ubound=None if ult_ub is None else ult_ub - 1,
                                  ult_lbound=None if ult_lb is None else ult_lb - 1)
    #
    #
    # add SP1 spatially constant, but temporally correlated wel flux pars
    kper = 0
    list_file = os.path.join(
        sd, "freyberg6.wel_stress_period_data_{0}.txt".format(kper+1)
    )
    pf.add_parameters(filenames=list_file, par_type="constant",
                      par_name_base="twel_mlt_{0}".format(kper),
                      pargp="twel_mlt".format(kper), index_cols=[0, 1, 2],
                      use_cols=[3], upper_bound=1.5, lower_bound=0.5,
                      datetime=dts[kper], geostruct=rch_temporal_gs,
                      mfile_skip=1)
    #
    # # add temporally indep, but spatially correlated wel flux pars
    # pf.add_parameters(filenames=list_file, par_type="grid",
    #                   par_name_base="wel_grid_{0}".format(kper),
    #                   pargp="wel_{0}".format(kper), index_cols=[0, 1, 2],
    #                   use_cols=[3], upper_bound=1.5, lower_bound=0.5,
    #                   geostruct=gr_gs, mfile_skip=1)
    # kper = 1
    # list_file = "freyberg6.wel_stress_period_data_{0}.txt".format(kper+1)
    # pf.add_parameters(filenames=list_file, par_type="constant",
    #                   par_name_base="twel_mlt_{0}".format(kper),
    #                   pargp="twel_mlt".format(kper), index_cols=[0, 1, 2],
    #                   use_cols=[3], upper_bound=1.5, lower_bound=0.5,
    #                   datetime=dts[kper], geostruct=rch_temporal_gs,
    #                   mfile_skip='#')
    # # add temporally indep, but spatially correlated wel flux pars
    # pf.add_parameters(filenames=list_file, par_type="grid",
    #                   par_name_base="wel_grid_{0}".format(kper),
    #                   pargp="wel_{0}".format(kper), index_cols=[0, 1, 2],
    #                   use_cols=[3], upper_bound=1.5, lower_bound=0.5,
    #                   geostruct=gr_gs, mfile_skip='#')
    # kper = 2
    # list_file = "freyberg6.wel_stress_period_data_{0}.txt".format(kper+1)
    # pf.add_parameters(filenames=list_file, par_type="constant",
    #                   par_name_base="twel_mlt_{0}".format(kper),
    #                   pargp="twel_mlt".format(kper), index_cols=['#k', 'i', 'j'],
    #                   use_cols=['flux'], upper_bound=1.5, lower_bound=0.5,
    #                   datetime=dts[kper], geostruct=rch_temporal_gs)
    # # add temporally indep, but spatially correlated wel flux pars
    # pf.add_parameters(filenames=list_file, par_type="grid",
    #                   par_name_base="wel_grid_{0}".format(kper),
    #                   pargp="wel_{0}".format(kper), index_cols=['#k', 'i', 'j'],
    #                   use_cols=['flux'], upper_bound=1.5, lower_bound=0.5,
    #                   geostruct=gr_gs)
    # kper = 3
    # list_file = "freyberg6.wel_stress_period_data_{0}.txt".format(kper+1)
    # pf.add_parameters(filenames=list_file, par_type="constant",
    #                   par_name_base="twel_mlt_{0}".format(kper),
    #                   pargp="twel_mlt".format(kper), index_cols=['#k', 'i', 'j'],
    #                   use_cols=['flux'], upper_bound=1.5, lower_bound=0.5,
    #                   datetime=dts[kper], geostruct=rch_temporal_gs,
    #                   mfile_skip=1)
    # # add temporally indep, but spatially correlated wel flux pars
    # pf.add_parameters(filenames=list_file, par_type="grid",
    #                   par_name_base="wel_grid_{0}".format(kper),
    #                   pargp="wel_{0}".format(kper), index_cols=['#k', 'i', 'j'],
    #                   use_cols=['flux'], upper_bound=1.5, lower_bound=0.5,
    #                   geostruct=gr_gs, mfile_skip=1)
    # list_files = ["freyberg6.wel_stress_period_data_{0}.txt".format(t)
    #               for t in range(5, m.nper+1)]
    # for list_file in list_files:
    #     kper = int(list_file.split(".")[1].split('_')[-1]) - 1
    #     # add spatially constant, but temporally correlated wel flux pars
    #     pf.add_parameters(filenames=list_file,par_type="constant",par_name_base="twel_mlt_{0}".format(kper),
    #                       pargp="twel_mlt".format(kper),index_cols=[0,1,2],use_cols=[3],
    #                       upper_bound=1.5,lower_bound=0.5, datetime=dts[kper], geostruct=rch_temporal_gs)
    #
    #     # add temporally indep, but spatially correlated wel flux pars
    #     pf.add_parameters(filenames=list_file, par_type="grid", par_name_base="wel_grid_{0}".format(kper),
    #                       pargp="wel_{0}".format(kper), index_cols=[0, 1, 2], use_cols=[3],
    #                       upper_bound=1.5, lower_bound=0.5, geostruct=gr_gs)
    #
    # # test non spatial idx in list like
    # pf.add_parameters(filenames="freyberg6.sfr_packagedata_test.txt", par_name_base="sfr_rhk",
    #                   pargp="sfr_rhk", index_cols=['#rno'], use_cols=['rhk'], upper_bound=10.,
    #                   lower_bound=0.1,
    #                   par_type="grid")
    #
    # # add model run command
    pf.pre_py_cmds.append(f"os.chdir('{sd}')")
    pf.mod_sys_cmds.append("mf6")
    pf.post_py_cmds.insert(0, "os.chdir('..')")
    print(pf.mult_files)
    print(pf.org_files)

    # build pest
    pst = pf.build_pst('freyberg.pst')

    # # quick check of write and apply method
    # pars = pst.parameter_data
    # # set reach 1 hk to 100
    # sfr_pars = pars.loc[pars.parnme.str.startswith('sfr')].index
    # pars.loc[sfr_pars, 'parval1'] = np.random.random(len(sfr_pars)) * 10
    #
    # sfr_pars = pars.loc[sfr_pars].copy()
    # sfr_pars[['inst', 'usecol', '#rno']] = sfr_pars.parnme.apply(
    #     lambda x: pd.DataFrame([s.split(':') for s in x.split('_')
    #                             if ':' in s]).set_index(0)[1])
    #
    # sfr_pars['#rno'] = sfr_pars['#rno'] .astype(int)
    # os.chdir(pf.new_d)
    # pst.write_input_files()
    # try:
    #     pyemu.helpers.apply_list_and_array_pars()
    # except Exception as e:
    #     os.chdir('..')
    #     raise e
    # os.chdir('..')
    # # verify apply
    # df = pd.read_csv(os.path.join(
    #     pf.new_d, "freyberg6.sfr_packagedata_test.txt"),
    #     delim_whitespace=True, index_col=0)
    # df.index = df.index - 1
    # print(df.rhk)
    # print((sfr_pkgdf.set_index('rno').loc[df.index, 'rhk'] *
    #              sfr_pars.set_index('#rno').loc[df.index, 'parval1']))
    # assert np.isclose(
    #     df.rhk, (sfr_pkgdf.set_index('rno').loc[df.index, 'rhk'] *
    #              sfr_pars.set_index('#rno').loc[df.index, 'parval1'])).all()
    # pars.loc[sfr_pars.index, 'parval1'] = 1.0
    #
    # # add more:
    # pf.add_parameters(filenames="freyberg6.sfr_packagedata.txt", par_name_base="sfr_rhk",
    #                   pargp="sfr_rhk", index_cols={'k': 1, 'i': 2, 'j': 3}, use_cols=[9], upper_bound=10.,
    #                   lower_bound=0.1,
    #                   par_type="grid", rebuild_pst=True)
    #
    # df = pd.read_csv(os.path.join(tmp_model_ws, "heads.csv"), index_col=0)
    pf.add_observations(os.path.join(sd, "heads.csv"),
                        insfile=os.path.join(sd, "heads.csv.ins"),
                        index_cols="time",
                        prefix="hds",
                        rebuild_pst=True)
    #
    # # test par mults are working
    b_d = os.getcwd()
    os.chdir(pf.new_d)
    try:
        pyemu.helpers.apply_list_and_array_pars(
            arr_par_file="mult2model_info.csv",chunk_len=1)
    except Exception as e:
        os.chdir(b_d)
        raise Exception(str(e))
    os.chdir(b_d)
    #
    # cov = pf.build_prior(fmt="none").to_dataframe()
    # twel_pars = [p for p in pst.par_names if "twel_mlt" in p]
    # twcov = cov.loc[twel_pars,twel_pars]
    # dsum = np.diag(twcov.values).sum()
    # assert twcov.sum().sum() > dsum
    #
    # rch_cn = [p for p in pst.par_names if "_cn" in p]
    # print(rch_cn)
    # rcov = cov.loc[rch_cn,rch_cn]
    # dsum = np.diag(rcov.values).sum()
    # assert rcov.sum().sum() > dsum
    #
    # num_reals = 100
    # pe = pf.draw(num_reals, use_specsim=True)
    # pe.to_binary(os.path.join(template_ws, "prior.jcb"))
    # assert pe.shape[1] == pst.npar_adj, "{0} vs {1}".format(pe.shape[0], pst.npar_adj)
    # assert pe.shape[0] == num_reals
    #
    #
    pst.control_data.noptmax = 0
    pst.pestpp_options["additional_ins_delimiters"] = ","
    #
    pst.write(os.path.join(pf.new_d, "freyberg.pst"))
    pyemu.os_utils.run("{0} freyberg.pst".format(ies_exe_path), cwd=pf.new_d)
    #
    res_file = os.path.join(pf.new_d, "freyberg.base.rei")
    assert os.path.exists(res_file), res_file
    pst.set_res(res_file)
    print(pst.phi)
    #assert pst.phi < 1.0e-5, pst.phi
    #
    # check mult files are in pst input files
    csv = os.path.join(template_ws, "mult2model_info.csv")
    df = pd.read_csv(csv, index_col=0)
    pst_input_files = {str(f) for f in pst.input_files}
    mults_not_linked_to_pst = ((set(df.mlt_file.unique()) -
                                pst_input_files) -
                               set(df.loc[df.pp_file.notna()].mlt_file))
    assert len(mults_not_linked_to_pst) == 0, print(mults_not_linked_to_pst)

    # make sure the appropriate ult bounds have made it thru
    # df = pd.read_csv(os.path.join(template_ws,"mult2model_info.csv"))
    # print(df.columns)
    # df = df.loc[df.model_file.apply(lambda x: "npf_k_" in x),:]
    # print(df)
    # print(df.upper_bound)
    # print(df.lower_bound)
    # assert np.abs(float(df.upper_bound.min()) - 30.) < 1.0e-6,df.upper_bound.min()
    # assert np.abs(float(df.lower_bound.max()) - -0.3) < 1.0e-6,df.lower_bound.max()


def shortname_conversion_test(tmp_path):
    import numpy as np
    import pandas as pd
    import re
    pd.set_option('display.max_rows', 500)
    pd.set_option('display.max_columns', 500)
    pd.set_option('display.width', 1000)
    try:
        import flopy
    except:
        return

    tmp_model_ws = Path(tmp_path, "temp_pst_from")
    if os.path.exists(tmp_model_ws):
        shutil.rmtree(tmp_model_ws)
    os.mkdir(tmp_model_ws)
    dims = (20,60)
    np.savetxt(os.path.join(tmp_model_ws,"parfile1"), np.ones(dims))
    np.savetxt(os.path.join(tmp_model_ws, "parfile2"), np.ones(dims))
    np.savetxt(os.path.join(tmp_model_ws, "parfile3"), np.ones(dims))
    np.savetxt(os.path.join(tmp_model_ws, "parfile4"), np.ones(dims))
    np.savetxt(os.path.join(tmp_model_ws, "parfile5"), np.ones(dims))
    np.savetxt(os.path.join(tmp_model_ws, "parfile6"), np.ones(dims))
    np.savetxt(os.path.join(tmp_model_ws, "obsfile1"), np.ones(dims))
    np.savetxt(os.path.join(tmp_model_ws, "obsfile2"), np.ones(dims))

    np.savetxt(os.path.join(tmp_model_ws, "parfile7"), np.ones(dims))
    np.savetxt(os.path.join(tmp_model_ws, "obsfile3"), np.ones(dims))
    # SETUP pest stuff...

    template_ws = Path(tmp_path, "new_temp")
    if os.path.exists(template_ws):
        shutil.rmtree(template_ws)
    # set up PstFrom object
    # obs
    #   using tabular style model output
    #   (generated by pyemu.gw_utils.setup_hds_obs())
    # pf.add_observations('freyberg.hds.dat', insfile='freyberg.hds.dat.ins2',
    #                     index_cols='obsnme', use_cols='obsval', prefix='hds')
    sr = pyemu.helpers.SpatialReference(delr=[10]*dims[1],
                                        delc=[10]*dims[0],
                                        rotation=0,
                                        epsg=3070,
                                        xul=0.,
                                        yul=0.,
                                        units='meters',  # gis units of meters?
                                        lenuni=2  # model units of meters
                                        )
    pf = PstFrom(original_d=tmp_model_ws, new_d=template_ws,
                 remove_existing=True,
                 longnames=False,
                 zero_based=False,
                 spatial_reference=sr)

    v = pyemu.geostats.ExpVario(contribution=1.0, a=1000)
    gr_gs = pyemu.geostats.GeoStruct(variograms=v)
    c = 0
    parfiles = [f.name for f in Path(template_ws).glob("parfile*")][0:3]
    for f in parfiles:
        c += 1
        pf.add_parameters(filenames=f, par_type="grid",
                          par_name_base=f"par{c}",
                          pargp=f"pargp{c}", upper_bound=0.1, lower_bound=10.0,
                          geostruct=gr_gs)
    pf.add_parameters(filenames=parfiles,
                      par_type="constant", par_name_base="cpar",
                      pargp="cpargp", upper_bound=0.1, lower_bound=10.0,
                      geostruct=gr_gs)
    pf.add_observations(
        "obsfile1",
        prefix="longobservationname",
        rebuild_pst=False,
        obsgp="longobservationgroup",
        includes_header=False
    )
    pf.add_observations(
        "obsfile2",
        prefix="longobservationname2",
        rebuild_pst=False,
        obsgp="longobservationgroup2",
        includes_header=False
    )
    pf.add_observations(
        "obsfile3",
        prefix="longobservationname-lt",
        rebuild_pst=False,
        obsgp="less_longobservationgroup",
        includes_header=False,
        insfile="lt_obsfile3.ins"
    )
    pf.add_observations(
        "obsfile3",
        prefix="longobservationname-gt",
        rebuild_pst=False,
        obsgp="greater_longobservationgroup",
        includes_header=False,
        insfile="gt_obsfile3.ins"
    )
    pst = pf.build_pst()
    obs = set(pst.observation_data.obsnme)
    trie = pyemu.helpers.Trie()
    [trie.add(ob) for ob in obs]
    rex = re.compile(trie.pattern())
    for ins in pst.instruction_files:
        with open(os.path.join(pf.new_d, ins), "rt") as f:
            obsin = set(rex.findall(f.read()))
        obs = obs - obsin
    assert len(obs) == 0, f"{len(obs)} obs not found in insfiles: {obs[:100]}..."

    par = set(pst.parameter_data.parnme)
    trie = pyemu.helpers.Trie()
    [trie.add(p) for p in par]
    rex = re.compile(trie.pattern())
    for tpl in pst.template_files:
        with open(os.path.join(pf.new_d, tpl), "rt") as f:
            parin = set(rex.findall(f.read()))
        par = par - parin
    assert len(par) == 0, f"{len(par)} pars not found in tplfiles: {par[:100]}..."
    # test update/rebuild
    pf.add_observations(
        "obsfile3",
        prefix="longobservationname3",
        rebuild_pst=True,
        obsgp="longobservationgroup3",
        includes_header=False
    )
    pf.add_parameters(filenames="parfile7",
                      par_type="grid", par_name_base="par7",
                      pargp="par7", upper_bound=0.1, lower_bound=10.0,
                      geostruct=gr_gs,
                      rebuild_pst=True)

    obs = set(pst.observation_data.obsnme)
    trie = pyemu.helpers.Trie()
    [trie.add(ob) for ob in obs]
    rex = re.compile(trie.pattern())
    for ins in pst.instruction_files:
        with open(os.path.join(pf.new_d, ins), "rt") as f:
            obsin = set(rex.findall(f.read()))
        obs = obs - obsin
    assert len(obs) == 0, f"{len(obs)} obs not found in insfiles: {obs[:100]}..."

    par = set(pst.parameter_data.parnme)
    parin = set()
    trie = pyemu.helpers.Trie()
    [trie.add(p) for p in par]
    rex = re.compile(trie.pattern())
    for tpl in pst.template_files:
        with open(os.path.join(pf.new_d, tpl), "rt") as f:
            parin = set(rex.findall(f.read()))
        par = par - parin
    assert len(par) == 0, f"{len(par)} pars not found in tplfiles: {par[:100]}..."


if __name__ == "__main__":
    # mf6_freyberg_pp_locs_test()
    # invest()
    freyberg_test()
    # freyberg_prior_build_test()
    # mf6_freyberg_test()
    #$mf6_freyberg_da_test()
    #shortname_conversion_test()
    #mf6_freyberg_shortnames_test()
    mf6_freyberg_direct_test()
    #mf6_freyberg_varying_idomain()
    # xsec_test()
    # mf6_freyberg_short_direct_test()
    # mf6_add_various_obs_test()
    # mf6_subdir_test()
<<<<<<< HEAD
    # tpf = TestPstFrom()
    # tpf.setup()
=======
    #tpf = TestPstFrom()
    #tpf.setup()
>>>>>>> e95118f6
    #tpf.test_add_array_parameters_to_file_list()
    #tpf.test_add_array_parameters_alt_inst_str_none_m()
    #tpf.test_add_array_parameters_alt_inst_str_0_d()
    # tpf.test_add_array_parameters_pps_grid()
<<<<<<< HEAD
    # tpf.test_add_list_parameters()
=======
    #tpf.test_add_list_parameters()
>>>>>>> e95118f6
    # # pstfrom_profile()
    # mf6_freyberg_arr_obs_and_headerless_test()
    #usg_freyberg_test()


<|MERGE_RESOLUTION|>--- conflicted
+++ resolved
@@ -3992,22 +3992,13 @@
     # mf6_freyberg_short_direct_test()
     # mf6_add_various_obs_test()
     # mf6_subdir_test()
-<<<<<<< HEAD
     # tpf = TestPstFrom()
     # tpf.setup()
-=======
-    #tpf = TestPstFrom()
-    #tpf.setup()
->>>>>>> e95118f6
     #tpf.test_add_array_parameters_to_file_list()
     #tpf.test_add_array_parameters_alt_inst_str_none_m()
     #tpf.test_add_array_parameters_alt_inst_str_0_d()
     # tpf.test_add_array_parameters_pps_grid()
-<<<<<<< HEAD
     # tpf.test_add_list_parameters()
-=======
-    #tpf.test_add_list_parameters()
->>>>>>> e95118f6
     # # pstfrom_profile()
     # mf6_freyberg_arr_obs_and_headerless_test()
     #usg_freyberg_test()

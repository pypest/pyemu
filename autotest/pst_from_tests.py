import os
from pathlib import Path
import platform

import numpy as np
import pandas as pd
import pyemu
from pyemu import os_utils
from pyemu.utils import PstFrom, pp_file_to_dataframe, write_pp_file
import shutil
import pytest

ext = ''
local_bins = False  # change if wanting to test with local binary exes
if local_bins:
    bin_path = os.path.join("..", "..", "bin")
    if "linux" in platform.platform().lower():
        pass
        bin_path = os.path.join(bin_path, "linux")
    elif "darwin" in platform.platform().lower() or 'macos' in platform.platform().lower():
        pass
        bin_path = os.path.join(bin_path, "mac")
    else:
        bin_path = os.path.join(bin_path, "win")
        ext = '.exe'
else:
    bin_path = ''
    if "windows" in platform.platform().lower():
        ext = '.exe'

mf_exe_path = os.path.join(bin_path, "mfnwt")
mt_exe_path = os.path.join(bin_path, "mt3dusgs")
usg_exe_path = os.path.join(bin_path, "mfusg_gsi")
mf6_exe_path = os.path.join(bin_path, "mf6")
pp_exe_path = os.path.join(bin_path, "pestpp-glm")
ies_exe_path = os.path.join(bin_path, "pestpp-ies")
swp_exe_path = os.path.join(bin_path, "pestpp-swp")

mf_exe_name = os.path.basename(mf_exe_path)
mf6_exe_name = os.path.basename(mf6_exe_path)


def _get_port():
    import socket
    sock = socket.socket()
    sock.bind(('', 0))
    return sock.getsockname()[1]


def _gen_dummy_obs_file(ws='.', sep=',', ext=None):
    import pandas as pd
    ffn = "somefakeobs"
    if ext is None:
        if sep == ',':
            fnme = f'{ffn}.csv'
        else:
            fnme = f'{ffn}.dat'
    else:
        fnme = f'{ffn}.{ext}'
    text = pyemu.__doc__.split(' ', 100)
    t = []
    c = 15
    for s in text[:15]:
        s = s.strip().replace('\n', '')
        if len(s) > 1 and s not in t:
            t.append(s)
        else:
            t.append(text[c])
            c += 1
    np.random.seed(314)
    df = pd.DataFrame(
        np.random.rand(15,2)*1000,
        columns=['no', 'yes'],
        index=t
    )
    df.index.name = 'idx'
    df.to_csv(os.path.join(ws, fnme), sep=sep)
    return fnme, df


def setup_tmp(od, tmp_path, sub=None):
    basename = Path(od).name
    if sub is not None:
        new_d = Path(tmp_path, basename, sub)
    else:
        new_d = Path(tmp_path, basename)
    if new_d.exists():
        shutil.rmtree(new_d)
    Path(tmp_path).mkdir(exist_ok=True)
    # creation functionality
    shutil.copytree(od, new_d)
    return new_d

# @pytest.fixture
# def freybergmf6_2_pstfrom(tmp_path):
#     import numpy as np
#     import pandas as pd
#     pd.set_option('display.max_rows', 500)
#     pd.set_option('display.max_columns', 500)
#     pd.set_option('display.width', 1000)
#     try:
#         import flopy
#     except:
#         return
#
#     org_model_ws = os.path.join('..', 'examples', 'freyberg_mf6')
#     tmp_model_ws = setup_tmp(org_model_ws, tmp_path)
#     bd = Path.cwd()
#     os.chdir(tmp_path)
#     try:
#         tmp_model_ws = tmp_model_ws.relative_to(tmp_path)
#         sim = flopy.mf6.MFSimulation.load(sim_ws=str(tmp_model_ws))
#         m = sim.get_model()
#         sim.set_all_data_external(check_data=False)
#         sim.write_simulation()
#
#         # SETUP pest stuff...
#         os_utils.run("{0} ".format(mf6_exe_path), cwd=tmp_model_ws)
#         template_ws = "new_temp"
#         if os.path.exists(template_ws):
#             shutil.rmtree(template_ws)
#         # sr0 = m.sr
#         # sr = pyemu.helpers.SpatialReference.from_namfile(
#         #     os.path.join(tmp_model_ws, "freyberg6.nam"),
#         #     delr=m.dis.delr.array, delc=m.dis.delc.array)
#         sr = m.modelgrid
#         # set up PstFrom object
#         pf = PstFrom(original_d=tmp_model_ws, new_d=template_ws,
#                      remove_existing=True,
#                      longnames=True, spatial_reference=sr,
#                      zero_based=False, start_datetime="1-1-2018",
#                      chunk_len=1)
#         yield pf
#     except Exception as e:
#         os.chdir(bd)
#         raise e
#     os.chdir(bd)


# @pytest.fixture
# def freybergnwt_2_pstfrom(tmp_path):
#     import numpy as np
#     import pandas as pd
#     pd.set_option('display.max_rows', 500)
#     pd.set_option('display.max_columns', 500)
#     pd.set_option('display.width', 1000)
#     try:
#         import flopy
#     except:
#         return
#
#     org_model_ws = os.path.join('..', 'examples', 'freyberg_sfr_reaches')
#     tmp_model_ws = setup_tmp(org_model_ws, tmp_path)
#     bd = Path.cwd()
#     os.chdir(tmp_path)
#     nam_file = "freyberg.nam"
#     try:
#         tmp_model_ws = tmp_model_ws.relative_to(tmp_path)
#         m = flopy.modflow.Modflow.load(nam_file, model_ws=tmp_model_ws,
#                                        check=False, forgive=False,
#                                        exe_name=mf_exe_path)
#         flopy.modflow.ModflowRiv(m, stress_period_data={
#             0: [[0, 0, 0, m.dis.top.array[0, 0], 1.0, m.dis.botm.array[0, 0, 0]],
#                 [0, 0, 1, m.dis.top.array[0, 1], 1.0, m.dis.botm.array[0, 0, 1]],
#                 [0, 0, 1, m.dis.top.array[0, 1], 1.0, m.dis.botm.array[0, 0, 1]]]})
#
#         m.external_path = "."
#         m.write_input()
#         runstr = ("{0} {1}".format(mf_exe_path, m.name + ".nam"), tmp_model_ws)
#         print(runstr)
#         os_utils.run(*runstr)
#         template_ws = "template"
#         if os.path.exists(template_ws):
#             shutil.rmtree(template_ws)
#         sr = pyemu.helpers.SpatialReference.from_namfile(
#             os.path.join(m.model_ws, m.namefile),
#             delr=m.dis.delr, delc=m.dis.delc)
#         # set up PstFrom object
#         pf = PstFrom(original_d=tmp_model_ws, new_d=template_ws,
#                      remove_existing=True,
#                      longnames=True, spatial_reference=sr,
#                      zero_based=False, start_datetime="1-1-2018",
#                      chunk_len=1)
#         yield pf
#     except Exception as e:
#         os.chdir(bd)
#         raise e
#     os.chdir(bd)


def freyberg_test(tmp_path):
    import numpy as np
    import pandas as pd
    from pyemu import PyemuWarning
    pd.set_option('display.max_rows', 500)
    pd.set_option('display.max_columns', 500)
    pd.set_option('display.width', 1000)
    try:
        import flopy
    except:
        return

    org_model_ws = os.path.join("..", "examples", "freyberg_sfr_update")
    tmp_model_ws = setup_tmp(org_model_ws, tmp_path)

    bd = Path.cwd()
    os.chdir(tmp_path)

    nam_file = "freyberg.nam"
    try:
        org_model_ws = tmp_model_ws.relative_to(tmp_path)
        m = flopy.modflow.Modflow.load(nam_file, model_ws=org_model_ws,
                                       check=False, forgive=False,
                                       exe_name=mf_exe_path)
        flopy.modflow.ModflowRiv(m, stress_period_data={
            0: [[0, 0, 0, m.dis.top.array[0, 0], 1.0, m.dis.botm.array[0, 0, 0]],
                [0, 0, 1, m.dis.top.array[0, 1], 1.0, m.dis.botm.array[0, 0, 1]],
                [0, 0, 1, m.dis.top.array[0, 1], 1.0, m.dis.botm.array[0, 0, 1]]]})

        m.external_path = "."
        m.write_input()
        print("{0} {1}".format(mf_exe_path, m.name + ".nam"), org_model_ws)
        os_utils.run("{0} {1}".format(mf_exe_path, m.name + ".nam"),
                     cwd=org_model_ws)
        hds_kperk = []
        for k in range(m.nlay):
            for kper in range(m.nper):
                hds_kperk.append([kper, k])
        hds_runline, df = pyemu.gw_utils.setup_hds_obs(
            os.path.join(org_model_ws, f"{m.name}.hds"), kperk_pairs=None, skip=None,
            prefix="hds", include_path=False)
        pyemu.gw_utils.apply_hds_obs(os.path.join(org_model_ws, f"{m.name}.hds"))

        sfo = flopy.utils.SfrFile(os.path.join(m.model_ws, 'freyberg.sfr.out'))
        sfodf = sfo.get_dataframe()
        sfodf[['kstp', 'kper']] = pd.DataFrame(sfodf.kstpkper.to_list(),
                                               index=sfodf.index)
        sfodf = sfodf.drop('kstpkper', axis=1)
        # just adding a bit of header in for test purposes
        sfo_pp_file = os.path.join(m.model_ws, 'freyberg.sfo.dat')
        with open(sfo_pp_file, 'w') as fp:
            fp.writelines(["This is a post processed sfr output file\n",
                          "Processed into tabular form using the lines:\n",
                          "sfo = flopy.utils.SfrFile('freyberg.sfr.out')\n",
                          "sfo.get_dataframe().to_csv('freyberg.sfo.dat')\n"])
            sfodf.sort_index(axis=1).to_csv(fp, sep=' ', index_label='idx', lineterminator='\n')
        sfodf.sort_index(axis=1).to_csv(os.path.join(m.model_ws, 'freyberg.sfo.csv'),
                     index_label='idx',lineterminator='\n')
        template_ws = "new_temp"
        if os.path.exists(template_ws):
            shutil.rmtree(template_ws)

        # sr0 = m.sr
        sr = pyemu.helpers.SpatialReference.from_namfile(
            os.path.join(m.model_ws, m.namefile),
            delr=m.dis.delr, delc=m.dis.delc)
        # set up PstFrom object
        pf = PstFrom(original_d=org_model_ws, new_d=template_ws,
                     remove_existing=True,
                     longnames=True, spatial_reference=sr,
                     zero_based=False)
        # obs
        #   using tabular style model output
        #   (generated by pyemu.gw_utils.setup_hds_obs())
        f, fdf = _gen_dummy_obs_file(pf.new_d)
        pf.add_observations(f, index_cols='idx', use_cols='yes')
        pf.add_py_function(__file__, '_gen_dummy_obs_file()',
                           is_pre_cmd=False)
        pf.add_observations('freyberg.hds.dat', insfile='freyberg.hds.dat.ins2',
                            index_cols='obsnme', use_cols='obsval', prefix='hds')
        #   using the ins file generated by pyemu.gw_utils.setup_hds_obs()
        pf.add_observations_from_ins(ins_file='freyberg.hds.dat.ins')
        pf.post_py_cmds.append(hds_runline)
        pf.tmp_files.append(f"{m.name}.hds")
        # sfr outputs to obs
        sfr_idx = ['segment', 'reach', 'kstp', 'kper']
        sfr_use = ["Qaquifer", "Qout", 'width']
        with pytest.warns(PyemuWarning):
            pf.add_py_function(__file__, '_gen_dummy_obs_file()',
                               is_pre_cmd=False)
        pf.add_observations('freyberg.sfo.dat', insfile=None,
                            index_cols=sfr_idx,
                            use_cols=sfr_use, prefix='sfr',
                            ofile_skip=4, ofile_sep=' ', use_rows=np.arange(0, 50))
        # check obs set up
        sfrobs = pf.obs_dfs[-1].copy()
        sfrobs[["oname","otype",'usecol'] + sfr_idx] = sfrobs.obsnme.apply(
            lambda x: pd.Series(
                dict([s.split(':') for s in x.split('_') if ':' in s])))
        sfrobs.pop("oname")
        sfrobs.pop("otype")
        sfrobs.loc[:, sfr_idx] = sfrobs.loc[:, sfr_idx].astype(int)
        sfrobs_p = sfrobs.pivot_table(index=sfr_idx,
                                      columns=['usecol'], values='obsval')
        sfodf_c = sfodf.set_index(sfr_idx).sort_index()
        sfodf_c.columns = sfodf_c.columns.str.lower()
        assert (sfrobs_p == sfodf_c.loc[sfrobs_p.index,
                                        sfrobs_p.columns]).all().all(), (
            "Mis-match between expected and processed obs values\n",
            sfrobs_p.head(),
            sfodf_c.loc[sfrobs_p.index, sfrobs_p.columns].head())

        pf.tmp_files.append(f"{m.name}.sfr.out")
        pf.extra_py_imports.append('flopy')
        pf.post_py_cmds.extend(
            ["sfo_pp_file = 'freyberg.sfo.dat'",
             "sfo = flopy.utils.SfrFile('freyberg.sfr.out')",
             "sfodf = sfo.get_dataframe()",
             "sfodf[['kstp', 'kper']] = pd.DataFrame(sfodf.kstpkper.to_list(), index=sfodf.index)",
             "sfodf = sfodf.drop('kstpkper', axis=1)",
             "with open(sfo_pp_file, 'w') as fp:",
             "    fp.writelines(['This is a post processed sfr output file\\n', "
             "'Processed into tabular form using the lines:\\n', "
             "'sfo = flopy.utils.SfrFile(`freyberg.sfr.out`)\\n', "
             "'sfo.get_dataframe().to_csv(`freyberg.sfo.dat`)\\n'])",
             "    sfodf.sort_index(axis=1).to_csv(fp, sep=' ', index_label='idx',lineterminator='\\n')"])
        # csv version of sfr obs
        # sfr outputs to obs
        pf.add_observations('freyberg.sfo.csv', insfile=None,
                            index_cols=['segment', 'reach', 'kstp', 'kper'],
                            use_cols=["Qaquifer", "Qout", "width"], prefix='sfr2',
                            ofile_sep=',', obsgp=['qaquifer', 'qout', "width"],
                            use_rows=np.arange(50, 101))
        # check obs set up
        sfrobs = pf.obs_dfs[-1].copy()
        sfrobs[['oname','otype','usecol'] + sfr_idx] = sfrobs.obsnme.apply(
            lambda x: pd.Series(
                dict([s.split(':') for s in x.split('_') if ':' in s])))
        sfrobs.pop("oname")
        sfrobs.pop("otype")
        sfrobs.loc[:, sfr_idx] = sfrobs.loc[:, sfr_idx].astype(int)
        sfrobs_p = sfrobs.pivot_table(index=sfr_idx,
                                      columns=['usecol'], values='obsval')
        sfodf_c = sfodf.set_index(sfr_idx).sort_index()
        sfodf_c.columns = sfodf_c.columns.str.lower()
        assert (sfrobs_p == sfodf_c.loc[sfrobs_p.index,
                                        sfrobs_p.columns]).all().all(), (
            "Mis-match between expected and processed obs values")
        obsnmes = pd.concat([df.obgnme for df in pf.obs_dfs]).unique()
        assert all([gp in obsnmes for gp in ['qaquifer', 'qout']])
        pf.post_py_cmds.append(
            "sfodf.sort_index(axis=1).to_csv('freyberg.sfo.csv', sep=',', index_label='idx')")
        zone_array = np.arange(m.nlay*m.nrow*m.ncol)
        s = lambda x: "zval_"+str(x)
        zone_array = np.array([s(x) for x in zone_array]).reshape(m.nlay,m.nrow,m.ncol)
        # pars
        pf.add_parameters(filenames="RIV_0000.dat", par_type="grid",
                          index_cols=[0, 1, 2], use_cols=[3, 5],
                          par_name_base=["rivstage_grid", "rivbot_grid"],
                          mfile_fmt='%10d%10d%10d %15.8F %15.8F %15.8F',
                          pargp='rivbot')
        pf.add_parameters(filenames="RIV_0000.dat", par_type="grid",
                          index_cols=[0, 1, 2], use_cols=4)
        pf.add_parameters(filenames=["WEL_0000.dat", "WEL_0001.dat"],
                          par_type="grid", index_cols=[0, 1, 2], use_cols=3,
                          par_name_base="welflux_grid",
                          zone_array=zone_array)
        pf.add_parameters(filenames="WEL_0000.dat",
                          par_type="grid", index_cols=[0, 1, 2], use_cols=3,
                          par_name_base="welflux_grid_direct",
                          zone_array=zone_array,par_style="direct",transform="none")
        pf.add_parameters(filenames=["WEL_0000.dat"], par_type="constant",
                          index_cols=[0, 1, 2], use_cols=3,
                          par_name_base=["flux_const"])
        pf.add_parameters(filenames="rech_1.ref", par_type="grid",
                          zone_array=m.bas6.ibound[0].array,
                          par_name_base="rch_datetime:1-1-1970")
        pf.add_parameters(filenames=["rech_1.ref", "rech_2.ref"],
                          par_type="zone", zone_array=m.bas6.ibound[0].array)
        pf.add_parameters(filenames="rech_1.ref", par_type="pilot_point",
                          zone_array=m.bas6.ibound[0].array,
                          par_name_base="rch_datetime:1-1-1970", pp_space=4)
        pf.add_parameters(filenames="rech_1.ref", par_type="pilot_point",
                          zone_array=m.bas6.ibound[0].array,
                          par_name_base="rch_datetime:1-1-1970", pp_space=1,
                          ult_ubound=100, ult_lbound=0.0)
        pf.add_parameters(filenames="rech_1.ref", par_type="pilot_point",
                          par_name_base="rch_datetime:1-1-1970", pp_space=1,
                          ult_ubound=100, ult_lbound=0.0)


        # add model run command
        pf.mod_sys_cmds.append("{0} {1}".format(mf_exe_name, m.name + ".nam"))
        print(pf.mult_files)
        print(pf.org_files)


        # build pest
        pst = pf.build_pst('freyberg.pst')

        # check mult files are in pst input files
        csv = os.path.join(template_ws, "mult2model_info.csv")
        df = pd.read_csv(csv, index_col=0)
        df = df.loc[pd.notna(df.mlt_file),:]
        pst_input_files = {str(f) for f in pst.input_files}
        mults_not_linked_to_pst = ((set(df.mlt_file.unique()) -
                                    pst_input_files) -
                                   set(df.loc[df.pp_file.notna()].mlt_file))
        assert len(mults_not_linked_to_pst) == 0, print(mults_not_linked_to_pst)
        check_apply(pf)
        pst.control_data.noptmax = 0
        pst.write(os.path.join(pf.new_d, "freyberg.pst"))
        pyemu.os_utils.run("{0} freyberg.pst".format(ies_exe_path), cwd=pf.new_d)

        res_file = os.path.join(pf.new_d, "freyberg.base.rei")
        assert os.path.exists(res_file), res_file
        pst.set_res(res_file)
        print(pst.phi)
        assert np.isclose(pst.phi, 0.), pst.phi
    except Exception as e:
        os.chdir(bd)
        raise e
    os.chdir(bd)


def freyberg_prior_build_test(tmp_path):
    import numpy as np
    import pandas as pd
    pd.set_option('display.max_rows', 500)
    pd.set_option('display.max_columns', 500)
    pd.set_option('display.width', 1000)
    try:
        import flopy
    except:
        return

    org_model_ws = os.path.join("..", "examples", "freyberg_sfr_update")
    tmp_model_ws = setup_tmp(org_model_ws, tmp_path)
    bd = Path.cwd()
    os.chdir(tmp_path)

    nam_file = "freyberg.nam"
    try:
        org_model_ws = tmp_model_ws.relative_to(tmp_path)
        m = flopy.modflow.Modflow.load(nam_file, model_ws=org_model_ws,
                                       check=False, forgive=False,
                                       exe_name=mf_exe_path)
        flopy.modflow.ModflowRiv(m, stress_period_data={
            0: [[0, 0, 0, m.dis.top.array[0, 0], 1.0, m.dis.botm.array[0, 0, 0]],
                [0, 0, 1, m.dis.top.array[0, 1], 1.0, m.dis.botm.array[0, 0, 1]],
                [0, 0, 1, m.dis.top.array[0, 1], 1.0, m.dis.botm.array[0, 0, 1]]]})

        welsp = m.wel.stress_period_data.data.copy()
        addwell = welsp[0].copy()
        addwell['k'] = 1
        welsp[0] = np.rec.array(np.concatenate([welsp[0], addwell]))
        samewell = welsp[1].copy()
        samewell['flux'] *= 10
        welsp[1] = np.rec.array(np.concatenate([welsp[1], samewell]))
        m.wel.stress_period_data = welsp

        m.external_path = "."
        m.write_input()

        # for exe in [mf_exe_path, mt_exe_path, ies_exe_path]:
        #     shutil.copy(os.path.relpath(exe, '..'), org_model_ws)

        print("{0} {1}".format(mf_exe_path, m.name + ".nam"), org_model_ws)
        os_utils.run("{0} {1}".format(mf_exe_path, m.name + ".nam"),
                     cwd=org_model_ws)
        hds_kperk = []
        for k in range(m.nlay):
            for kper in range(m.nper):
                hds_kperk.append([kper, k])
        hds_runline, df = pyemu.gw_utils.setup_hds_obs(
            os.path.join(m.model_ws, f"{m.name}.hds"), kperk_pairs=None, skip=None,
            prefix="hds", include_path=False)
        pyemu.gw_utils.apply_hds_obs(os.path.join(m.model_ws, f"{m.name}.hds"))

        template_ws = Path(tmp_path, "new_temp")
        if os.path.exists(template_ws):
            shutil.rmtree(template_ws)
        # sr0 = m.sr
        sr = pyemu.helpers.SpatialReference.from_namfile(
            os.path.join(m.model_ws, m.namefile),
            delr=m.dis.delr, delc=m.dis.delc)
        # set up PstFrom object
        pf = PstFrom(original_d=org_model_ws, new_d=template_ws,
                     remove_existing=True,
                     longnames=True, spatial_reference=sr,
                     zero_based=False)
        pf.extra_py_imports.append('flopy')
        if "linux" in platform.platform().lower():
            pf.mod_sys_cmds.append("which python")
        # obs
        #   using tabular style model output
        #   (generated by pyemu.gw_utils.setup_hds_obs())
        pf.add_observations('freyberg.hds.dat', insfile='freyberg.hds.dat.ins2',
                            index_cols='obsnme', use_cols='obsval', prefix='hds')
        pf.post_py_cmds.append(hds_runline)
        pf.tmp_files.append(f"{m.name}.hds")

        # pars
        v = pyemu.geostats.ExpVario(contribution=1.0, a=2500)
        geostruct = pyemu.geostats.GeoStruct(variograms=v, transform='log')
        # Pars for river list style model file, every entry in columns 3 and 4
        # specifying formatted model file and passing a geostruct  # TODO method for appending specific ult bounds
        # pf.add_parameters(filenames="RIV_0000.dat", par_type="grid",
        #                   index_cols=[0, 1, 2], use_cols=[3, 4],
        #                   par_name_base=["rivstage_grid", "rivcond_grid"],
        #                   mfile_fmt='%10d%10d%10d %15.8F %15.8F %15.8F',
        #                   geostruct=geostruct, lower_bound=[0.9, 0.01],
        #                   upper_bound=[1.1, 100.], ult_lbound=[0.3, None])
        # # 2 constant pars applied to columns 3 and 4
        # # this time specifying free formatted model file
        # pf.add_parameters(filenames="RIV_0000.dat", par_type="constant",
        #                   index_cols=[0, 1, 2], use_cols=[3, 4],
        #                   par_name_base=["rivstage", "rivcond"],
        #                   mfile_fmt='free', lower_bound=[0.9, 0.01],
        #                   upper_bound=[1.1, 100.], ult_lbound=[None, 0.01])
        # Pars for river list style model file, every entry in column 4
        pf.add_parameters(filenames="RIV_0000.dat", par_type="grid",
                          index_cols=[0, 1, 2], use_cols=[4],
                          par_name_base=["rivcond_grid"],
                          mfile_fmt='%10d%10d%10d %15.8F %15.8F %15.8F',
                          geostruct=geostruct, lower_bound=[0.01],
                          upper_bound=[100.], ult_lbound=[None])
        # constant par applied to column 4
        # this time specifying free formatted model file
        pf.add_parameters(filenames="RIV_0000.dat", par_type="constant",
                          index_cols=[0, 1, 2], use_cols=[4],
                          par_name_base=["rivcond"],
                          mfile_fmt='free', lower_bound=[0.01],
                          upper_bound=[100.], ult_lbound=[0.01])
        # pf.add_parameters(filenames="RIV_0000.dat", par_type="constant",
        #                   index_cols=[0, 1, 2], use_cols=5,
        #                   par_name_base="rivbot",
        #                   mfile_fmt='free', lower_bound=0.9,
        #                   upper_bound=1.1, ult_ubound=100.,
        #                   ult_lbound=0.001)
        # setting up temporal variogram for correlating temporal pars
        date = m.dis.start_datetime
        v = pyemu.geostats.ExpVario(contribution=1.0, a=180.0)  # 180 correlation length
        t_geostruct = pyemu.geostats.GeoStruct(variograms=v, transform='log')
        # looping over temporal list style input files
        # setting up constant parameters for col 3 for each temporal file
        # making sure all are set up with same pargp and geostruct (to ensure correlation)
        # Parameters for wel list style
        well_mfiles = ["WEL_0000.dat", "WEL_0001.dat", "WEL_0002.dat"]
        for t, well_file in enumerate(well_mfiles):
            # passing same temporal geostruct and pargp,
            # date is incremented and will be used for correlation with
            pf.add_parameters(filenames=well_file, par_type="constant",
                              index_cols=[0, 1, 2], use_cols=3,
                              par_name_base="flux", alt_inst_str='kper',
                              datetime=date, geostruct=t_geostruct,
                              pargp='wellflux_t', lower_bound=0.25,
                              upper_bound=1.75)
            date = (pd.to_datetime(date) +
                    pd.DateOffset(m.dis.perlen.array[t], 'day'))
        # par for each well (same par through time)
        pf.add_parameters(filenames=well_mfiles,
                          par_type="grid", index_cols=[0, 1, 2], use_cols=3,
                          par_name_base="welflux_grid",
                          zone_array=m.bas6.ibound.array,
                          geostruct=geostruct, lower_bound=0.25, upper_bound=1.75)
        pf.add_parameters(filenames=well_mfiles,
                          par_type="grid", index_cols=[0, 1, 2], use_cols=3,
                          par_name_base="welflux_grid",
                          zone_array=m.bas6.ibound.array,
                          use_rows=(1, 3, 4),
                          geostruct=geostruct, lower_bound=0.25, upper_bound=1.75)
        # global constant across all files
        pf.add_parameters(filenames=well_mfiles,
                          par_type="constant",
                          index_cols=[0, 1, 2], use_cols=3,
                          par_name_base=["flux_global"],
                          lower_bound=0.25, upper_bound=1.75)

        # Spatial array style pars - cell-by-cell
        hk_files = ["hk_Layer_{0:d}.ref".format(i) for i in range(1, 4)]
        for hk in hk_files:
            pf.add_parameters(filenames=hk, par_type="grid",
                              zone_array=m.bas6.ibound[0].array,
                              par_name_base="hk", alt_inst_str='lay',
                              geostruct=geostruct,
                              lower_bound=0.01, upper_bound=100.)

        # Pars for temporal array style model files
        date = m.dis.start_datetime  # reset date
        rch_mfiles = ["rech_0.ref", "rech_1.ref", "rech_2.ref"]
        for t, rch_file in enumerate(rch_mfiles):
            # constant par for each file but linked by geostruct and pargp
            pf.add_parameters(filenames=rch_file, par_type="constant",
                              zone_array=m.bas6.ibound[0].array,
                              par_name_base="rch", alt_inst_str='kper',
                              datetime=date, geostruct=t_geostruct,
                              pargp='rch_t', lower_bound=0.9, upper_bound=1.1)
            date = (pd.to_datetime(date) +
                    pd.DateOffset(m.dis.perlen.array[t], 'day'))
        # spatially distributed array style pars - cell-by-cell
        # pf.add_parameters(filenames=rch_mfiles, par_type="grid",
        #                   zone_array=m.bas6.ibound[0].array,
        #                   par_name_base="rch",
        #                   geostruct=geostruct)
        pf.add_parameters(filenames=rch_mfiles, par_type="pilot_point",
                          zone_array=m.bas6.ibound[0].array,
                          par_name_base="rch", pp_space=1,
                          ult_ubound=None, ult_lbound=None,
                          geostruct=geostruct, lower_bound=0.9, upper_bound=1.1)
        # global constant recharge par
        pf.add_parameters(filenames=rch_mfiles, par_type="constant",
                          zone_array=m.bas6.ibound[0].array,
                          par_name_base="rch_global", lower_bound=0.9,
                          upper_bound=1.1)
        # zonal recharge pars
        pf.add_parameters(filenames=rch_mfiles,
                          par_type="zone", par_name_base='rch_zone',
                          lower_bound=0.9, upper_bound=1.1, ult_lbound=1.e-6,
                          ult_ubound=100.)


        # add model run command
        pf.mod_sys_cmds.append("{0} {1}".format(mf_exe_name, m.name + ".nam"))
        print(pf.mult_files)
        print(pf.org_files)


        # build pest
        pst = pf.build_pst('freyberg.pst')
        cov = pf.build_prior(fmt="ascii")
        pe = pf.draw(100, use_specsim=True)
        # check mult files are in pst input files
        csv = os.path.join(template_ws, "mult2model_info.csv")
        df = pd.read_csv(csv, index_col=0)
        pst_input_files = {str(f) for f in pst.input_files}
        mults_not_linked_to_pst = ((set(df.mlt_file.unique()) -
                                    pst_input_files) -
                                   set(df.loc[df.pp_file.notna()].mlt_file))
        assert len(mults_not_linked_to_pst) == 0, print(mults_not_linked_to_pst)

        pst.write_input_files(pst_path=pf.new_d)
        # test par mults are working
        os.chdir(pf.new_d)
        pyemu.helpers.apply_list_and_array_pars(
            arr_par_file="mult2model_info.csv")
        os.chdir(tmp_path)

        pst.control_data.noptmax = 0
        pst.write(os.path.join(pf.new_d, "freyberg.pst"))
        pyemu.os_utils.run("{0} freyberg.pst".format(ies_exe_path), cwd=pf.new_d)

        res_file = os.path.join(pf.new_d, "freyberg.base.rei")
        assert os.path.exists(res_file), res_file
        pst.set_res(res_file)
        print(pst.phi)
        assert np.isclose(pst.phi, 0), pst.phi

        pe.to_binary(os.path.join(pf.new_d, 'par.jcb'))

        # quick sweep test?
        pst.pestpp_options["ies_par_en"] = 'par.jcb'
        pst.pestpp_options["ies_num_reals"] = 10
        pst.control_data.noptmax = -1
        # par = pst.parameter_data
        # par.loc[:, 'parval1'] = pe.iloc[0].T
        pst.write(os.path.join(pf.new_d, "freyberg.pst"))
        pyemu.os_utils.run("{0} freyberg.pst".format(ies_exe_path), cwd=pf.new_d)
        # pyemu.os_utils.start_workers(pf.new_d,
        #                              exe_rel_path="pestpp-ies",
        #                              pst_rel_path="freyberg.pst",
        #                              num_workers=20, master_dir="master",
        #                              cleanup=False, port=4005)
    except Exception as e:
        os.chdir(bd)
        raise Exception(str(e))
    os.chdir(bd)


def generic_function(wd='.'):
    import pandas as pd
    import numpy as np
    #onames = ["generic_obs_{0}".format(i) for i in range(100)]
    onames = pd.date_range("1-1-2020",periods=100,freq='d')
    df = pd.DataFrame({"index_2":np.arange(100),"simval1":1,"simval2":2,"datetime":onames})
    df.index = df.pop("datetime")
    df.to_csv(os.path.join(wd, "generic.csv"), date_format="%d-%m-%Y %H:%M:%S")
    return df


def another_generic_function(some_arg):
    import pandas as pd
    import numpy as np
    print(some_arg)


def mf6_freyberg_test(setup_freyberg_mf6):
    pf, sim = setup_freyberg_mf6
    m = sim.get_model()
    mg = m.modelgrid
    template_ws = pf.new_d

    # SETUP pest stuff...
    # os_utils.run("{0} ".format(mf6_exe_path), cwd=tmp_model_ws)
    # doctor some of the list par files to add a comment string
    with open(
            Path(template_ws,
                 "freyberg6.wel_stress_period_data_1.txt"), 'r') as fr:
        lines = [line for line in fr]
    with open(
            Path(template_ws,
                 "freyberg6.wel_stress_period_data_1.txt"), 'w') as fw:
        fw.write("# comment line explaining this external file\n")
        for line in lines:
            fw.write(line)

    with open(
            Path(template_ws,
                 "freyberg6.wel_stress_period_data_2.txt"), 'r') as fr:
        lines = [line for line in fr]
    with open(
            Path(template_ws,
                 "freyberg6.wel_stress_period_data_2.txt"), 'w') as fw:
        fw.write("# comment line explaining this external file\n")
        for line in lines[0:3] + ["# comment mid table \n"] + lines[3:]:
            fw.write(line)

    with open(
            Path(template_ws,
                 "freyberg6.wel_stress_period_data_3.txt"), 'r') as fr:
        lines = [line for line in fr]
    with open(
            Path(template_ws,
                 "freyberg6.wel_stress_period_data_3.txt"), 'w') as fw:
        fw.write("#k i j flux \n")
        for line in lines:
            fw.write(line)

    with open(
            Path(template_ws,
                 "freyberg6.wel_stress_period_data_4.txt"), 'r') as fr:
        lines = [line for line in fr]
    with open(
            Path(template_ws,
                 "freyberg6.wel_stress_period_data_4.txt"), 'w') as fw:
        fw.write("# comment line explaining this external file\n"
                 "#k i j flux\n")
        for line in lines:
            fw.write(line)

    # generate a test with headers and non spatial idex
    sfr_pkgdf = pd.DataFrame.from_records(m.sfr.packagedata.array).rename(columns={'ifno':'rno'})
    l = sfr_pkgdf.columns.to_list()
    l = ['#rno', 'k', 'i', 'j'] + l[2:]
    with open(
            Path(template_ws,
                 "freyberg6.sfr_packagedata.txt"), 'r') as fr:
        lines = [line for line in fr]
    with open(Path(template_ws,
                   "freyberg6.sfr_packagedata_test.txt"), 'w') as fw:
        fw.write(' '.join(l))
        fw.write('\n')
        for line in lines:
            fw.write(line)

    # call generic once so that the output file exists
    df = generic_function(template_ws)
    # add the values in generic to the ctl file
    f, fdf = _gen_dummy_obs_file(template_ws, sep=' ')
    pf.add_observations(f, index_cols='idx', use_cols='yes')
    pf.add_py_function(__file__, "_gen_dummy_obs_file(sep=' ')",
                       is_pre_cmd=False)
    pf.add_observations("generic.csv", insfile="generic.csv.ins",
                        index_cols=["datetime", "index_2"],
                        use_cols=["simval1", "simval2"])
    # add the function call to make generic to the forward run script
    pf.add_py_function(__file__, "generic_function()", is_pre_cmd=False)

    # add a function that isnt going to be called directly
    pf.add_py_function(__file__, "another_generic_function(some_arg)",
                       is_pre_cmd=None)

    #pf.post_py_cmds.append("generic_function()")
    # df = pd.read_csv(Path(template_ws, "sfr.csv"), index_col=0)
    # pf.add_observations("sfr.csv", insfile="sfr.csv.ins",
    #                     index_cols="time", use_cols=list(df.columns.values))
    v = pyemu.geostats.ExpVario(contribution=1.0,a=1000)
    gr_gs = pyemu.geostats.GeoStruct(variograms=v)
    rch_temporal_gs = pyemu.geostats.GeoStruct(variograms=pyemu.geostats.ExpVario(contribution=1.0,a=60))
    pf.extra_py_imports.append('flopy')
    ib = m.dis.idomain[0].array
    with open(Path(template_ws, "inflow1.txt"), 'w') as fp:
        fp.write("# rid type rate idx0 idx1\n")
        fp.write("205 666 500000.0 1 1")
    pf.add_parameters(filenames='inflow1.txt',
                      pargp='inflow1',
                      comment_char='#',
                      use_cols=2,
                      index_cols=0,
                      upper_bound=10,
                      lower_bound=0.1,
                      par_type="grid",
                      )

    with open(Path(template_ws, "inflow2.txt"), 'w') as fp:
        fp.write("# rid type rate idx0 idx1\n")
        fp.write("205 infl 500000.3 1 1\n")
        fp.write("205 div 1 500000.7 1\n")
        fp.write("206 infl 600000.7 1 1\n")
        fp.write("206 div 1 500000.7 1")
    inflow2_pre = pd.read_csv(Path(pf.new_d, "inflow2.txt"),
                              header=None, sep=' ', skiprows=1)
    with open(Path(template_ws, "inflow3.txt"), 'w') as fp:
        fp.write("# rid type rate idx0 idx1\n")
        fp.write("205 infl 700000.3 1 1\n")
        fp.write("205 div 1 500000.7 1\n")
        fp.write("206 infl 800000.7 1 1\n")
        fp.write("206 div 1 500000.7 1")
    inflow3_pre = pd.read_csv(Path(pf.new_d, "inflow3.txt"),
                              header=None, sep=' ', skiprows=1)
    pf.add_parameters(filenames=['inflow2.txt', "inflow3.txt"],
                      pargp='inflow',
                      comment_char='#',
                      use_cols=2,
                      index_cols=[0, 1],
                      upper_bound=10,
                      lower_bound=0.1,
                      par_type="grid",
                      use_rows=[[205, 'infl'], [206, 'infl']],
                      )
    pf.add_parameters(filenames=['inflow2.txt', "inflow3.txt"],
                      pargp='inflow2',
                      comment_char='#',
                      use_cols=3,
                      index_cols=[0, 1],
                      upper_bound=5,
                      lower_bound=-5,
                      par_type="grid",
                      use_rows=[[205, 'div'], [206, 'div']],
                      par_style='a',
                      transform='none'
                      )
    with open(Path(template_ws, "inflow4.txt"), 'w') as fp:
        fp.write("# rid type rate idx0 idx1\n")
        fp.write("204_1 infl 700000.3 1 1\n")
        fp.write("205_1 div 1 500000.7 1\n")
        fp.write("206_1 infl 800000.7 1 1\n")
        fp.write("207_1 div 1 500000.7 1")

    inflow4_pre = pd.read_csv(Path(pf.new_d, "inflow4.txt"),
                              header=None, sep=' ', skiprows=1)
    pf.add_parameters(filenames="inflow4.txt",
                      pargp='inflow4',
                      comment_char='#',
                      use_cols=2,
                      index_cols=[0, 1],
                      upper_bound=10,
                      lower_bound=0.1,
                      par_type="grid",
                      use_rows=[("204_1", "infl")],
                      )
    pf.add_parameters(filenames="inflow4.txt",
                      pargp='inflow5',
                      comment_char='#',
                      use_cols=3,
                      index_cols=[0],
                      upper_bound=10,
                      lower_bound=0.1,
                      par_type="grid",
                      use_rows=(1, 3),
                      )
    # pf.add_parameters(filenames=['inflow2.txt'],
    #                   pargp='inflow3',
    #                   comment_char='#',
    #                   use_cols=2,
    #                   index_cols=[0, 1],
    #                   upper_bound=10,
    #                   lower_bound=0.1,
    #                   par_type="grid",
    #                   use_rows=[0, 2],
    #                   )
    ft, ftd = _gen_dummy_obs_file(pf.new_d, sep=',', ext='txt')
    pf.add_parameters(filenames=f, par_type="grid", mfile_skip=1, index_cols=0,
                      use_cols=[2], par_name_base="tmp",
                      pargp="tmp")
    pf.add_parameters(filenames=ft, par_type="grid", mfile_skip=1, index_cols=0,
                      use_cols=[1, 2], par_name_base=["tmp2_1", "tmp2_2"],
                      pargp="tmp2", mfile_sep=',', par_style='direct')
    tags = {"npf_k_":[0.1,10.],"npf_k33_":[.1,10],"sto_ss":[.1,10],"sto_sy":[.9,1.1],"rch_recharge":[.5,1.5]}
    dts = pd.to_datetime("1-1-2018") + pd.to_timedelta(np.cumsum(sim.tdis.perioddata.array["perlen"]),unit="d")
    print(dts)
    for tag, bnd in tags.items():
        lb, ub = bnd[0], bnd[1]
        arr_files = [f for f in os.listdir(template_ws) if tag in f and f.endswith(".txt")]
        if "rch" in tag:
            pf.add_parameters(filenames=arr_files, par_type="grid", par_name_base="rch_gr",
                              pargp="rch_gr", zone_array=ib, upper_bound=ub, lower_bound=lb,
                              geostruct=gr_gs)
            for arr_file in arr_files:
                kper = int(arr_file.split('.')[1].split('_')[-1]) - 1
                pf.add_parameters(filenames=arr_file,par_type="constant",par_name_base=arr_file.split('.')[1]+"_cn",
                                  pargp="rch_const",zone_array=ib,upper_bound=ub,lower_bound=lb,geostruct=rch_temporal_gs,
                                  datetime=dts[kper])
        else:
            for arr_file in arr_files:
                # these ult bounds are used later in an assert
                # and also are used so that the initial input array files
                # are preserved
                ult_lb = None
                ult_ub = None
                if "npf_k_" in arr_file:
                   ult_ub = 31.0
                   ult_lb = -1.3
                pf.add_parameters(filenames=arr_file,par_type="grid",par_name_base=arr_file.split('.')[1]+"_gr",
                                  pargp=arr_file.split('.')[1]+"_gr",zone_array=ib,upper_bound=ub,lower_bound=lb,
                                  geostruct=gr_gs,ult_ubound=None if ult_ub is None else ult_ub + 1,
                                  ult_lbound=None if ult_lb is None else ult_lb + 1)
                # use a slightly lower ult bound here
                pf.add_parameters(filenames=arr_file, par_type="pilotpoints", par_name_base=arr_file.split('.')[1]+"_pp",
                                  pargp=arr_file.split('.')[1]+"_pp", zone_array=ib,upper_bound=ub,lower_bound=lb,
                                  ult_ubound=None if ult_ub is None else ult_ub - 1,
                                  ult_lbound=None if ult_lb is None else ult_lb - 1,geostruct=gr_gs)

                # use a slightly lower ult bound here
                pf.add_parameters(filenames=arr_file, par_type="constant",
                                  par_name_base=arr_file.split('.')[1] + "_cn",
                                  pargp=arr_file.split('.')[1] + "_cn", zone_array=ib,
                                  upper_bound=ub, lower_bound=lb,geostruct=gr_gs)

    # arr = np.loadtxt(Path(template_ws, 'freyberg6.npf_k_layer1.txt'))
    # onecolf = Path(template_ws, '1col.txt')
    # np.savetxt(onecolf, arr.ravel()[:,None])
    # pdf = pf.add_parameters(filenames=onecolf.relative_to(template_ws),
    #                   par_type="grid", par_name_base="onecol-gr",
    #                   pargp="onecol-gr", zone_array=ib.ravel()[:,None],
    #                   upper_bound=10, lower_bound=0.1)

    # add SP1 spatially constant, but temporally correlated wel flux pars
    kper = 0
    list_file = "freyberg6.wel_stress_period_data_{0}.txt".format(kper+1)
    pf.add_parameters(filenames=list_file, par_type="constant",
                      par_name_base="twel_mlt_{0}".format(kper),
                      pargp="twel_mlt".format(kper), index_cols=[0, 1, 2],
                      use_cols=[3], upper_bound=1.5, lower_bound=0.5,
                      datetime=dts[kper], geostruct=rch_temporal_gs,
                      mfile_skip=1)

    # add temporally indep, but spatially correlated wel flux pars
    pf.add_parameters(filenames=list_file, par_type="grid",
                      par_name_base="wel_grid_{0}".format(kper),
                      pargp="wel_{0}".format(kper), index_cols=[0, 1, 2],
                      use_cols=[3], upper_bound=1.5, lower_bound=0.5,
                      geostruct=gr_gs, mfile_skip=1)
    kper = 1
    list_file = "freyberg6.wel_stress_period_data_{0}.txt".format(kper+1)
    pf.add_parameters(filenames=list_file, par_type="constant",
                      par_name_base="twel_mlt_{0}".format(kper),
                      pargp="twel_mlt".format(kper), index_cols=[0, 1, 2],
                      use_cols=[3], upper_bound=1.5, lower_bound=0.5,
                      datetime=dts[kper], geostruct=rch_temporal_gs,
                      mfile_skip='#')
    # add temporally indep, but spatially correlated wel flux pars
    pf.add_parameters(filenames=list_file, par_type="grid",
                      par_name_base="wel_grid_{0}".format(kper),
                      pargp="wel_{0}".format(kper), index_cols=[0, 1, 2],
                      use_cols=[3], upper_bound=1.5, lower_bound=0.5,
                      geostruct=gr_gs, mfile_skip='#')
    kper = 2
    list_file = "freyberg6.wel_stress_period_data_{0}.txt".format(kper+1)
    pf.add_parameters(filenames=list_file, par_type="constant",
                      par_name_base="twel_mlt_{0}".format(kper),
                      pargp="twel_mlt".format(kper), index_cols=['#k', 'i', 'j'],
                      use_cols=['flux'], upper_bound=1.5, lower_bound=0.5,
                      datetime=dts[kper], geostruct=rch_temporal_gs)
    # add temporally indep, but spatially correlated wel flux pars
    pf.add_parameters(filenames=list_file, par_type="grid",
                      par_name_base="wel_grid_{0}".format(kper),
                      pargp="wel_{0}".format(kper), index_cols=['#k', 'i', 'j'],
                      use_cols=['flux'], upper_bound=1.5, lower_bound=0.5,
                      geostruct=gr_gs)
    kper = 3
    list_file = "freyberg6.wel_stress_period_data_{0}.txt".format(kper+1)
    pf.add_parameters(filenames=list_file, par_type="constant",
                      par_name_base="twel_mlt_{0}".format(kper),
                      pargp="twel_mlt".format(kper), index_cols=['#k', 'i', 'j'],
                      use_cols=['flux'], upper_bound=1.5, lower_bound=0.5,
                      datetime=dts[kper], geostruct=rch_temporal_gs,
                      mfile_skip=1)
    # add temporally indep, but spatially correlated wel flux pars
    pf.add_parameters(filenames=list_file, par_type="grid",
                      par_name_base="wel_grid_{0}".format(kper),
                      pargp="wel_{0}".format(kper), index_cols=['#k', 'i', 'j'],
                      use_cols=['flux'], upper_bound=1.5, lower_bound=0.5,
                      geostruct=gr_gs, mfile_skip=1)
    list_files = ["freyberg6.wel_stress_period_data_{0}.txt".format(t)
                  for t in range(5, m.nper+1)]
    for list_file in list_files:
        kper = int(list_file.split(".")[1].split('_')[-1]) - 1
        # add spatially constant, but temporally correlated wel flux pars
        pf.add_parameters(filenames=list_file,par_type="constant",par_name_base="twel_mlt_{0}".format(kper),
                          pargp="twel_mlt".format(kper),index_cols=[0,1,2],use_cols=[3],
                          upper_bound=1.5,lower_bound=0.5, datetime=dts[kper], geostruct=rch_temporal_gs)

        # add temporally indep, but spatially correlated wel flux pars
        pf.add_parameters(filenames=list_file, par_type="grid", par_name_base="wel_grid_{0}".format(kper),
                          pargp="wel_{0}".format(kper), index_cols=[0, 1, 2], use_cols=[3],
                          upper_bound=1.5, lower_bound=0.5, geostruct=gr_gs)
    pf.add_parameters(filenames=list_file, par_type="grid", par_name_base=f"wel_grid_{kper}",
                      pargp=f"wel_{kper}_v2", index_cols=[0, 1, 2], use_cols=[3], use_rows=[1],
                      upper_bound=1.5, lower_bound=0.5, geostruct=gr_gs)
    # test non spatial idx in list like
    pf.add_parameters(filenames="freyberg6.sfr_packagedata_test.txt", par_name_base="sfr_rhk",
                      pargp="sfr_rhk", index_cols=['#rno'], use_cols=['rhk'], upper_bound=10.,
                      lower_bound=0.1,
                      par_type="grid")

    # SFR inflow
    files = [f for f in os.listdir(pf.new_d) if "sfr_perioddata" in f and f.endswith(".txt")]
    sp = [int(f.split(".")[1].split('_')[-1]) for f in files]
    d = {s: f for s, f in zip(sp, files)}
    sp.sort()
    files = [d[s] for s in sp]
    print(files)
    for f in files:
        # get the stress period number from the file name
        kper = int(f.split('.')[1].split('_')[-1]) - 1
        if kper != 0:
            continue  # only want 1 kper in test
        # add the parameters
        pf.add_parameters(filenames=f,
                          index_cols=[0],  # reach number
                          use_cols=[2],  # columns with parameter values
                          par_type="grid",
                          par_name_base="grsfr",
                          pargp="grsfr",
                          upper_bound=10, lower_bound=0.1,
                          # don't need ult_bounds because it is a single multiplier
                          datetime=dts[kper],  # this places the parameter value on the "time axis"
                          geostruct=rch_temporal_gs)

    # add model run command
    pf.mod_sys_cmds.append("mf6")
    print(pf.mult_files)
    print(pf.org_files)

    # build pest
    pst = pf.build_pst('freyberg.pst')

    # # quick check of write and apply method
    pars = pst.parameter_data
    # set reach 1 hk to 100
    sfr_pars = pars.loc[pars.parnme.str.startswith('pname:sfr')].index
    pars.loc[sfr_pars, 'parval1'] = np.random.random(len(sfr_pars)) * 10

    sfr_pars = pars.loc[sfr_pars].copy()
    print(sfr_pars)
    sfr_pars[["name",'inst',"ptype", 'usecol',"pstyle", '#rno']] = sfr_pars.parnme.apply(
        lambda x: pd.DataFrame([s.split(':') for s in x.split('_')
                                if ':' in s]).set_index(0)[1])

    sfr_pars['#rno'] = sfr_pars['#rno'].astype(int)

    dummymult = 4.
    pars = pst.parameter_data
    pst.parameter_data.loc[pars.index.str.contains('_pp'), 'parval1'] = dummymult
    check_apply(pf)
    # os.chdir(pf.new_d)
    # pst.write_input_files()
    # pyemu.helpers.apply_list_and_array_pars()
    # os.chdir(tmp_path)
    # verify apply
    inflow2_df = pd.read_csv(Path(pf.new_d, "inflow2.txt"),
                             header=None, sep=' ', skiprows=1)
    inflow3_df = pd.read_csv(Path(pf.new_d, "inflow3.txt"),
                             header=None, sep=' ', skiprows=1)
    inflow4_df = pd.read_csv(Path(pf.new_d, "inflow4.txt"),
                             header=None, sep=' ', skiprows=1)
    assert (inflow2_df == inflow2_pre).all().all()
    assert (inflow3_df == inflow3_pre).all().all()
    assert (inflow4_df == inflow4_pre).all().all()
    multinfo = pd.read_csv(Path(pf.new_d, "mult2model_info.csv"),
                           index_col=0)
    ppmultinfo = multinfo.dropna(subset=['pp_file'])
    for mfile in ppmultinfo.model_file.unique():
        subinfo = ppmultinfo.loc[ppmultinfo.model_file == mfile]
        assert subinfo.org_file.nunique() == 1
        org = np.loadtxt(Path(pf.new_d, subinfo.org_file.values[0]))
        m = dummymult ** len(subinfo)
        check = org * m
        check[ib == 0] = org[ib == 0]
        ult_u = subinfo.upper_bound.astype(float).values[0]
        ult_l = subinfo.lower_bound.astype(float).values[0]
        check[check < ult_l] = ult_l
        check[check > ult_u] = ult_u
        result = np.loadtxt(Path(pf.new_d, mfile))
        assert np.isclose(check, result).all(), (f"Problem with par apply for "
                                                 f"{mfile}")
    df = pd.read_csv(Path(pf.new_d, "freyberg6.sfr_packagedata_test.txt"),
                     sep=r'\s+', index_col=0)
    df.index = df.index - 1
    print(df.rhk)
    print((sfr_pkgdf.set_index('rno').loc[df.index, 'rhk'] *
                 sfr_pars.set_index('#rno').loc[df.index, 'parval1']))
    assert np.isclose(
        df.rhk, (sfr_pkgdf.set_index('rno').loc[df.index, 'rhk'] *
                 sfr_pars.set_index('#rno').loc[df.index, 'parval1'])).all()
    pars.loc[sfr_pars.index, 'parval1'] = 1.0
    pars.loc[pars.index.str.contains('_pp'), 'parval1'] = 1.0
    # add more:
    pf.add_parameters(filenames="freyberg6.sfr_packagedata.txt", par_name_base="sfr_rhk",
                      pargp="sfr_rhk", index_cols={'k': 1, 'i': 2, 'j': 3}, use_cols=[9], upper_bound=10.,
                      lower_bound=0.1,
                      par_type="grid", rebuild_pst=True)

    df = pd.read_csv(Path(template_ws, "heads.csv"), index_col=0)
    pf.add_observations("heads.csv", insfile="heads.csv.ins",
                        index_cols="time", use_cols=list(df.columns.values),
                        prefix="hds", rebuild_pst=True)

    # test par mults are working
    check_apply(pf)

    # cov build
    cov = pf.build_prior(fmt="none").to_dataframe()
    twel_pars = [p for p in pst.par_names if "twel_mlt" in p]
    twcov = cov.loc[twel_pars,twel_pars]
    dsum = np.diag(twcov.values).sum()
    assert twcov.sum().sum() > dsum

    rch_cn = [p for p in pst.par_names if "_cn" in p]
    print(rch_cn)
    rcov = cov.loc[rch_cn,rch_cn]
    dsum = np.diag(rcov.values).sum()
    assert rcov.sum().sum() > dsum

    num_reals = 100
    pe = pf.draw(num_reals, use_specsim=False)
    #pe = pe.copy()
    pe.enforce()
    lbnd = pst.parameter_data.parlbnd.to_dict()
    for pname,lb in lbnd.items():
        diff = pe.loc[:,pname].values - lb
        print(pname,lb,diff.min())
        assert diff.min() >= 0
    pe.to_binary(Path(template_ws, "prior.jcb"))
    assert pe.shape[1] == pst.npar_adj, "{0} vs {1}".format(pe.shape[1], pst.npar_adj)
    assert pe.shape[0] == num_reals

    pst.control_data.noptmax = 0
    pst.pestpp_options["additional_ins_delimiters"] = ","

    pst.write(os.path.join(pf.new_d, "freyberg.pst"))
    pyemu.os_utils.run("{0} freyberg.pst".format(ies_exe_path), cwd=pf.new_d)

    res_file = os.path.join(pf.new_d, "freyberg.base.rei")
    assert os.path.exists(res_file), res_file
    pst.set_res(res_file)
    print(pst.phi)
    assert np.isclose(pst.phi, 0)

    # check mult files are in pst input files
    csv = os.path.join(template_ws, "mult2model_info.csv")
    df = pd.read_csv(csv, index_col=0)
    pst_input_files = {str(f) for f in pst.input_files}
    mults_not_linked_to_pst = ((set(df.mlt_file.dropna().unique()) -
                                pst_input_files) -
                               set(df.loc[df.pp_file.notna()].mlt_file))
    assert len(mults_not_linked_to_pst) == 0, print(mults_not_linked_to_pst)

    # make sure the appropriate ult bounds have made it thru
    df = pd.read_csv(os.path.join(template_ws, "mult2model_info.csv"))
    # print(df.columns)
    df = df.loc[df.model_file.apply(lambda x: "npf_k_" in x),:]
    # print(df)
    # print(df.upper_bound)
    # print(df.lower_bound)
    assert np.isclose(np.abs(float(df.upper_bound.min()) - 30.), 0.), df.upper_bound.min()
    assert np.isclose(np.abs(float(df.lower_bound.max()) - -0.3), 0.), df.lower_bound.max()


def mf6_freyberg_shortnames_test(setup_freyberg_mf6):
    import numpy as np
    import pandas as pd
    pd.set_option('display.max_rows', 500)
    pd.set_option('display.max_columns', 500)
    pd.set_option('display.width', 1000)
    # set up PstFrom object
    # obs
    #   using tabular style model output
    #   (generated by pyemu.gw_utils.setup_hds_obs())
    # pf.add_observations('freyberg.hds.dat', insfile='freyberg.hds.dat.ins2',
    #                     index_cols='obsnme', use_cols='obsval', prefix='hds')
    pf, sim = setup_freyberg_mf6
    m = sim.get_model()
    tmp_model_ws = m.model_ws
    template_ws = pf.new_d
    pf.longnames = False

    v = pyemu.geostats.ExpVario(contribution=1.0, a=1000)
    gr_gs = pyemu.geostats.GeoStruct(variograms=v)
    rch_temporal_gs = pyemu.geostats.GeoStruct(variograms=pyemu.geostats.ExpVario(contribution=1.0,a=60))
    pf.extra_py_imports.append('flopy')
    ib = m.dis.idomain[0].array
    tags = {"npf_k_":[0.1,10.],"npf_k33_":[.1,10],"sto_ss":[.1,10],"sto_sy":[.9,1.1],"rch_recharge":[.5,1.5]}
    dts = pd.to_datetime("1-1-2018") + pd.to_timedelta(np.cumsum(sim.tdis.perioddata.array["perlen"]),unit="d")
    print(dts)
    for tag,bnd in tags.items():
        lb,ub = bnd[0],bnd[1]
        arr_files = [f for f in os.listdir(tmp_model_ws)
                     if tag in f and f.endswith(".txt")]
        if "rch" in tag:
            pf.add_parameters(filenames=arr_files, par_type="grid", par_name_base="rg",
                              pargp="rg", zone_array=ib, upper_bound=ub, lower_bound=lb,
                              geostruct=gr_gs)
            for arr_file in arr_files:
                kper = int(arr_file.split('.')[1].split('_')[-1]) - 1
                pf.add_parameters(filenames=arr_file,par_type="constant",par_name_base="rc{0}_".format(kper),
                                  pargp="rc",zone_array=ib,upper_bound=ub,lower_bound=lb,geostruct=rch_temporal_gs,
                                  datetime=dts[kper])
        else:

            for arr_file in arr_files:
                pb = tag.split('_')[1] + arr_file.split('.')[1][-1]
                pf.add_parameters(filenames=arr_file,par_type="grid",par_name_base=pb+"g",
                                  pargp=pb+"g",zone_array=ib,upper_bound=ub,lower_bound=lb,
                                  geostruct=gr_gs)
                pf.add_parameters(filenames=arr_file, par_type="pilotpoints", par_name_base=pb+"p",
                                  pargp=pb+"p", zone_array=ib,upper_bound=ub,lower_bound=lb,)
        for arr_file in arr_files:
            pf.add_observations(arr_file)
    list_files = [f for f in os.listdir(tmp_model_ws) if "wel_stress_period_data" in f]
    for list_file in list_files:
        kper = list_file.split(".")[1].split('_')[-1]
        pf.add_parameters(filenames=list_file,par_type="constant",par_name_base="w{0}".format(kper),
                          pargp="wel_{0}".format(kper),index_cols=[0,1,2],use_cols=[3],
                          upper_bound=1.5,lower_bound=0.5)
    f = list_files[-1] if 'dup' not in list_files[-1] else list_files[-2]
    kper = f.split('.')[1].split('_')[-1]
    za = np.ones((3, 40, 20))
    df = pd.read_csv(os.path.join(m.model_ws, f),
                     sep=r'\s+', header=None) - 1
    za[tuple(df.loc[0:2, [0, 1, 2]].values.T)] = [2,3,4]
    pdf = pf.add_parameters(filenames=f, par_type="zone",
                            par_name_base="w{0}".format(kper),
                            pargp="wz_{0}".format(kper), index_cols=[0, 1, 2],
                            use_cols=[3],
                            upper_bound=1.5, lower_bound=0.5,
                            zone_array=za)
    assert len(pdf) == 4

    # add model run command
    pf.mod_sys_cmds.append("mf6")
    print(pf.mult_files)
    print(pf.org_files)

    # build pest
    pst = pf.build_pst('freyberg.pst')
    obs = set(pst.observation_data.obsnme)
    obsin = set()
    for ins in pst.instruction_files:
        with open(os.path.join(pf.new_d, ins), "rt") as f:
            text = f.read()
            for ob in obs:
                if f"!{ob}!" in text:
                    obsin.add(ob)
        obs = obs - obsin
    assert len(obs) == 0, f"{len(obs)} obs not found in insfiles: {obs}"

    par = set(pst.parameter_data.parnme)
    parin = set()
    for tpl in pst.template_files:
        with open(os.path.join(pf.new_d, tpl), "rt") as f:
            text = f.read()
            for p in par:
                if f"{p} " in text:
                    parin.add(p)
        par = par - parin
    assert len(par) == 0, f"{len(par)} pars not found in tplfiles: {par}"
    # test update/rebuild
    pf.add_parameters(filenames="freyberg6.sfr_packagedata.txt",
                      par_name_base="rhk",
                      pargp="sfr_rhk", index_cols=[0, 1, 2, 3], use_cols=[9],
                      upper_bound=10., lower_bound=0.1,
                      par_type="grid", rebuild_pst=True)
    pf.add_parameters(filenames=arr_file, par_type="grid", par_name_base=pb + "g2",
                      pargp=pb + "g2", zone_array=ib, upper_bound=ub, lower_bound=lb,
                      geostruct=gr_gs, rebuild_pst=True)
    df = pd.read_csv(os.path.join(tmp_model_ws, "heads.csv"), index_col=0)
    pf.add_observations("heads.csv", insfile="heads.csv.ins", index_cols="time",
                        use_cols=list(df.columns.values), prefix="hds",
                        rebuild_pst=True)
    obs = set(pst.observation_data.obsnme)
    obsin = set()
    for ins in pst.instruction_files:
        with open(os.path.join(pf.new_d, ins), "rt") as f:
            text = f.read()
            for ob in obs:
                if f"!{ob}!" in text:
                    obsin.add(ob)
            obs = obs - obsin
    assert len(obs) == 0, f"{len(obs)} obs not found in insfiles: {obs}"

    par = set(pst.parameter_data.parnme)
    parin = set()
    for tpl in pst.template_files:
        with open(os.path.join(pf.new_d, tpl), "rt") as f:
            text = f.read()
            for p in par:
                if f"{p} " in text:
                    parin.add(p)
        par = par - parin
    assert len(par) == 0, f"{len(par)} pars not found in tplfiles: {par}"

    assert pst.parameter_data.parnme.apply(lambda x: len(x)).max() <= 12
    assert pst.observation_data.obsnme.apply(lambda x: len(x)).max() <= 20

    num_reals = 100
    pe = pf.draw(num_reals, use_specsim=True)
    pe.to_binary(os.path.join(template_ws, "prior.jcb"))
    assert pe.shape[1] == pst.npar_adj, "{0} vs {1}".format(pe.shape[0], pst.npar_adj)
    assert pe.shape[0] == num_reals

    # test par mults are working
    check_apply(pf)
    pst.try_parse_name_metadata()
    pst.control_data.noptmax = 0
    pst.pestpp_options["additional_ins_delimiters"] = ","

    pst.write(os.path.join(pf.new_d, "freyberg.pst"))
    pyemu.os_utils.run("{0} freyberg.pst".format(ies_exe_path), cwd=pf.new_d)

    pst = pyemu.Pst(os.path.join(pf.new_d, "freyberg.pst"))
    res_file = os.path.join(pf.new_d, "freyberg.base.rei")
    assert os.path.exists(res_file), res_file
    pst.set_res(res_file)
    print(pst.phi)
    assert np.isclose(pst.phi, 0.0), pst.phi

    # check mult files are in pst input files
    csv = os.path.join(template_ws, "mult2model_info.csv")
    df = pd.read_csv(csv, index_col=0)
    pst_input_files = {str(f) for f in pst.input_files}
    mults_not_linked_to_pst = ((set(df.mlt_file.unique()) -
                                pst_input_files) -
                               set(df.loc[df.pp_file.notna()].mlt_file))
    assert len(mults_not_linked_to_pst) == 0, print(mults_not_linked_to_pst)


def mf6_freyberg_da_test(tmp_path):
    import numpy as np
    import pandas as pd
    pd.set_option('display.max_rows', 500)
    pd.set_option('display.max_columns', 500)
    pd.set_option('display.width', 1000)
    try:
        import flopy
    except:
        return

    org_model_ws = os.path.join('..', 'examples', 'freyberg_mf6_da')
    tmp_model_ws = setup_tmp(org_model_ws, tmp_path)
    bd = Path.cwd()
    os.chdir(tmp_path)
    try:
        tmp_model_ws = tmp_model_ws.relative_to(tmp_path)
        sim = flopy.mf6.MFSimulation.load(sim_ws=str(tmp_model_ws))
        m = sim.get_model("freyberg6")

        # SETUP pest stuff...
        os_utils.run("{0} ".format("mf6"), cwd=tmp_model_ws)

        template_ws = "new_temp_da"
        if os.path.exists(template_ws):
             shutil.rmtree(template_ws)
        # sr0 = m.sr
        sr = pyemu.helpers.SpatialReference.from_namfile(
            os.path.join(tmp_model_ws, "freyberg6.nam"),
            delr=m.dis.delr.array, delc=m.dis.delc.array)
        # set up PstFrom object
        pf = PstFrom(original_d=tmp_model_ws, new_d=template_ws,
                     remove_existing=True,
                     longnames=True, spatial_reference=sr,
                     zero_based=False,start_datetime="1-1-2018")
        # obs
        #   using tabular style model output
        #   (generated by pyemu.gw_utils.setup_hds_obs())
        # pf.add_observations('freyberg.hds.dat', insfile='freyberg.hds.dat.ins2',
        #                     index_cols='obsnme', use_cols='obsval', prefix='hds')

        df = pd.read_csv(os.path.join(tmp_model_ws,"heads.csv"),index_col=0)
        pf.add_observations("heads.csv",insfile="heads.csv.ins",index_cols="time",use_cols=list(df.columns.values),prefix="hds")
        df = pd.read_csv(os.path.join(tmp_model_ws, "sfr.csv"), index_col=0)
        pf.add_observations("sfr.csv", insfile="sfr.csv.ins", index_cols="time", use_cols=list(df.columns.values))
        v = pyemu.geostats.ExpVario(contribution=1.0,a=1000)
        gr_gs = pyemu.geostats.GeoStruct(variograms=v)
        rch_temporal_gs = pyemu.geostats.GeoStruct(variograms=pyemu.geostats.ExpVario(contribution=1.0,a=60))
        pf.extra_py_imports.append('flopy')
        ib = m.dis.idomain[0].array
        tags = {"npf_k_":[0.1,10.],"npf_k33_":[.1,10],"sto_ss":[.1,10],"sto_sy":[.9,1.1],"rch_recharge":[.5,1.5]}
        dts = pd.to_datetime("1-1-2018") + pd.to_timedelta(np.cumsum(sim.tdis.perioddata.array["perlen"]),unit="d")
        print(dts)
        for tag,bnd in tags.items():
            lb,ub = bnd[0],bnd[1]
            arr_files = [f for f in os.listdir(tmp_model_ws) if tag in f and f.endswith(".txt")]
            if "rch" in tag:
                pf.add_parameters(filenames=arr_files, par_type="grid", par_name_base="rch_gr",
                                  pargp="rch_gr", zone_array=ib, upper_bound=ub, lower_bound=lb,
                                  geostruct=gr_gs)
                for arr_file in arr_files:
                    kper = int(arr_file.split('.')[1].split('_')[-1]) - 1
                    pf.add_parameters(filenames=arr_file,par_type="constant",par_name_base=arr_file.split('.')[1]+"_cn",
                                      pargp="rch_const",zone_array=ib,upper_bound=ub,lower_bound=lb,geostruct=rch_temporal_gs,
                                      datetime=dts[kper])
            else:
                for arr_file in arr_files:
                    pf.add_parameters(filenames=arr_file,par_type="grid",par_name_base=arr_file.split('.')[1]+"_gr",
                                      pargp=arr_file.split('.')[1]+"_gr",zone_array=ib,upper_bound=ub,lower_bound=lb,
                                      geostruct=gr_gs)
                    pf.add_parameters(filenames=arr_file, par_type="pilotpoints", par_name_base=arr_file.split('.')[1]+"_pp",
                                      pargp=arr_file.split('.')[1]+"_pp", zone_array=ib,upper_bound=ub,lower_bound=lb,)


        list_files = [f for f in os.listdir(tmp_model_ws) if "wel_stress_period_data" in f]
        for list_file in list_files:
            kper = int(list_file.split(".")[1].split('_')[-1]) - 1
            # add spatially constant, but temporally correlated wel flux pars
            pf.add_parameters(filenames=list_file,par_type="constant",par_name_base="twel_mlt_{0}".format(kper),
                              pargp="twel_mlt".format(kper),index_cols=[0,1,2],use_cols=[3],
                              upper_bound=1.5,lower_bound=0.5, datetime=dts[kper], geostruct=rch_temporal_gs)

            # add temporally indep, but spatially correlated wel flux pars
            pf.add_parameters(filenames=list_file, par_type="grid", par_name_base="wel_grid_{0}".format(kper),
                              pargp="wel_{0}".format(kper), index_cols=[0, 1, 2], use_cols=[3],
                              upper_bound=1.5, lower_bound=0.5, geostruct=gr_gs)

        pf.add_parameters(filenames="freyberg6.sfr_packagedata.txt",par_name_base="sfr_rhk",
                          pargp="sfr_rhk",index_cols={'k':1,'i':2,'j':3},use_cols=[9],upper_bound=10.,lower_bound=0.1,
                          par_type="grid")

        # add model run command
        pf.mod_sys_cmds.append("mf6")
        print(pf.mult_files)
        print(pf.org_files)

        # build pest
        pst = pf.build_pst('freyberg.pst', version=2)
        pst.write(os.path.join(template_ws,"freyberg6_da.pst"),version=2)


        # setup direct (non mult) pars on the IC files with par names that match the obs names
        obs = pst.observation_data
        hobs = obs.loc[obs.obsnme.str.startswith("hds"),:].copy()
        hobs.loc[:,"k"] = hobs.obsnme.apply(lambda x: int(x.split(':')[1].split("_")[1]))
        hobs.loc[:, "i"] = hobs.obsnme.apply(lambda x: int(x.split(':')[1].split("_")[2]))
        hobs.loc[:, "j"] = hobs.obsnme.apply(lambda x: int(x.split(':')[1].split("_")[3]))
        hobs_set = set(hobs.obsnme.to_list())
        ic_files = [f for f in os.listdir(template_ws) if "ic_strt" in f and f.endswith(".txt")]
        print(ic_files)
        ib = m.dis.idomain[0].array
        tpl_files = []
        for ic_file in ic_files:
            tpl_file = os.path.join(template_ws,ic_file+".tpl")
            vals,names = [],[]
            with open(tpl_file,'w') as f:
                f.write("ptf ~\n")
                k = int(ic_file.split('.')[1][-1]) - 1
                org_arr = np.loadtxt(os.path.join(template_ws,ic_file))
                for i in range(org_arr.shape[0]):
                    for j in range(org_arr.shape[1]):
                        if ib[i,j] < 1:
                            f.write(" -1.0e+30 ")
                        else:
                            pname = "hds_usecol:trgw_{0}_{1}_{2}_time:31.0".format(k,i,j)
                            if pname not in hobs_set and ib[i,j] > 0:
                                print(k,i,j,pname,ib[i,j])
                            f.write(" ~  {0}   ~".format(pname))
                            vals.append(org_arr[i,j])
                            names.append(pname)
                    f.write("\n")
            df = pf.pst.add_parameters(tpl_file,pst_path=".")
            pf.pst.parameter_data.loc[df.parnme,"partrans"] = "fixed"
            pf.pst.parameter_data.loc[names,"parval1"] = vals

        pf.pst.write(os.path.join(template_ws,"freyberg6_da.pst"),version=2)

        num_reals = 100
        pe = pf.draw(num_reals, use_specsim=True)
        pe.to_binary(os.path.join(template_ws, "prior.jcb"))
        assert pe.shape[1] == pst.npar_adj, "{0} vs {1}".format(pe.shape[0], pst.npar_adj)
        assert pe.shape[0] == num_reals

        # test par mults are working
        os.chdir(pf.new_d)
        pst.write_input_files()
        pyemu.helpers.apply_list_and_array_pars(
            arr_par_file="mult2model_info.csv")
        os.chdir(tmp_path)

        pst.control_data.noptmax = 0
        pst.pestpp_options["additional_ins_delimiters"] = ","

        pst.write(os.path.join(pf.new_d, "freyberg.pst"))
        pyemu.os_utils.run("{0} freyberg.pst".format(ies_exe_path), cwd=pf.new_d)

        res_file = os.path.join(pf.new_d, "freyberg.base.rei")
        assert os.path.exists(res_file), res_file
        pst.set_res(res_file)
        print(pst.phi)
        assert np.isclose(pst.phi, 0), pst.phi

        # check mult files are in pst input files
        csv = os.path.join(template_ws, "mult2model_info.csv")
        df = pd.read_csv(csv, index_col=0)
        pst_input_files = {str(f) for f in pst.input_files}
        mults_not_linked_to_pst = ((set(df.mlt_file.unique()) -
                                    pst_input_files) -
                                   set(df.loc[df.pp_file.notna()].mlt_file))
        assert len(mults_not_linked_to_pst) == 0, print(mults_not_linked_to_pst)
    except Exception as e:
        os.chdir(bd)
        raise e
    os.chdir(bd)


@pytest.fixture
def setup_freyberg_mf6(tmp_path, request):
    try:
        import flopy
    except:
        return
    try:
        model = request.param
    except AttributeError:
        model = "freyberg_mf6"
    org_model_ws = os.path.join('..', 'examples', model)
    tmp_model_ws = setup_tmp(org_model_ws, tmp_path)
    # print(tmp_model_ws)
    dup_file = "freyberg6.wel_stress_period_data_with_dups.txt"
    shutil.copy2(os.path.join("utils", dup_file), tmp_model_ws)
    bd = Path.cwd()
    os.chdir(tmp_path)
    try:
        tmp_model_ws = tmp_model_ws.relative_to(tmp_path)
        sim = flopy.mf6.MFSimulation.load(sim_ws=str(tmp_model_ws))
        m = sim.get_model()
        sim.set_all_data_external()
        sim.write_simulation()

        # SETUP pest stuff...
        os_utils.run("{0} ".format("mf6"), cwd=tmp_model_ws)

        template_ws = Path(tmp_path, "template")
        if os.path.exists(template_ws):
            shutil.rmtree(template_ws)
        sr = m.modelgrid
        # set up PstFrom object
        pf = PstFrom(original_d=tmp_model_ws,
                     new_d=template_ws,
                     remove_existing=True,
                     longnames=True,
                     spatial_reference=sr,
                     zero_based=False,
                     start_datetime="1-1-2018")
        if model == 'freyberg_mf6':
            pf.add_observations("sfr.csv", insfile="sfr.csv.ins",
                                index_cols="time",
                                use_cols=["GAGE_1", "HEADWATER", "TAILWATER"],
                                ofile_sep=",")
        yield pf, sim
    except Exception as e:
        os.chdir(bd)
        raise e
    os.chdir(bd)


def build_direct(pf):
    pf.mod_sys_cmds.append("mf6")
    print(pf.mult_files)
    print(pf.org_files)

    # build pest
    pst = pf.build_pst('freyberg.pst')
    # cov = pf.build_prior(fmt="non")
    # cov.to_coo(os.path.join(template_ws, "prior.jcb"))
    pst.try_parse_name_metadata()
    # df = pd.read_csv(os.path.join(pf.original_d, "heads.csv"), index_col=0)
    # pf.add_observations("heads.csv", insfile="heads.csv.ins", index_cols="time",
    #                     use_cols=list(df.columns.values),
    #                     prefix="hds", rebuild_pst=True)
    return pf, pst


def check_apply(pf):
    # test par mults are working
    bd = Path.cwd()
    os.chdir(pf.new_d)
    try:
        pf.pst.write_input_files()
        pyemu.helpers.apply_list_and_array_pars(
            arr_par_file="mult2model_info.csv", chunk_len=100)
    except Exception as e:
        os.chdir(bd)
        raise e
    os.chdir(bd)


def direct_quickfull_test(setup_freyberg_mf6):
    pf, sim = setup_freyberg_mf6
    m = sim.get_model()
    mg = m.modelgrid
    # Setup geostruct for spatial pars
    gr_v = pyemu.geostats.ExpVario(contribution=1.0, a=1000)
    gr_gs = pyemu.geostats.GeoStruct(variograms=gr_v, transform="log")
    pp_v = pyemu.geostats.ExpVario(contribution=1.0, a=5000)
    pp_gs = pyemu.geostats.GeoStruct(variograms=pp_v, transform="log")
    rch_temporal_gs = pyemu.geostats.GeoStruct(variograms=pyemu.geostats.ExpVario(contribution=1.0, a=60))
    pf.extra_py_imports.append('flopy')
    ib = mg.idomain[0]

    dts = pd.to_datetime("1-1-2018") + pd.to_timedelta(np.cumsum(m.modeltime.perlen), unit="d")
    print(dts)
    # ib = m.dis.idomain.array[0,:,:]
    # setup from array style pars
    tag, bnd = ("rch_recharge", [.5, 1.5])
    lb, ub = bnd[0], bnd[1]
    arr_files = Path(pf.original_d).glob(f"*{tag}_[1-5].txt")
    for arr_file in arr_files:
        # indy direct grid pars for each array type file
        kper = int(arr_file.stem.split('_')[-1]) - 1
        pf.add_parameters(filenames=arr_file.name, par_type="grid",
                          par_name_base="rch_gr",
                          pargp=f"rch_gr_{kper}", zone_array=ib,
                          upper_bound=1.0e-3, lower_bound=1.0e-7,
                          par_style="direct",
                          geostruct=gr_gs)
        # additional constant mults
        pf.add_parameters(filenames=arr_file.name, par_type="constant",
                          par_name_base=arr_file.stem.split('.')[-1] + "_cn",
                          pargp="rch_const", zone_array=ib,
                          upper_bound=ub, lower_bound=lb,
                          geostruct=rch_temporal_gs,
                          datetime=dts[kper])
    # Add a variety of list style pars
    list_files = Path(pf.original_d).glob(
        "*wel_stress_period_data_[1-5].txt"
    )
    for list_file in list_files:
        kper = int(list_file.stem.split('_')[-1]) - 1
        # add spatially constant, but temporally correlated wel flux pars
        pf.add_parameters(filenames=list_file.name,
                          par_type="constant",
                          par_name_base="twel_mlt_{0}".format(kper),
                          pargp="twel_mlt_{0}".format(kper),
                          index_cols=[0, 1, 2], use_cols=[3],
                          upper_bound=1.5, lower_bound=0.5,
                          datetime=dts[kper], geostruct=rch_temporal_gs)

        # add temporally indep, but spatially correlated wel flux pars
        pf.add_parameters(filenames=list_file.name,
                          par_type="grid",
                          par_name_base="wel_grid_{0}".format(kper),
                          pargp="wel_{0}".format(kper),
                          index_cols=[0, 1, 2], use_cols=[3],
                          upper_bound=0.0, lower_bound=-1000,
                          geostruct=gr_gs, par_style="direct",
                          transform="none")
    pf, pst = build_direct(pf)
    # check that cov build works -- this is mem intensive
    cov = pf.build_prior(fmt="non")
    cov.to_coo(os.path.join(pf.new_d, "prior.jcb"))
    del cov
    # check adding obs after initial build
    df = pd.read_csv(os.path.join(pf.new_d, "heads.csv"), index_col=0)
    pf.add_observations("heads.csv", insfile="heads.csv.ins", index_cols="time",
                        use_cols=list(df.columns.values),
                        prefix="hds", rebuild_pst=True)
    # check applying pars
    check_apply(pf)
    # check prior ensemble build
    num_reals = 100
    pe = pf.draw(num_reals, use_specsim=True)
    pe.to_binary(os.path.join(pf.new_d, "prior.jcb"))
    assert pe.shape[1] == pst.npar_adj, "{0} vs {1}".format(pe.shape[0], pst.npar_adj)
    assert pe.shape[0] == num_reals
    pst.pestpp_options['ies_par_en'] = "prior.jcb"
    pst.pestpp_options['ies_num_reals'] = 5
    pst.control_data.noptmax=-1
    # check run and results -- phi should be small...
    pst.write(os.path.join(pf.new_d, "freyberg.pst"))
    pyemu.os_utils.run("{0} freyberg.pst".format(ies_exe_path), cwd=pf.new_d)
    res_file = os.path.join(pf.new_d, "freyberg.base.rei")
    assert os.path.exists(res_file), res_file
    pst.set_res(res_file)
    print(pst.phi)
    assert np.isclose(pst.phi ,0), pst.phi

    df = pd.read_csv(Path(pf.new_d, "freyberg.0.obs.csv"))
    ens, qs = pyemu.helpers.calc_observation_ensemble_quantiles(
        df, pst, [0.05,0.25,0.5,0.75,0.95]
    )


def direct_multadd_combo_test(setup_freyberg_mf6):
    dup_file = "freyberg6.wel_stress_period_data_with_dups.txt"
    pf, _ = setup_freyberg_mf6
    pf.longnames = False
    ghb_files = [f for f in os.listdir(pf.new_d) if ".ghb_stress" in f and f.endswith("txt")]
    pf.add_parameters(ghb_files, par_type="grid", par_style="add", use_cols=3, par_name_base="ghbstage",
                      pargp="ghbstage", index_cols=[0, 1, 2], transform="none", lower_bound=-5, upper_bound=5)

    pf.add_parameters(ghb_files, par_type="grid", par_style="multiplier", use_cols=3, par_name_base="mltstage",
                      pargp="ghbstage", index_cols=[0, 1, 2], transform="log", lower_bound=0.5,
                      upper_bound=1.5)
    list_file = "freyberg6.ghb_stress_period_data_1.txt"
    pf.add_parameters(filenames=list_file, par_type="constant", par_name_base=["ghb_stage", "ghb_cond"],
                      pargp=["ghb_stage", "ghb_cond"], index_cols=[0, 1, 2], use_cols=[3, 4],
                      upper_bound=[35, 150], lower_bound=[32, 50], par_style="direct",
                      transform="none")
    pf.add_parameters(filenames=dup_file, par_type="grid", par_name_base="dups",
                      pargp="dups", index_cols=[0, 1, 2], use_cols=[3],
                      upper_bound=0.0, lower_bound=-500, par_style="direct",
                      transform="none")
    pf, pst = build_direct(pf)
    check_apply(pf)

    # check ghb files
    org_ghb = pd.read_csv(os.path.join(pf.new_d, "org", "freyberg6.ghb_stress_period_data_1.txt"),
                          header=None, names=["l", "r", "c", "stage", "cond"])
    new_ghb = pd.read_csv(os.path.join(pf.new_d, "freyberg6.ghb_stress_period_data_1.txt"),
                          sep=r'\s+',
                          header=None, names=["l", "r", "c", "stage", "cond"])
    d = org_ghb.stage - new_ghb.stage
    print(d)
    assert d.sum() == 0, d.sum()

    # test the additive ghb stage pars
    par = pst.parameter_data
    par.loc[par.longname.str.contains("ghbstage_inst:0"), "parval1"] = 3.0
    pst.write(os.path.join(pf.new_d, "freyberg.pst"))
    pyemu.os_utils.run("{0} freyberg.pst".format(ies_exe_path), cwd=pf.new_d)

    org_ghb = pd.read_csv(
        os.path.join(pf.new_d, "org", "freyberg6.ghb_stress_period_data_1.txt"),
        header=None, names=["l", "r", "c", "stage", "cond"]
    )
    new_ghb = pd.read_csv(
        os.path.join(pf.new_d, "freyberg6.ghb_stress_period_data_1.txt"),
        sep=r'\s+',
        header=None, names=["l", "r", "c", "stage", "cond"]
    )
    d = (org_ghb.stage - new_ghb.stage).apply(np.abs)
    print(d)
    assert d.mean() == 3.0, d.mean()

    # check that the interaction between the direct ghb stage par and the additive ghb stage pars
    # is working
    par.loc[par.longname.str.contains("ghb_stage"), "parval1"] -= 3.0
    pst.write(os.path.join(pf.new_d, "freyberg.pst"))
    pyemu.os_utils.run("{0} freyberg.pst".format(ies_exe_path), cwd=pf.new_d)
    org_ghb = pd.read_csv(
        os.path.join(pf.original_d, "freyberg6.ghb_stress_period_data_1.txt"),
        header=None, names=["l", "r", "c", "stage", "cond"],
        sep=r'\s+'
    )
    new_ghb = pd.read_csv(
        os.path.join(pf.new_d, "freyberg6.ghb_stress_period_data_1.txt"),
        sep=r'\s+',
        header=None, names=["l", "r", "c", "stage", "cond"]
    )
    d = org_ghb.stage - new_ghb.stage
    print(new_ghb.stage)
    print(org_ghb.stage)
    print(d)
    assert d.sum() == 0.0, d.sum()

    # check the interaction with multiplicative ghb stage, direct ghb stage and additive ghb stage
    par.loc[par.longname.str.contains("mltstage"), "parval1"] = 1.1
    # par.loc[par.parnme.str.contains("ghbstage_inst:0"), "parval1"] = 0.0
    # par.loc[par.parnme.str.contains("ghb_stage"), "parval1"] += 3.0
    pst.write(os.path.join(pf.new_d, "freyberg.pst"))
    pyemu.os_utils.run("{0} freyberg.pst".format(ies_exe_path), cwd=pf.new_d)
    org_ghb = pd.read_csv(
        os.path.join(pf.original_d, "freyberg6.ghb_stress_period_data_1.txt"),
        header=None, names=["l", "r", "c", "stage", "cond"], sep=r'\s+')
    new_ghb = pd.read_csv(
        os.path.join(pf.new_d, "freyberg6.ghb_stress_period_data_1.txt"),
        sep=r'\s+',
        header=None, names=["l", "r", "c", "stage", "cond"])
    d = (org_ghb.stage * 1.1) - new_ghb.stage
    print(new_ghb.stage)
    print(org_ghb.stage)
    print(d)
    assert d.sum() == 0.0, d.sum()


def direct_arraypars_test(setup_freyberg_mf6):
    pf, sim = setup_freyberg_mf6
    m = sim.get_model()
    mg = m.modelgrid
    # Setup geostruct for spatial pars
    gr_v = pyemu.geostats.ExpVario(contribution=1.0, a=1000)
    gr_gs = pyemu.geostats.GeoStruct(variograms=gr_v, transform="log")
    pp_v = pyemu.geostats.ExpVario(contribution=1.0, a=5000)
    pp_gs = pyemu.geostats.GeoStruct(variograms=pp_v, transform="log")
    rch_temporal_gs = pyemu.geostats.GeoStruct(variograms=pyemu.geostats.ExpVario(contribution=1.0, a=60))
    pf.extra_py_imports.append('flopy')
    ib = mg.idomain[0]
    tags = {"npf_k_": [0.1, 10.], "npf_k33_": [.1, 10], "sto_ss": [.1, 10], "sto_sy": [.9, 1.1],
            "rch_recharge": [.5, 1.5]}
    dts = pd.to_datetime("1-1-2018") + pd.to_timedelta(np.cumsum(m.modeltime.perlen), unit="d")
    print(dts)
    # ib = m.dis.idomain.array[0,:,:]
    # setup from array style pars
    for tag, bnd in tags.items():
        lb, ub = bnd[0], bnd[1]
        arr_files = [f for f in os.listdir(pf.original_d)
                     if tag in f and f.endswith(".txt")]
        if "rch" in tag:
            for arr_file in arr_files:
                # indy direct grid pars for each array type file
                recharge_files = ["recharge_1.txt", "recharge_2.txt", "recharge_3.txt"]
                pf.add_parameters(filenames=arr_file, par_type="grid", par_name_base="rch_gr",
                                  pargp="rch_gr", zone_array=ib, upper_bound=1.0e-3, lower_bound=1.0e-7,
                                  par_style="direct")
                # additional constant mults
                kper = int(arr_file.split('.')[1].split('_')[-1]) - 1
                pf.add_parameters(filenames=arr_file, par_type="constant",
                                  par_name_base=arr_file.split('.')[1] + "_cn",
                                  pargp="rch_const", zone_array=ib, upper_bound=ub, lower_bound=lb,
                                  geostruct=rch_temporal_gs,
                                  datetime=dts[kper])
        else:
            for arr_file in arr_files:
                # grid mults pure and simple
                pf.add_parameters(filenames=arr_file, par_type="grid", par_name_base=arr_file.split('.')[1] + "_gr",
                                  pargp=arr_file.split('.')[1] + "_gr", zone_array=ib, upper_bound=ub,
                                  lower_bound=lb,
                                  geostruct=gr_gs)
    pf, pst = build_direct(pf)
    check_apply(pf)

    # turn direct recharge to min and direct wel to min and
    # check that the model results are consistent
    par = pst.parameter_data
    rch_par = par.loc[par.parnme.apply(
        lambda x: "pname:rch_gr" in x and "ptype:gr_pstyle:d" in x), "parnme"]
    par.loc[rch_par, "parval1"] = par.loc[rch_par, "parlbnd"]

    pst.write(os.path.join(pf.new_d, "freyberg.pst"))
    pyemu.os_utils.run("{0} freyberg.pst".format(ies_exe_path), cwd=pf.new_d)

    rch_files = [f for f in os.listdir(pf.new_d)
                 if ".rch_recharge" in f and f.endswith(".txt")]
    rch_val = par.loc[rch_par, "parval1"].iloc[0]
    i, j = par.loc[rch_par, ["i", 'j']].astype(int).values.T
    for rch_file in rch_files:
        arr = np.loadtxt(os.path.join(pf.new_d, rch_file))[i, j]
        print(rch_file, rch_val, arr.mean(), arr.max(), arr.min())
        if np.abs(arr.max() - rch_val) > 1.0e-6 or np.abs(arr.min() - rch_val) > 1.0e-6:
            raise Exception("recharge too diff")


def direct_listpars_test(setup_freyberg_mf6):
    import flopy
    pf, sim = setup_freyberg_mf6
    m = sim.get_model()
    template_ws = pf.new_d
    # Setup geostruct for spatial pars
    gr_v = pyemu.geostats.ExpVario(contribution=1.0, a=1000)
    gr_gs = pyemu.geostats.GeoStruct(variograms=gr_v, transform="log")
    pp_v = pyemu.geostats.ExpVario(contribution=1.0, a=5000)
    rch_temporal_gs = pyemu.geostats.GeoStruct(variograms=pyemu.geostats.ExpVario(contribution=1.0, a=60))
    pf.extra_py_imports.append('flopy')
    dts = pd.to_datetime("1-1-2018") + pd.to_timedelta(np.cumsum(m.modeltime.perlen), unit="d")

    # Add a variety of list style pars
    list_files = ["freyberg6.wel_stress_period_data_{0}.txt".format(t)
                  for t in range(1, m.nper + 1)]
    # make dummy versions with headers
    for fl in list_files[0:2]:  # this adds a header to well file
        with open(os.path.join(template_ws, fl), 'r') as fr:
            lines = [line for line in fr]
        with open(os.path.join(template_ws, f"new_{fl}"), 'w') as fw:
            fw.write("k i j flux \n")
            for line in lines:
                fw.write(line)

    # fl = "freyberg6.wel_stress_period_data_3.txt" # Add extra string col_id
    for fl in list_files[2:7]:
        with open(os.path.join(template_ws, fl), 'r') as fr:
            lines = [line for line in fr]
        with open(os.path.join(template_ws, f"new_{fl}"), 'w') as fw:
            fw.write("well k i j flux \n")
            for i, line in enumerate(lines):
                fw.write(f"well{i}" + line)

    list_files.sort()
    for list_file in list_files:
        kper = int(list_file.split(".")[1].split('_')[-1]) - 1
        # add spatially constant, but temporally correlated wel flux pars
        pf.add_parameters(filenames=list_file, par_type="constant", par_name_base="twel_mlt_{0}".format(kper),
                          pargp="twel_mlt_{0}".format(kper), index_cols=[0, 1, 2], use_cols=[3],
                          upper_bound=1.5, lower_bound=0.5, datetime=dts[kper], geostruct=rch_temporal_gs)

        # add temporally indep, but spatially correlated wel flux pars
        pf.add_parameters(filenames=list_file, par_type="grid", par_name_base="wel_grid_{0}".format(kper),
                          pargp="wel_{0}".format(kper), index_cols=[0, 1, 2], use_cols=[3],
                          upper_bound=0.0, lower_bound=-1000, geostruct=gr_gs, par_style="direct",
                          transform="none")
    # Adding dummy list pars with different file structures
    list_file = "new_freyberg6.wel_stress_period_data_1.txt"  # with a header
    pf.add_parameters(filenames=list_file, par_type="grid", par_name_base='nwell_mlt',
                      pargp='nwell_mult', index_cols=['k', 'i', 'j'], use_cols='flux',
                      upper_bound=10, lower_bound=-10, geostruct=gr_gs,
                      transform="none")
    pf.add_parameters(filenames=list_file, par_type="grid", par_name_base='nwell_grid',
                      pargp='nwell', index_cols=['k', 'i', 'j'], use_cols='flux',
                      upper_bound=10, lower_bound=-10, geostruct=gr_gs, par_style="direct",
                      transform="none")
    # with skip instead
    list_file = "new_freyberg6.wel_stress_period_data_2.txt"
    pf.add_parameters(filenames=list_file, par_type="grid", par_name_base='nwell_grid',
                      pargp='nwell', index_cols=[0, 1, 2], use_cols=3,
                      upper_bound=10, lower_bound=-10, geostruct=gr_gs, par_style="direct",
                      transform="none", mfile_skip=1)

    list_file = "new_freyberg6.wel_stress_period_data_3.txt"
    pf.add_parameters(filenames=list_file, par_type="grid", par_name_base='nwell_mlt',
                      pargp='nwell_mult', index_cols=['well', 'k', 'i', 'j'], use_cols='flux',
                      upper_bound=10, lower_bound=-10, geostruct=gr_gs,
                      transform="none")
    pf.add_parameters(filenames=list_file, par_type="grid", par_name_base='nwell_grid',
                      pargp='nwell', index_cols=['well', 'k', 'i', 'j'], use_cols='flux',
                      upper_bound=10, lower_bound=-10, geostruct=gr_gs, par_style="direct",
                      transform="none")
    # with skip instead
    list_file = "new_freyberg6.wel_stress_period_data_4.txt"
    pf.add_parameters(filenames=list_file, par_type="grid",
                      par_name_base='nwell_grid', pargp='nwell',
                      index_cols=[0, 1, 2, 3],  # or... {'well': 0, 'k': 1, 'i': 2, 'j': 3},
                      use_cols=4, upper_bound=10, lower_bound=-10,
                      geostruct=gr_gs, par_style="direct", transform="none",
                      mfile_skip=1)

    list_file = "new_freyberg6.wel_stress_period_data_5.txt"
    pf.add_parameters(filenames=list_file, par_type="grid",
                      par_name_base=['nwell5_k', 'nwell5_q'],
                      pargp='nwell5',
                      index_cols=['well', 'i', 'j'],
                      use_cols=['k', 'flux'], upper_bound=10, lower_bound=-10,
                      geostruct=gr_gs, par_style="direct", transform="none",
                      mfile_skip=0, use_rows=[3, 4])

    list_file = "new_freyberg6.wel_stress_period_data_6.txt"
    pf.add_parameters(filenames=list_file, par_type="grid",
                      par_name_base=['nwell6_k', 'nwell6_q'],
                      pargp='nwell6',
                      index_cols=['well', 'i', 'j'],
                      use_cols=['k', 'flux'], upper_bound=10, lower_bound=-10,
                      geostruct=gr_gs, par_style="direct", transform="none",
                      mfile_skip=0, use_rows=[(3, 21, 15), (3, 30, 7)])
    # use_rows should match so all should be setup 2 cols 6 rows
    assert len(pf.par_dfs[-1]) == 2 * 6  # should be
    list_file = "new_freyberg6.wel_stress_period_data_7.txt"
    pf.add_parameters(filenames=list_file, par_type="grid",
                      par_name_base=['nwell6_k', 'nwell6_q'],
                      pargp='nwell6',
                      index_cols=['well', 'i', 'j'],
                      use_cols=['k', 'flux'], upper_bound=10, lower_bound=-10,
                      geostruct=gr_gs, par_style="direct", transform="none",
                      mfile_skip=0,
                      use_rows=[('well2', 21, 15), ('well4', 30, 7)])
    assert len(pf.par_dfs[-1]) == 2 * 2  # should be

    pf, pst = build_direct(pf)
    check_apply(pf)

    # check on that those dummy pars compare to the model versions.
    for f in Path(pf.new_d).glob("new_*txt"):
        n_df = pd.read_csv(f, sep=r"\s+")
        o_df = pd.read_csv(f.with_name(f.name.strip('new_')),
                           sep=r"\s+", header=None)
        o_df.columns = ['k', 'i', 'j', 'flux']
        assert np.isclose(n_df.loc[:, o_df.columns], o_df).all(), (
            f"Something broke with alternative style model files ({f})"
        )

    # turn direct recharge to min and direct wel to min and
    # check that the model results are consistent
    par = pst.parameter_data
    rch_par = par.loc[par.parnme.apply(
        lambda x: "pname:rch_gr" in x and "ptype:gr_pstyle:d" in x), "parnme"]
    wel_par = par.loc[par.parnme.apply(
        lambda x: "pname:wel_grid" in x and "ptype:gr_usecol:3_pstyle:d" in x), "parnme"]
    par.loc[rch_par, "parval1"] = par.loc[rch_par, "parlbnd"]
    # this should set wells to zero since they are negative values in the control file
    par.loc[wel_par, "parval1"] = par.loc[wel_par, "parubnd"]

    pst.write(os.path.join(pf.new_d, "freyberg.pst"))
    pyemu.os_utils.run("{0} freyberg.pst".format(ies_exe_path), cwd=pf.new_d)

    lst = flopy.utils.Mf6ListBudget(os.path.join(pf.new_d, "freyberg6.lst"))
    flx, cum = lst.get_dataframes(diff=True)
    wel_tot = flx.wel.apply(np.abs).sum()
    print(flx.wel)
    assert wel_tot < 1.0e-6, wel_tot


@pytest.mark.skip("now broken down into parts to avoid some mem issues")
def mf6_freyberg_direct_test(tmp_path):

    import numpy as np
    import pandas as pd
    pd.set_option('display.max_rows', 500)
    pd.set_option('display.max_columns', 500)
    pd.set_option('display.width', 1000)
    try:
        import flopy
    except:
        return

    org_model_ws = os.path.join('..', 'examples', 'freyberg_mf6')
    tmp_model_ws = setup_tmp(org_model_ws, tmp_path)
    dup_file = "freyberg6.wel_stress_period_data_with_dups.txt"
    shutil.copy2(os.path.join("utils", dup_file), tmp_model_ws)
    bd = Path.cwd()
    os.chdir(tmp_path)
    try:
        tmp_model_ws = tmp_model_ws.relative_to(tmp_path)
        sim = flopy.mf6.MFSimulation.load(sim_ws=str(tmp_model_ws))
        m = sim.get_model("freyberg6")
        sim.set_all_data_external()
        sim.write_simulation()

        # SETUP pest stuff...
        os_utils.run("{0} ".format("mf6"), cwd=tmp_model_ws)

        template_ws = Path(tmp_path, "new_temp_direct")
        if os.path.exists(template_ws):
            shutil.rmtree(template_ws)
        sr = m.modelgrid
        # set up PstFrom object
        pf = PstFrom(original_d=tmp_model_ws, new_d=template_ws,
                     remove_existing=True,
                     longnames=True, spatial_reference=sr,
                     zero_based=False, start_datetime="1-1-2018")
        # obs
        #   using tabular style model output
        #   (generated by pyemu.gw_utils.setup_hds_obs())
        # pf.add_observations('freyberg.hds.dat', insfile='freyberg.hds.dat.ins2',
        #                     index_cols='obsnme', use_cols='obsval', prefix='hds')


        ghb_files = [f for f in os.listdir(template_ws) if ".ghb_stress" in f and f.endswith("txt")]
        pf.add_parameters(ghb_files,par_type="grid",par_style="add",use_cols=3,par_name_base="ghbstage",
                          pargp="ghbstage",index_cols=[0,1,2],transform="none",lower_bound=-5,upper_bound=5)

        pf.add_parameters(ghb_files, par_type="grid", par_style="multiplier", use_cols=3, par_name_base="mltstage",
                          pargp="ghbstage", index_cols=[0, 1, 2], transform="log", lower_bound=0.5,
                          upper_bound=1.5)

        # Add stream flow observation
        # df = pd.read_csv(os.path.join(tmp_model_ws, "sfr.csv"), index_col=0)
        pf.add_observations("sfr.csv", insfile="sfr.csv.ins", index_cols="time",
                            use_cols=["GAGE_1","HEADWATER","TAILWATER"],ofile_sep=",")
        # Setup geostruct for spatial pars
        gr_v = pyemu.geostats.ExpVario(contribution=1.0, a=1000)
        gr_gs = pyemu.geostats.GeoStruct(variograms=gr_v, transform="log")
        pp_v = pyemu.geostats.ExpVario(contribution=1.0, a=5000)
        pp_gs = pyemu.geostats.GeoStruct(variograms=pp_v, transform="log")
        rch_temporal_gs = pyemu.geostats.GeoStruct(variograms=pyemu.geostats.ExpVario(contribution=1.0, a=60))
        pf.extra_py_imports.append('flopy')
        ib = m.dis.idomain[0].array
        tags = {"npf_k_": [0.1, 10.], "npf_k33_": [.1, 10], "sto_ss": [.1, 10], "sto_sy": [.9, 1.1],
                "rch_recharge": [.5, 1.5]}
        dts = pd.to_datetime("1-1-2018") + pd.to_timedelta(np.cumsum(sim.tdis.perioddata.array["perlen"]), unit="d")
        print(dts)
        #ib = m.dis.idomain.array[0,:,:]
        # setup from array style pars
        for tag, bnd in tags.items():
            lb, ub = bnd[0], bnd[1]
            arr_files = [f for f in os.listdir(tmp_model_ws) if tag in f and f.endswith(".txt")]
            if "rch" in tag:
                for arr_file in arr_files:
                    # indy direct grid pars for each array type file
                    recharge_files = ["recharge_1.txt","recharge_2.txt","recharge_3.txt"]
                    pf.add_parameters(filenames=arr_file, par_type="grid", par_name_base="rch_gr",
                                      pargp="rch_gr", zone_array=ib, upper_bound=1.0e-3, lower_bound=1.0e-7,
                                      par_style="direct")
                    # additional constant mults
                    kper = int(arr_file.split('.')[1].split('_')[-1]) - 1
                    pf.add_parameters(filenames=arr_file, par_type="constant",
                                      par_name_base=arr_file.split('.')[1] + "_cn",
                                      pargp="rch_const", zone_array=ib, upper_bound=ub, lower_bound=lb,
                                      geostruct=rch_temporal_gs,
                                      datetime=dts[kper])
            else:
                for arr_file in arr_files:
                    # grid mults pure and simple
                    pf.add_parameters(filenames=arr_file, par_type="grid", par_name_base=arr_file.split('.')[1] + "_gr",
                                      pargp=arr_file.split('.')[1] + "_gr", zone_array=ib, upper_bound=ub,
                                      lower_bound=lb,
                                      geostruct=gr_gs)

        # Add a variety of list style pars
        list_files = ["freyberg6.wel_stress_period_data_{0}.txt".format(t)
                      for t in range(1, m.nper + 1)]
        # make dummy versions with headers
        for fl in list_files[0:2]: # this adds a header to well file
            with open(os.path.join(template_ws, fl), 'r') as fr:
                lines = [line for line in fr]
            with open(os.path.join(template_ws, f"new_{fl}"), 'w') as fw:
                fw.write("k i j flux \n")
                for line in lines:
                    fw.write(line)

        # fl = "freyberg6.wel_stress_period_data_3.txt" # Add extra string col_id
        for fl in list_files[2:7]:
            with open(os.path.join(template_ws, fl), 'r') as fr:
                lines = [line for line in fr]
            with open(os.path.join(template_ws, f"new_{fl}"), 'w') as fw:
                fw.write("well k i j flux \n")
                for i, line in enumerate(lines):
                    fw.write(f"well{i}" + line)

        list_files.sort()
        for list_file in list_files:
            kper = int(list_file.split(".")[1].split('_')[-1]) - 1
            #add spatially constant, but temporally correlated wel flux pars
            pf.add_parameters(filenames=list_file, par_type="constant", par_name_base="twel_mlt_{0}".format(kper),
                              pargp="twel_mlt_{0}".format(kper), index_cols=[0, 1, 2], use_cols=[3],
                              upper_bound=1.5, lower_bound=0.5, datetime=dts[kper], geostruct=rch_temporal_gs)

            # add temporally indep, but spatially correlated wel flux pars
            pf.add_parameters(filenames=list_file, par_type="grid", par_name_base="wel_grid_{0}".format(kper),
                              pargp="wel_{0}".format(kper), index_cols=[0, 1, 2], use_cols=[3],
                              upper_bound=0.0, lower_bound=-1000, geostruct=gr_gs, par_style="direct",
                              transform="none")
        # Adding dummy list pars with different file structures
        list_file = "new_freyberg6.wel_stress_period_data_1.txt"  # with a header
        pf.add_parameters(filenames=list_file, par_type="grid", par_name_base='nwell_mlt',
                          pargp='nwell_mult', index_cols=['k', 'i', 'j'], use_cols='flux',
                          upper_bound=10, lower_bound=-10, geostruct=gr_gs,
                          transform="none")
        pf.add_parameters(filenames=list_file, par_type="grid", par_name_base='nwell_grid',
                          pargp='nwell', index_cols=['k', 'i', 'j'], use_cols='flux',
                          upper_bound=10, lower_bound=-10, geostruct=gr_gs, par_style="direct",
                          transform="none")
        # with skip instead
        list_file = "new_freyberg6.wel_stress_period_data_2.txt"
        pf.add_parameters(filenames=list_file, par_type="grid", par_name_base='nwell_grid',
                          pargp='nwell', index_cols=[0, 1, 2], use_cols=3,
                          upper_bound=10, lower_bound=-10, geostruct=gr_gs, par_style="direct",
                          transform="none", mfile_skip=1)

        list_file = "new_freyberg6.wel_stress_period_data_3.txt"
        pf.add_parameters(filenames=list_file, par_type="grid", par_name_base='nwell_mlt',
                          pargp='nwell_mult', index_cols=['well', 'k', 'i', 'j'], use_cols='flux',
                          upper_bound=10, lower_bound=-10, geostruct=gr_gs,
                          transform="none")
        pf.add_parameters(filenames=list_file, par_type="grid", par_name_base='nwell_grid',
                          pargp='nwell', index_cols=['well', 'k', 'i', 'j'], use_cols='flux',
                          upper_bound=10, lower_bound=-10, geostruct=gr_gs, par_style="direct",
                          transform="none")
        # with skip instead
        list_file = "new_freyberg6.wel_stress_period_data_4.txt"
        pf.add_parameters(filenames=list_file, par_type="grid",
                          par_name_base='nwell_grid', pargp='nwell',
                          index_cols=[0, 1, 2, 3],  # or... {'well': 0, 'k': 1, 'i': 2, 'j': 3},
                          use_cols=4, upper_bound=10, lower_bound=-10,
                          geostruct=gr_gs, par_style="direct", transform="none",
                          mfile_skip=1)

        list_file = "freyberg6.ghb_stress_period_data_1.txt"
        pf.add_parameters(filenames=list_file, par_type="constant", par_name_base=["ghb_stage","ghb_cond"],
                          pargp=["ghb_stage","ghb_cond"], index_cols=[0, 1, 2], use_cols=[3,4],
                          upper_bound=[35,150], lower_bound=[32,50], par_style="direct",
                          transform="none")
        pf.add_parameters(filenames=dup_file, par_type="grid", par_name_base="dups",
                          pargp="dups", index_cols=[0, 1, 2], use_cols=[3],
                          upper_bound=0.0, lower_bound=-500,par_style="direct",
                          transform="none")

        list_file = "new_freyberg6.wel_stress_period_data_5.txt"
        pf.add_parameters(filenames=list_file, par_type="grid",
                          par_name_base=['nwell5_k', 'nwell5_q'],
                          pargp='nwell5',
                          index_cols=['well', 'i',  'j'],
                          use_cols=['k', 'flux'], upper_bound=10, lower_bound=-10,
                          geostruct=gr_gs, par_style="direct", transform="none",
                          mfile_skip=0, use_rows=[3, 4])

        list_file = "new_freyberg6.wel_stress_period_data_6.txt"
        pf.add_parameters(filenames=list_file, par_type="grid",
                          par_name_base=['nwell6_k', 'nwell6_q'],
                          pargp='nwell6',
                          index_cols=['well', 'i',  'j'],
                          use_cols=['k', 'flux'], upper_bound=10, lower_bound=-10,
                          geostruct=gr_gs, par_style="direct", transform="none",
                          mfile_skip=0, use_rows=[(3, 21, 15), (3, 30, 7)])
        # use_rows should match so all should be setup 2 cols 6 rows
        assert len(pf.par_dfs[-1]) == 2*6 # should be
        list_file = "new_freyberg6.wel_stress_period_data_7.txt"
        pf.add_parameters(filenames=list_file, par_type="grid",
                          par_name_base=['nwell6_k', 'nwell6_q'],
                          pargp='nwell6',
                          index_cols=['well', 'i',  'j'],
                          use_cols=['k', 'flux'], upper_bound=10, lower_bound=-10,
                          geostruct=gr_gs, par_style="direct", transform="none",
                          mfile_skip=0,
                          use_rows=[('well2', 21, 15), ('well4', 30, 7)])
        assert len(pf.par_dfs[-1]) == 2 * 2  # should be
        # add model run command
        pf.mod_sys_cmds.append("mf6")
        print(pf.mult_files)
        print(pf.org_files)

        # build pest
        pst = pf.build_pst('freyberg.pst')
        cov = pf.build_prior(fmt="non")
        cov.to_coo(os.path.join(template_ws, "prior.jcb"))
        pst.try_parse_name_metadata()
        df = pd.read_csv(os.path.join(tmp_model_ws, "heads.csv"), index_col=0)
        pf.add_observations("heads.csv", insfile="heads.csv.ins", index_cols="time",
                            use_cols=list(df.columns.values),
                            prefix="hds", rebuild_pst=True)

        # test par mults are working

        os.chdir(pf.new_d)
        pst.write_input_files()
        pyemu.helpers.apply_list_and_array_pars(
            arr_par_file="mult2model_info.csv", chunk_len=1)
        # TODO Some checks on resultant par files...
        list_files = [f for f in os.listdir('.')
                      if f.startswith('new_') and f.endswith('txt')]
        # check on that those dummy pars compare to the model versions.
        for f in list_files:
            n_df = pd.read_csv(f, sep=r"\s+")
            o_df = pd.read_csv(f.strip('new_'), sep=r"\s+", header=None)
            o_df.columns = ['k', 'i', 'j', 'flux']
            assert np.isclose(n_df.loc[:, o_df.columns], o_df).all(), (
                "Something broke with alternative style model files"
            )
        os.chdir(tmp_path)

        num_reals = 100
        pe = pf.draw(num_reals, use_specsim=True)
        pe.to_binary(os.path.join(template_ws, "prior.jcb"))
        assert pe.shape[1] == pst.npar_adj, "{0} vs {1}".format(pe.shape[0], pst.npar_adj)
        assert pe.shape[0] == num_reals

        pst.control_data.noptmax = 0
        pst.pestpp_options["additional_ins_delimiters"] = ","

        pst.write(os.path.join(pf.new_d, "freyberg.pst"))
        pyemu.os_utils.run("{0} freyberg.pst".format(ies_exe_path), cwd=pf.new_d)

        res_file = os.path.join(pf.new_d, "freyberg.base.rei")
        assert os.path.exists(res_file), res_file
        pst.set_res(res_file)
        print(pst.phi)
        assert pst.phi < 0.1, pst.phi

        org_ghb = pd.read_csv(os.path.join(pf.new_d,"org","freyberg6.ghb_stress_period_data_1.txt"),
                              header=None,names=["l","r","c","stage","cond"])
        new_ghb = pd.read_csv(os.path.join(pf.new_d, "freyberg6.ghb_stress_period_data_1.txt"),
                              sep=r"\s+",
                              header=None, names=["l", "r", "c", "stage", "cond"])
        d = org_ghb.stage - new_ghb.stage
        print(d)
        assert d.sum() == 0, d.sum()


        # test the additive ghb stage pars
        par = pst.parameter_data
        par.loc[par.parnme.str.contains("ghbstage_inst:0"),"parval1"] = 3.0
        pst.write(os.path.join(pf.new_d, "freyberg.pst"))
        pyemu.os_utils.run("{0} freyberg.pst".format(ies_exe_path), cwd=pf.new_d)
        org_ghb = pd.read_csv(os.path.join(pf.new_d, "org", "freyberg6.ghb_stress_period_data_1.txt"),
                              header=None, names=["l", "r", "c", "stage", "cond"])
        new_ghb = pd.read_csv(os.path.join(pf.new_d, "freyberg6.ghb_stress_period_data_1.txt"),
                              sep=r"\s+",
                              header=None, names=["l", "r", "c", "stage", "cond"])
        d = (org_ghb.stage - new_ghb.stage).apply(np.abs)
        print(d)
        assert d.mean() == 3.0, d.mean()

        # check that the interaction between the direct ghb stage par and the additive ghb stage pars
        # is working
        par.loc[par.parnme.str.contains("ghb_stage"),"parval1"] -= 3.0
        pst.write(os.path.join(pf.new_d, "freyberg.pst"))
        pyemu.os_utils.run("{0} freyberg.pst".format(ies_exe_path), cwd=pf.new_d)
        org_ghb = pd.read_csv(os.path.join(tmp_model_ws,"freyberg6.ghb_stress_period_data_1.txt"),
                              header=None, names=["l", "r", "c", "stage", "cond"],sep=r"\s+")
        new_ghb = pd.read_csv(os.path.join(pf.new_d, "freyberg6.ghb_stress_period_data_1.txt"),
                              sep=r"\s+",
                              header=None, names=["l", "r", "c", "stage", "cond"])
        d = org_ghb.stage - new_ghb.stage
        print(new_ghb.stage)
        print(org_ghb.stage)
        print(d)
        assert d.sum() == 0.0, d.sum()

        # check the interaction with multiplicative ghb stage, direct ghb stage and additive ghb stage
        par.loc[par.parnme.str.contains("mltstage"), "parval1"] = 1.1
        #par.loc[par.parnme.str.contains("ghbstage_inst:0"), "parval1"] = 0.0
        #par.loc[par.parnme.str.contains("ghb_stage"), "parval1"] += 3.0
        pst.write(os.path.join(pf.new_d, "freyberg.pst"))
        pyemu.os_utils.run("{0} freyberg.pst".format(ies_exe_path), cwd=pf.new_d)
        org_ghb = pd.read_csv(os.path.join(tmp_model_ws, "freyberg6.ghb_stress_period_data_1.txt"),
                              header=None, names=["l", "r", "c", "stage", "cond"], sep=r"\s+")
        new_ghb = pd.read_csv(os.path.join(pf.new_d, "freyberg6.ghb_stress_period_data_1.txt"),
                              sep=r"\s+",
                              header=None, names=["l", "r", "c", "stage", "cond"])
        d = (org_ghb.stage * 1.1) - new_ghb.stage
        print(new_ghb.stage)
        print(org_ghb.stage)
        print(d)
        assert d.sum() == 0.0, d.sum()

        # turn direct recharge to min and direct wel to min and
        # check that the model results are consistent
        par = pst.parameter_data
        rch_par = par.loc[par.parnme.apply(
            lambda x: "pname:rch_gr" in x and "ptype:gr_pstyle:d" in x ), "parnme"]
        wel_par = par.loc[par.parnme.apply(
            lambda x: "pname:wel_grid" in x and "ptype:gr_usecol:3_pstyle:d" in x), "parnme"]
        par.loc[rch_par,"parval1"] = par.loc[rch_par, "parlbnd"]
        # this should set wells to zero since they are negative values in the control file
        par.loc[wel_par,"parval1"] = par.loc[wel_par, "parubnd"]
        pst.write(os.path.join(pf.new_d, "freyberg.pst"))
        pyemu.os_utils.run("{0} freyberg.pst".format(ies_exe_path), cwd=pf.new_d)
        lst = flopy.utils.Mf6ListBudget(os.path.join(pf.new_d, "freyberg6.lst"))
        flx, cum = lst.get_dataframes(diff=True)
        wel_tot = flx.wel.apply(np.abs).sum()
        print(flx.wel)
        assert wel_tot < 1.0e-6, wel_tot

        rch_files = [f for f in os.listdir(pf.new_d)
                     if ".rch_recharge" in f and f.endswith(".txt")]
        rch_val = par.loc[rch_par,"parval1"][0]
        i, j = par.loc[rch_par, ["i", 'j']].astype(int).values.T
        for rch_file in rch_files:
            arr = np.loadtxt(os.path.join(pf.new_d, rch_file))[i, j]
            print(rch_file, rch_val, arr.mean(), arr.max(), arr.min())
            if np.abs(arr.max() - rch_val) > 1.0e-6 or np.abs(arr.min() - rch_val) > 1.0e-6:
                raise Exception("recharge too diff")
    except Exception as e:
        os.chdir(bd)
        raise e
    os.chdir(bd)


def mf6_freyberg_varying_idomain(tmp_path):
    import numpy as np
    import pandas as pd
    pd.set_option('display.max_rows', 500)
    pd.set_option('display.max_columns', 500)
    pd.set_option('display.width', 1000)
    try:
        import flopy
    except:
        return

    org_model_ws = os.path.join('..', 'examples', 'freyberg_mf6')
    tmp_model_ws = setup_tmp(org_model_ws, tmp_path)
    bd = Path.cwd()
    os.chdir(tmp_path)
    try:
        tmp_model_ws = tmp_model_ws.relative_to(tmp_path)
        sim = flopy.mf6.MFSimulation.load(sim_ws=str(tmp_model_ws))
        # sim.set_all_data_external()
        sim.set_sim_path(str(tmp_model_ws))
        # sim.set_all_data_external()
        m = sim.get_model("freyberg6")
        sim.set_all_data_external(check_data=False)
        sim.write_simulation()

        #sim = None
        ib_file = os.path.join(tmp_model_ws,"freyberg6.dis_idomain_layer1.txt")
        arr = np.loadtxt(ib_file,dtype=np.int64)

        arr[:2,:14] = 0
        np.savetxt(ib_file,arr,fmt="%2d")
        print(arr)

        sim = flopy.mf6.MFSimulation.load(sim_ws=str(tmp_model_ws))
        m = sim.get_model("freyberg6")

        # SETUP pest stuff...
        os_utils.run("{0} ".format(mf6_exe_path), cwd=str(tmp_model_ws))



        template_ws = "new_temp"
        if os.path.exists(template_ws):
            shutil.rmtree(template_ws)

        # if os.path.exists(template_ws):
        #     shutil.rmtree(template_ws)
        # shutil.copytree(tmp_model_ws,template_ws)
        # hk_file = os.path.join(template_ws, "freyberg6.npf_k_layer1.txt")
        # hk = np.loadtxt(hk_file)
        #
        # hk[arr == 0] = 1.0e+30
        # np.savetxt(hk_file,hk,fmt="%50.45f")
        # os_utils.run("{0} ".format(mf6_exe_path), cwd=template_ws)
        # import matplotlib.pyplot as plt
        # hds1 = flopy.utils.HeadFile(os.path.join(tmp_model_ws, "freyberg6_freyberg.hds"))
        # hds2 = flopy.utils.HeadFile(os.path.join(template_ws, "freyberg6_freyberg.hds"))
        #
        # d = hds1.get_data() - hds2.get_data()
        # for dd in d:
        #     cb = plt.imshow(dd)
        #     plt.colorbar(cb)
        #     plt.show()
        # return

        # sr0 = m.sr
        # sr = pyemu.helpers.SpatialReference.from_namfile(
        #     os.path.join(tmp_model_ws, "freyberg6.nam"),
        #     delr=m.dis.delr.array, delc=m.dis.delc.array)

        sr = m.modelgrid
        # set up PstFrom object
        pf = PstFrom(original_d=tmp_model_ws, new_d=template_ws,
                     remove_existing=True,
                     longnames=True, spatial_reference=sr,
                     zero_based=False, start_datetime="1-1-2018")


        # pf.post_py_cmds.append("generic_function()")
        df = pd.read_csv(os.path.join(tmp_model_ws, "sfr.csv"), index_col=0)
        pf.add_observations("sfr.csv", insfile="sfr.csv.ins", index_cols="time", use_cols=list(df.columns.values),
                            ofile_sep=",")
        v = pyemu.geostats.ExpVario(contribution=1.0, a=1000)
        gr_gs = pyemu.geostats.GeoStruct(variograms=v)
        rch_temporal_gs = pyemu.geostats.GeoStruct(variograms=pyemu.geostats.ExpVario(contribution=1.0, a=60))
        pf.extra_py_imports.append('flopy')

        ib = {}
        for k in range(m.dis.nlay.data):
            a = m.dis.idomain.array[k,:,:].copy()
            print(a)
            ib[k] = a

        tags = {"npf_k_": [0.1, 10.,0.003,35]}#, "npf_k33_": [.1, 10], "sto_ss": [.1, 10], "sto_sy": [.9, 1.1]}
        dts = pd.to_datetime("1-1-2018") + pd.to_timedelta(np.cumsum(sim.tdis.perioddata.array["perlen"]), unit="d")
        print(dts)
        for tag, bnd in tags.items():
            lb, ub = bnd[0], bnd[1]
            ult_lb = bnd[2]
            ult_ub = bnd[3]
            arr_files = [f for f in os.listdir(tmp_model_ws) if tag in f and f.endswith(".txt")]

            for arr_file in arr_files:

                # these ult bounds are used later in an assert

                k = int(arr_file.split(".")[-2].split("layer")[1].split("_")[0]) - 1
                pf.add_parameters(filenames=arr_file, par_type="pilotpoints", par_name_base=arr_file.split('.')[1] + "_pp",
                                  pargp=arr_file.split('.')[1] + "_pp", upper_bound=ub, lower_bound=lb,
                                  geostruct=gr_gs, zone_array=ib[k],ult_lbound=ult_lb,ult_ubound=ult_ub)

        # add model run command
        pf.mod_sys_cmds.append("mf6")
        df = pd.read_csv(os.path.join(tmp_model_ws, "heads.csv"), index_col=0)
        df = pf.add_observations("heads.csv", insfile="heads.csv.ins", index_cols="time", use_cols=list(df.columns.values),
                            prefix="hds", ofile_sep=",")


        #pst = pf.build_pst('freyberg.pst')
        pf.parfile_relations.to_csv(os.path.join(pf.new_d, "mult2model_info.csv"))
        os.chdir(pf.new_d)
        df = pyemu.helpers.calc_array_par_summary_stats()
        os.chdir(tmp_path)
        pf.post_py_cmds.append("pyemu.helpers.calc_array_par_summary_stats()")
        pf.add_observations("arr_par_summary.csv",index_cols=["model_file"],use_cols=df.columns.tolist(),
                            obsgp=["arr_par_summary" for _ in df.columns],prefix=["arr_par_summary" for _ in df.columns])
        pst = pf.build_pst('freyberg.pst')
        pst.control_data.noptmax = 0
        pst.write(os.path.join(pf.new_d, "freyberg.pst"))
        pyemu.os_utils.run("{0} freyberg.pst".format(ies_exe_path), cwd=pf.new_d)

        res_file = os.path.join(pf.new_d, "freyberg.base.rei")
        assert os.path.exists(res_file), res_file
        pst.set_res(res_file)
        print(pst.phi)
        assert pst.phi < 1.0e-6

        pe = pf.draw(10,use_specsim=True)
        pe.enforce()
        pst.parameter_data.loc[:,"parval1"] = pe.loc[pe.index[0],pst.par_names]
        pst.write(os.path.join(pf.new_d, "freyberg.pst"))
        pyemu.os_utils.run("{0} freyberg.pst".format(ies_exe_path), cwd=pf.new_d)

        res_file = os.path.join(pf.new_d, "freyberg.base.rei")
        assert os.path.exists(res_file), res_file
        pst.set_res(res_file)
        print(pst.phi)

        df = pd.read_csv(os.path.join(pf.new_d,"mult2model_info.csv"), index_col=0)
        arr_pars = df.loc[df.index_cols.isna()].copy()
        model_files = arr_pars.model_file.unique()
        pst.try_parse_name_metadata()
        for model_file in model_files:
            arr = np.loadtxt(os.path.join(pf.new_d,model_file))
            clean_name = model_file.replace(".","_").replace("\\","_").replace("/","_")
            sim_val = pst.res.loc[pst.res.name.apply(lambda x: clean_name in x ),"modelled"]
            sim_val = sim_val.loc[sim_val.index.map(lambda x: "mean_model_file" in x)]
            print(model_file,sim_val,arr.mean())
    except Exception as e:
        os.chdir(bd)
        raise e
    os.chdir(bd)


def xsec_test(tmp_path):
    import numpy as np
    import pandas as pd
    pd.set_option('display.max_rows', 500)
    pd.set_option('display.max_columns', 500)
    pd.set_option('display.width', 1000)
    try:
        import flopy
    except:
        return

    org_model_ws = os.path.join('..', 'examples', 'xsec')
    tmp_model_ws = setup_tmp(org_model_ws, tmp_path)
    # SETUP pest stuff...
    nam_file = "10par_xsec.nam"
    os_utils.run("{0} {1}".format(mf_exe_path,nam_file), cwd=tmp_model_ws)
    bd = Path.cwd()
    os.chdir(tmp_path)
    try:
        tmp_model_ws = tmp_model_ws.relative_to(tmp_path)
        m = flopy.modflow.Modflow.load(nam_file,model_ws=tmp_model_ws,version="mfnwt")
        sr = m.modelgrid
        t_d = "template_xsec"
        pf = pyemu.utils.PstFrom(tmp_model_ws,t_d,remove_existing=True,spatial_reference=sr)
        pf.add_parameters("hk_Layer_1.ref",par_type="grid",par_style="direct",upper_bound=25,
                          lower_bound=0.25)
        pf.add_parameters("hk_Layer_1.ref", par_type="grid", par_style="multiplier", upper_bound=10.0,
                          lower_bound=0.1)

        hds_arr = np.loadtxt(os.path.join(t_d,"10par_xsec.hds"))
        with open(os.path.join(t_d,"10par_xsec.hds.ins"),'w')  as f:
            f.write("pif ~\n")
            for kper in range(hds_arr.shape[0]):
                f.write("l1 ")
                for j in range(hds_arr.shape[1]):
                    oname = "hds_{0}_{1}".format(kper,j)
                    f.write(" !{0}! ".format(oname))
                f.write("\n")
        pf.add_observations_from_ins(os.path.join(t_d,"10par_xsec.hds.ins"),pst_path=".")

        pf.mod_sys_cmds.append("mfnwt {0}".format(nam_file))

        pf.build_pst(os.path.join(t_d,"pest.pst"))

        pyemu.os_utils.run("{0} {1}".format(ies_exe_path,"pest.pst"),cwd=t_d)
        pst = pyemu.Pst(os.path.join(t_d,"pest.pst"))
        print(pst.phi)
        assert np.isclose(pst.phi, 0), pst.phi
    except Exception as e:
        os.chdir(bd)
        raise e
    os.chdir(bd)


def mf6_freyberg_short_direct_test(tmp_path):

    import numpy as np
    import pandas as pd
    pd.set_option('display.max_rows', 500)
    pd.set_option('display.max_columns', 500)
    pd.set_option('display.width', 1000)
    try:
        import flopy
    except:
        return

    org_model_ws = os.path.join('..', 'examples', 'freyberg_mf6')
    tmp_model_ws = setup_tmp(org_model_ws, tmp_path)

    bd = Path.cwd()
    os.chdir(tmp_path)
    try:
        tmp_model_ws = tmp_model_ws.relative_to(tmp_path)
        sim = flopy.mf6.MFSimulation.load(sim_ws=str(tmp_model_ws))
        m = sim.get_model("freyberg6")
        sim.set_all_data_external()
        sim.write_simulation()

        # SETUP pest stuff...
        os_utils.run("{0} ".format("mf6"), cwd=tmp_model_ws)

        template_ws = "new_temp_direct"
        if os.path.exists(template_ws):
            shutil.rmtree(template_ws)
        sr = m.modelgrid
        # set up PstFrom object
        pf = PstFrom(original_d=tmp_model_ws, new_d=template_ws,
                     remove_existing=True,
                     longnames=False, spatial_reference=sr,
                     zero_based=False, start_datetime="1-1-2018")
        # obs
        #   using tabular style model output
        #   (generated by pyemu.gw_utils.setup_hds_obs())
        # pf.add_observations('freyberg.hds.dat', insfile='freyberg.hds.dat.ins2',
        #                     index_cols='obsnme', use_cols='obsval', prefix='hds')

        # Add stream flow observation
        # df = pd.read_csv(os.path.join(tmp_model_ws, "sfr.csv"), index_col=0)
        pf.add_observations("sfr.csv", insfile="sfr.csv.ins", index_cols="time",
                            use_cols=["GAGE_1","HEADWATER","TAILWATER"],ofile_sep=",")
        # Setup geostruct for spatial pars
        v = pyemu.geostats.ExpVario(contribution=1.0, a=1000)
        gr_gs = pyemu.geostats.GeoStruct(variograms=v, transform="log")
        rch_temporal_gs = pyemu.geostats.GeoStruct(variograms=pyemu.geostats.ExpVario(contribution=1.0, a=60))
        pf.extra_py_imports.append('flopy')
        ib = m.dis.idomain[0].array
        tags = {
            "npf_k_": [0.1, 10.],
            "npf_k33_": [.1, 10],
            "sto_ss": [.1, 10],
            "sto_sy": [.9, 1.1],
            "rch_recharge": [.5, 1.5]
        }
        dts = pd.to_datetime("1-1-2018") + pd.to_timedelta(np.cumsum(sim.tdis.perioddata.array["perlen"]), unit="d")
        print(dts)
        # setup from array style pars
        for tag, bnd in tags.items():
            lb, ub = bnd[0], bnd[1]
            arr_files = [f for f in os.listdir(tmp_model_ws) if tag in f and f.endswith(".txt")]
            if "rch" in tag:
                for arr_file in arr_files:
                    nmebase = arr_file.split('.')[1].replace('layer','').replace('_','').replace("npf",'').replace("sto",'').replace("recharge",'')
                    # indy direct grid pars for each array type file
                    recharge_files = ["recharge_1.txt","recharge_2.txt","recharge_3.txt"]
                    pf.add_parameters(filenames=arr_file, par_type="grid", par_name_base="rchg",
                                      pargp="rch_gr", zone_array=ib, upper_bound=1.0e-3, lower_bound=1.0e-7,
                                      par_style="direct")
                    # additional constant mults
                    kper = int(arr_file.split('.')[1].split('_')[-1]) - 1
                    pf.add_parameters(filenames=arr_file, par_type="constant",
                                      par_name_base=nmebase + "cn",
                                      pargp="rch_const", zone_array=ib, upper_bound=ub, lower_bound=lb,
                                      geostruct=rch_temporal_gs,
                                      datetime=dts[kper])
            else:
                for arr_file in arr_files:
                    nmebase = arr_file.split('.')[1].replace(
                        'layer', '').replace('_','').replace("npf",'').replace(
                        "sto",'').replace("recharge",'')
                    # grid mults pure and simple
                    pf.add_parameters(filenames=arr_file, par_type="grid", par_name_base=nmebase,
                                      pargp=arr_file.split('.')[1] + "_gr", zone_array=ib, upper_bound=ub,
                                      lower_bound=lb,
                                      geostruct=gr_gs)

        # Add a variety of list style pars
        list_files = ["freyberg6.wel_stress_period_data_{0}.txt".format(t)
                      for t in range(1, m.nper + 1)]
        # make dummy versions with headers
        for fl in list_files[0:2]: # this adds a header to well file
            with open(os.path.join(template_ws, fl), 'r') as fr:
                lines = [line for line in fr]
            with open(os.path.join(template_ws, f"new_{fl}"), 'w') as fw:
                fw.write("k i j flx \n")
                for line in lines:
                    fw.write(line)

        # fl = "freyberg6.wel_stress_period_data_3.txt" # Add extra string col_id
        for fl in list_files[2:4]:
            with open(os.path.join(template_ws, fl), 'r') as fr:
                lines = [line for line in fr]
            with open(os.path.join(template_ws, f"new_{fl}"), 'w') as fw:
                fw.write("well k i j flx \n")
                for i, line in enumerate(lines):
                    fw.write(f"w{i}" + line)

        list_files.sort()
        for list_file in list_files:
            kper = int(list_file.split(".")[1].split('_')[-1]) - 1
            #add spatially constant, but temporally correlated wel flux pars
            pf.add_parameters(filenames=list_file, par_type="constant", par_name_base="wel{0}".format(kper),
                              pargp="twel_mlt_{0}".format(kper), index_cols=[0, 1, 2], use_cols=[3],
                              upper_bound=1.5, lower_bound=0.5, datetime=dts[kper], geostruct=rch_temporal_gs)

            # add temporally indep, but spatially correlated wel flux pars
            pf.add_parameters(filenames=list_file, par_type="grid", par_name_base="wel{0}".format(kper),
                              pargp="wel_{0}_direct".format(kper), index_cols=[0, 1, 2], use_cols=[3],
                              upper_bound=0.0, lower_bound=-1000, geostruct=gr_gs, par_style="direct",
                              transform="none")
        # # Adding dummy list pars with different file structures
        list_file = "new_freyberg6.wel_stress_period_data_1.txt"  # with a header
        pf.add_parameters(filenames=list_file, par_type="grid", par_name_base='nw',
                          pargp='nwell_mult', index_cols=['k', 'i', 'j'], use_cols='flx',
                          upper_bound=10, lower_bound=-10, geostruct=gr_gs,
                          transform="none")
        pf.add_parameters(filenames=list_file, par_type="grid", par_name_base='nw',
                          pargp='nwell', index_cols=['k', 'i', 'j'], use_cols='flx',
                          upper_bound=10, lower_bound=-10, geostruct=gr_gs, par_style="direct",
                          transform="none")
        # with skip instead
        list_file = "new_freyberg6.wel_stress_period_data_2.txt"
        pf.add_parameters(filenames=list_file, par_type="grid", par_name_base='nw',
                          pargp='nwell', index_cols=[0, 1, 2], use_cols=3,
                          upper_bound=10, lower_bound=-10, geostruct=gr_gs, par_style="direct",
                          transform="none", mfile_skip=1)

        list_file = "new_freyberg6.wel_stress_period_data_3.txt"
        pf.add_parameters(filenames=list_file, par_type="grid",
                          pargp='nwell_mult', index_cols=['well', 'k', 'i', 'j'], use_cols='flx',
                          upper_bound=10, lower_bound=-10, geostruct=gr_gs,
                          transform="none")
        pf.add_parameters(filenames=list_file, par_type="grid",
                          pargp='nwell', index_cols=['well', 'k', 'i', 'j'], use_cols='flx',
                          upper_bound=10, lower_bound=-10, geostruct=gr_gs, par_style="direct",
                          transform="none")
        # with skip instead
        list_file = "new_freyberg6.wel_stress_period_data_4.txt"
        pf.add_parameters(filenames=list_file, par_type="grid",
                          par_name_base='nw', pargp='nwell',
                          index_cols=[0, 1, 2, 3],  # or... {'well': 0, 'k': 1, 'i': 2, 'j': 3},
                          use_cols=4, upper_bound=10, lower_bound=-10,
                          geostruct=gr_gs, par_style="direct", transform="none",
                          mfile_skip=1)

        list_file = "freyberg6.ghb_stress_period_data_1.txt"
        pf.add_parameters(filenames=list_file, par_type="constant", par_name_base=["ghbst","ghbc"],
                          pargp=["ghb_stage","ghb_cond"], index_cols=[0, 1, 2], use_cols=[3,4],
                          upper_bound=[35,150], lower_bound=[32,50], par_style="direct",
                          transform="none")

        # add model run command
        pf.mod_sys_cmds.append("mf6")
        print(pf.mult_files)
        print(pf.org_files)

        # build pest
        pst = pf.build_pst('freyberg.pst')
        #cov = pf.build_prior(fmt="non")
        #cov.to_coo("prior.jcb")
        pst.try_parse_name_metadata()
        df = pd.read_csv(os.path.join(tmp_model_ws, "heads.csv"), index_col=0)
        pf.add_observations("heads.csv", insfile="heads.csv.ins", index_cols="time",
                            use_cols=list(df.columns.values),
                            prefix="hds", rebuild_pst=True)

        # test par mults are working

        os.chdir(pf.new_d)
        pst.write_input_files()
        pyemu.helpers.apply_list_and_array_pars(
            arr_par_file="mult2model_info.csv", chunk_len=1)

        # TODO Some checks on resultant par files...
        list_files = [f for f in os.listdir('.')
                      if f.startswith('new_') and f.endswith('txt')]
        # check on that those dummy pars compare to the model versions.
        for f in list_files:
            n_df = pd.read_csv(f, sep=r"\s+")
            o_df = pd.read_csv(f.strip('new_'), sep=r"\s+", header=None)
            o_df.columns = ['k', 'i', 'j', 'flx']
            assert np.allclose(o_df.values,
                               n_df.loc[:, o_df.columns].values,
                               rtol=1e-4), (
                f"Something broke with alternative style model file: {f}"
            )
        os.chdir(tmp_path)

        num_reals = 100
        pe = pf.draw(num_reals, use_specsim=True)
        pe.to_binary(os.path.join(template_ws, "prior.jcb"))
        assert pe.shape[1] == pst.npar_adj, "{0} vs {1}".format(pe.shape[0], pst.npar_adj)
        assert pe.shape[0] == num_reals

        pst.control_data.noptmax = 0
        pst.pestpp_options["additional_ins_delimiters"] = ","

        pst.write(os.path.join(pf.new_d, "freyberg.pst"))
        pyemu.os_utils.run("{0} freyberg.pst".format(ies_exe_path), cwd=pf.new_d)

        res_file = os.path.join(pf.new_d, "freyberg.base.rei")
        assert os.path.exists(res_file), res_file
        pst.set_res(res_file)
        print(pst.phi)
        assert np.isclose(pst.phi, 0), pst.phi


        # turn direct recharge to min and direct wel to min and
        # check that the model results are consistent
        par = pst.parameter_data
        rch_par = par.loc[(par.pname == 'rch') &
                          (par.ptype == 'gr') &
                          (par.pstyle == 'd'),
                          "parnme"]
        wel_par = par.loc[(par.pname.str.contains('wel')) &
                          (par.pstyle == 'd'),
                          "parnme"]
        par.loc[rch_par, "parval1"] = par.loc[rch_par, "parlbnd"]
        # this should set wells to zero since they are negative values in the control file
        par.loc[wel_par, "parval1"] = par.loc[wel_par, "parubnd"]
        pst.write(os.path.join(pf.new_d, "freyberg.pst"))
        pyemu.os_utils.run("{0} freyberg.pst".format(ies_exe_path), cwd=pf.new_d)
        lst = flopy.utils.Mf6ListBudget(os.path.join(pf.new_d, "freyberg6.lst"))
        flx, cum = lst.get_dataframes(diff=True)
        wel_tot = flx.wel.apply(np.abs).sum()
        print(flx.wel)
        assert np.isclose(wel_tot, 0), wel_tot

        # shortpars so not going to be able to get ij easily
        # rch_files = [f for f in os.listdir(pf.new_d)
        #              if ".rch_recharge" in f and f.endswith(".txt")]
        # rch_val = par.loc[rch_par,"parval1"][0]
        # i, j = par.loc[rch_par, ["i", 'j']].astype(int).values.T
        # for rch_file in rch_files:
        #     arr = np.loadtxt(os.path.join(pf.new_d, rch_file))[i, j]
        #     print(rch_file, rch_val, arr.mean(), arr.max(), arr.min())
        #     if np.abs(arr.max() - rch_val) > 1.0e-6 or np.abs(arr.min() - rch_val) > 1.0e-6:
        #         raise Exception("recharge too diff")
    except Exception as e:
        os.chdir(bd)
        raise e
    os.chdir(bd)


class TestPstFrom():
    """Test class for some PstFrom functionality
    """
    @classmethod
    @pytest.fixture(autouse=True)
    def setup(cls, tmp_path):
        # record the original wd
        cls.original_wd = Path().cwd()

        cls.sim_ws = Path(tmp_path, 'pst-from-small')
        external_files_folders = [cls.sim_ws / 'external',
                                  cls.sim_ws / '../external_files']
        for folder in external_files_folders:
            folder.mkdir(parents=True, exist_ok=True)

        cls.dest_ws = Path(tmp_path, 'pst-from-small-template')

        cls.sr = pyemu.helpers.SpatialReference(delr=np.ones(3),
                                            delc=np.ones(3),
                                            rotation=0,
                                            epsg=3070,
                                            xul=0.,
                                            yul=0.,
                                            units='meters',  # gis units of meters?
                                            lenuni=2  # model units of meters
                                            )
        # make some fake external data
        # array data
        cls.array_file = cls.sim_ws / 'hk.dat'
        cls.array_data = np.ones((3, 3))
        np.savetxt(cls.array_file, cls.array_data)
        # list data
        cls.list_file = cls.sim_ws / 'wel.dat'
        cls.list_data = pd.DataFrame({'#k': [1, 1, 1],
                                      'i': [2, 3, 3],
                                      'j': [2, 2, 1],
                                      'flux': [1., 10., 100.]
                                      }, columns=['#k', 'i', 'j', 'flux'])
        cls.list_data.to_csv(cls.list_file, sep=' ', index=False)

        # set up the zones
        zone_array = np.ones((3, 3))  # default of zone 1
        zone_array[2:, 2:] = 0  # position 3, 3 is not parametrized (no zone)
        #zone_array[0, :2] = 2  # 0, 0 and 0, 1 are in zone 2
        zone_array[1, 1] = 2  # 1, 1 is in zone 2
        cls.zone_array = zone_array

        # "geostatistical structure(s)"
        v = pyemu.geostats.ExpVario(contribution=1.0, a=1000)
        cls.grid_gs = pyemu.geostats.GeoStruct(variograms=v, transform='log')
        cls.tmp_path = tmp_path
        os.chdir(tmp_path)
        cls.sim_ws = cls.sim_ws.relative_to(tmp_path)
        cls.dest_ws = cls.dest_ws.relative_to(tmp_path)
        cls.pf = pyemu.utils.PstFrom(original_d=cls.sim_ws, new_d=cls.dest_ws,
                                 remove_existing=True,
                                 longnames=True, spatial_reference=cls.sr,
                                 zero_based=False, tpl_subfolder='tpl')
        yield
        os.chdir(cls.original_wd)

    def test_add_array_parameters(self):
        """test setting up array parameters with different external file
        configurations and path formats.
        """
        try:
            tag = 'hk'
            # test with different array input configurations
            array_file_input = [
                Path('hk0.dat'),  # sim_ws; just file name as Path instance
                'hk1.dat',  # sim_ws; just file name as string
                Path(self.sim_ws, 'hk2.dat'),  # sim_ws; full path as Path instance
                'external/hk3.dat',  # subfolder; relative file path as string
                Path('external/hk4.dat'),  # subfolder; relative path as Path instance
                '../external_files/hk5.dat',  # subfolder up one level
                                ]
            for i, array_file in enumerate(array_file_input):
                par_name_base = f'{tag}_{i:d}'

                # create the file
                # dest_file is the data file relative to the sim or dest ws
                dest_file = Path(array_file)
                if self.sim_ws in dest_file.parents:
                    dest_file = dest_file.relative_to(self.sim_ws)
                shutil.copy(self.array_file, Path(self.dest_ws, dest_file))

                self.pf.add_parameters(filenames=array_file, par_type='zone',
                                       zone_array=self.zone_array,
                                       par_name_base=par_name_base,  # basename for parameters that are set up
                                       pargp=f'{tag}_zone',  # Parameter group to assign pars to.
                                       )

                assert (self.dest_ws / dest_file).exists()
                assert (self.dest_ws / f'org/{dest_file.name}').exists()
                # mult file name is par_name_base + `instance` identifier + part_type
                mult_filename = f'{par_name_base}_inst0_zone.csv'
                assert (self.dest_ws / f'mult/{mult_filename}').exists()
                # for now, assume tpl file should be in main folder
                template_file = (self.pf.tpl_d / f'{mult_filename}.tpl')
                assert template_file.exists()

                # make the PEST control file
                pst = self.pf.build_pst()
                assert pst.filename == Path(self.dest_ws, 'pst-from-small.pst')
                assert pst.filename.exists()
                rel_tpl = pyemu.utils.pst_from.get_relative_filepath(self.pf.new_d, template_file)
                assert rel_tpl in pst.template_files

                # make the PEST control file (just filename)
                pst = self.pf.build_pst('junk.pst')
                assert pst.filename == Path(self.dest_ws, 'junk.pst')
                assert pst.filename.exists()

                # make the PEST control file (file path)
                pst = self.pf.build_pst(str(Path(self.dest_ws, 'junk2.pst')))
                assert pst.filename == Path(self.dest_ws, 'junk2.pst')
                assert pst.filename.exists()

                # check the mult2model info
                df = pd.read_csv(self.dest_ws / 'mult2model_info.csv')
                # org data file relative to dest_ws
                org_file = Path(df['org_file'].values[i])
                assert org_file == Path(f'org/{dest_file.name}')
                # model file relative to dest_ws
                model_file = Path(df['model_file'].values[i])
                assert model_file == dest_file
                # mult file
                mult_file = Path(df['mlt_file'].values[i])
                assert mult_file == Path(f'mult/{mult_filename}')

                # check applying the parameters (in the dest or template ws)
                os.chdir(self.dest_ws)
                # first delete the model file in the template ws
                model_file.unlink()
                # manually apply a multipler
                mult = 4
                mult_values = np.loadtxt(mult_file)
                mult_values[:] = mult
                np.savetxt(mult_file, mult_values)
                # apply the multiplier
                pyemu.helpers.apply_list_and_array_pars(arr_par_file='mult2model_info.csv')
                # model file should have been remade by apply_list_and_array_pars
                assert model_file.exists()
                result = np.loadtxt(model_file)
                # results should be the same with default multipliers of 1
                # assume details of parameterization are handled by other tests
                assert np.allclose(result, self.array_data * mult)
                # revert to original wd
                os.chdir(self.tmp_path)
        except Exception as e:
            os.chdir(self.original_wd)
            raise e

    def test_add_list_parameters(self):
        """test setting up list parameters with different external file
        configurations and path formats.
        """
        try:
            tag = 'wel'
            # test with different array input configurations
            list_file_input = [
                Path('wel0.dat'),  # sim_ws; just file name as Path instance
                'wel1.dat',  # sim_ws; just file name as string
                Path(self.sim_ws, 'wel2.dat'),  # sim_ws; full path as Path instance
                'external/wel3.dat',  # subfolder; relative file path as string
                Path('external/wel4.dat'),  # subfolder; relative path as Path instance
                '../external_files/wel5.dat',  # subfolder up one level
                                ]
            par_type = 'constant'
            for i, list_file in enumerate(list_file_input):
                par_name_base = f'{tag}_{i:d}'

                # create the file
                # dest_file is the data file relative to the sim or dest ws
                dest_file = Path(list_file)
                if self.sim_ws in dest_file.parents:
                    dest_file = dest_file.relative_to(self.sim_ws)
                shutil.copy(self.list_file, Path(self.dest_ws, dest_file))

                self.pf.add_parameters(filenames=list_file, par_type=par_type,
                                       par_name_base=par_name_base,
                                       index_cols=[0, 1, 2], use_cols=[3],
                                       pargp=f'{tag}_{i}',
                                       comment_char='#',
                                       )

                assert (self.dest_ws / dest_file).exists()
                assert (self.dest_ws / f'org/{dest_file.name}').exists()
                # mult file name is par_name_base + `instance` identifier + part_type
                mult_filename = f'{par_name_base}_inst0_{par_type}.csv'
                assert (self.dest_ws / f'mult/{mult_filename}').exists()
                # for now, assume tpl file should be in main folder
                template_file = (self.pf.tpl_d / f'{mult_filename}.tpl')
                assert template_file.exists()

                # make the PEST control file
                pst = self.pf.build_pst()
                rel_tpl = pyemu.utils.pst_from.get_relative_filepath(self.pf.new_d, template_file)
                assert rel_tpl in pst.template_files

                # check the mult2model info
                df = pd.read_csv(self.dest_ws / 'mult2model_info.csv')
                # org data file relative to dest_ws
                org_file = Path(df['org_file'].values[i])
                assert org_file == Path(f'org/{dest_file.name}')
                # model file relative to dest_ws
                model_file = Path(df['model_file'].values[i])
                assert model_file == dest_file
                # mult file
                mult_file = Path(df['mlt_file'].values[i])
                assert mult_file == Path(f'mult/{mult_filename}')

                # check applying the parameters (in the dest or template ws)
                os.chdir(self.dest_ws)
                # first delete the model file in the template ws
                model_file.unlink()
                # manually apply a multipler
                mult = 4
                mult_df = pd.read_csv(mult_file)
                # no idea why '3' is the column with multipliers and 'parval1_3' isn't
                # what is the purpose of 'parval1_3'?
                parval_col = '3'
                mult_df[parval_col] = mult
                mult_df.to_csv(mult_file, index=False)
                # apply the multiplier
                pyemu.helpers.apply_list_and_array_pars(arr_par_file='mult2model_info.csv')
                # model file should have been remade by apply_list_and_array_pars
                assert model_file.exists()
                result = pd.read_csv(model_file, sep=r'\s+')
                # results should be the same with default multipliers of 1
                # assume details of parameterization are handled by other tests
                assert np.allclose(result['flux'], self.list_data['flux'] * mult)

                # revert to original wd
                os.chdir(self.tmp_path)
            new_list = self.list_data.copy()
            new_list[['x', 'y']] = new_list[['i', 'j']].apply(
                lambda r: pd.Series(
                    [self.pf._spatial_reference.ycentergrid[r.i - 1, r.j - 1],
                     self.pf._spatial_reference.xcentergrid[r.i - 1, r.j - 1]]
                ), axis=1)
            new_list.to_csv(Path(self.dest_ws, "xylist.csv"), index=False, header=False)
            self.pf.add_parameters(filenames="xylist.csv", par_type='grid',
                                   par_name_base="xywel",
                                   index_cols={'lay': 0, 'x': 4, 'y': 5},
                                   use_cols=[3],
                                   pargp=f'xywel',
                                   geostruct=self.grid_gs,
                                   rebuild_pst=True
                                   )
            cov = self.pf.build_prior()
            x = cov.as_2d[-3:, -3:]
            assert np.count_nonzero(x - np.diag(np.diagonal(x))) == 6
            assert np.sum(x < np.diag(x)) == 6
        except Exception as e:
            os.chdir(self.original_wd)
            raise e

    def test_add_array_parameters_pps_grid(self):
        """test setting up array parameters with a list of array text
        files in a subfolder.
        """
        try:
            tag = 'hk'
            par_styles = ['multiplier', #'direct'
                          ]
            array_files = ['hk_{}_{}.dat', 'external/hk_{}_{}.dat']
            for par_style in par_styles:
                mult2model_row = 0
                for j, array_file in enumerate(array_files):

                    par_types = {'pilotpoints': 'pp',
                                 'grid': 'gr'}
                    for i, (par_type, suffix) in enumerate(par_types.items()):
                        # (re)create the file
                        dest_file = array_file.format(mult2model_row, suffix)
                        shutil.copy(self.array_file, Path(self.dest_ws, dest_file))
                        # add the parameters
                        par_name_base = f'{tag}_{suffix}'
                        self.pf.add_parameters(filenames=dest_file, par_type=par_type,
                                               zone_array=self.zone_array,
                                               par_name_base=par_name_base,
                                               pargp=f'{tag}_zone',
                                               pp_space=1, geostruct=self.grid_gs,
                                               par_style=par_style
                                               )
                        if par_type != 'pilotpoints':
                            template_file = (self.pf.tpl_d / f'{par_name_base}_inst0_grid.csv.tpl')
                            assert template_file.exists()
                        else:
                            template_file = (self.pf.tpl_d / f'{par_name_base}_inst0pp.dat.tpl')
                            assert template_file.exists()

                        # make the PEST control file
                        pst = self.pf.build_pst()
                        rel_tpl = pyemu.utils.pst_from.get_relative_filepath(self.pf.new_d, template_file)
                        assert rel_tpl in pst.template_files

                        # check the mult2model info
                        df = pd.read_csv(self.dest_ws / 'mult2model_info.csv')
                        mult_file = Path(df['mlt_file'].values[mult2model_row])

                        # check applying the parameters (in the dest or template ws)
                        os.chdir(self.dest_ws)
                        # first delete the model file in the template ws
                        model_file = df['model_file'].values[mult2model_row]
                        os.remove(model_file)
                        # manually apply a multipler
                        mult = 4
                        if par_type != "pilotpoints":
                            mult_values = np.loadtxt(mult_file)
                            mult_values[:] = mult
                            np.savetxt(mult_file, mult_values)
                        else:
                            ppdata = pp_file_to_dataframe(df['pp_file'].values[mult2model_row])
                            ppdata['parval1'] = mult
                            write_pp_file(df['pp_file'].values[mult2model_row], ppdata)
                        # apply the multiplier
                        pyemu.helpers.apply_list_and_array_pars(arr_par_file='mult2model_info.csv')
                        # model files should have been remade by apply_list_and_array_pars
                        for model_file in df['model_file']:
                            assert os.path.exists(model_file)
                            result = np.loadtxt(model_file)
                            # results should be the same with default multipliers of 1
                            # assume details of parameterization are handled by other tests

                            # not sure why zone 2 is coming back as invalid (1e30)
                            zone1 = self.zone_array == 1
                            assert np.allclose(result[zone1], self.array_data[zone1] * mult)

                        # revert to original wd
                        os.chdir(self.tmp_path)
                        mult2model_row += 1
        except Exception as e:
            os.chdir(self.original_wd)
            raise e

    def test_add_direct_array_parameters(self):
        """test setting up array parameters with a list of array text
        files in a subfolder.
        """
        try:
            tag = 'hk'
            par_styles = ['direct', #'direct'
                          ]
            array_files = ['hk_{}_{}.dat', 'external/hk_{}_{}.dat']
            for par_style in par_styles:
                mult2model_row = 0
                for j, array_file in enumerate(array_files):

                    par_types = {#'constant': 'cn',
                                 'zone': 'zn',
                                 'grid': 'gr'}
                    for i, (par_type, suffix) in enumerate(par_types.items()):
                        # (re)create the file
                        dest_file = array_file.format(mult2model_row, suffix)

                        # make a new input array file with initial values
                        arr = np.loadtxt(self.array_file)
                        parval = 8
                        arr[:] = parval
                        np.savetxt(Path(self.dest_ws, dest_file), arr)

                        # add the parameters
                        par_name_base = f'{tag}_{suffix}'
                        self.pf.add_parameters(filenames=dest_file, par_type=par_type,
                                               zone_array=self.zone_array,
                                               par_name_base=par_name_base,
                                               pargp=f'{tag}_zone',
                                               par_style=par_style
                                               )
                        template_file = (self.pf.tpl_d / f'{Path(dest_file).name}.tpl')
                        assert template_file.exists()

                        # make the PEST control file
                        pst = self.pf.build_pst()
                        rel_tpl = pyemu.utils.pst_from.get_relative_filepath(self.pf.new_d, template_file)
                        assert rel_tpl in pst.template_files

                        # check the mult2model info
                        df = pd.read_csv(self.dest_ws / 'mult2model_info.csv')

                        # check applying the parameters (in the dest or template ws)
                        os.chdir(self.dest_ws)

                        # first delete the model file that was in the template ws
                        model_file = df['model_file'].values[mult2model_row]
                        assert Path(model_file) == Path(dest_file), (f"model_file: {model_file} "
                                                         f"differs from dest_file {dest_file}")
                        os.remove(model_file)

                        # pretend that PEST created the input files
                        # values from dest_file above formed basis for parval in PEST control data
                        # PEST input file is set up as the org/ version
                        # apply_list_and_array_pars then takes the org/ version and writes model_file
                        np.savetxt(pst.input_files[mult2model_row], arr)

                        pyemu.helpers.apply_list_and_array_pars(arr_par_file='mult2model_info.csv')
                        # model files should have been remade by apply_list_and_array_pars
                        for model_file in df['model_file']:
                            assert os.path.exists(model_file)
                            result = np.loadtxt(model_file)
                            # results should be the same with default multipliers of 1
                            # assume details of parameterization are handled by other tests

                            # not sure why zone 2 is coming back as invalid (1e30)
                            zone1 = self.zone_array == 1
                            assert np.allclose(result[zone1], parval)

                        # revert to original wd
                        os.chdir(self.tmp_path)
                        mult2model_row += 1
        except Exception as e:
            os.chdir(self.original_wd)
            raise e

    def test_add_array_parameters_to_file_list(self):
        """test setting up array parameters with a list of array text
        files in a subfolder.
        """
        try:
            tag = 'r'
            array_file_input = ['external/r0.dat',
                                'external/r1.dat',
                                'external/r2.dat']
            for file in array_file_input:
                shutil.copy(self.array_file, Path(self.dest_ws, file))

            # single 2D zone array applied to each file in filesnames
            self.pf.add_parameters(filenames=array_file_input, par_type='zone',
                                   zone_array=self.zone_array,
                                   par_name_base=tag,  # basename for parameters that are set up
                                   pargp=f'{tag}_zone',  # Parameter group to assign pars to.
                                   )
            # make the PEST control file
            pst = self.pf.build_pst()
            # check the mult2model info
            df = pd.read_csv(self.dest_ws / 'mult2model_info.csv')
            mult_file = Path(df['mlt_file'].values[0])

            # check applying the parameters (in the dest or template ws)
            os.chdir(self.dest_ws)
            # first delete the model file in the template ws
            for model_file in df['model_file']:
                os.remove(model_file)
            # manually apply a multipler
            mult = 4
            mult_values = np.loadtxt(mult_file)
            mult_values[:] = mult
            np.savetxt(mult_file, mult_values)
            # apply the multiplier
            pyemu.helpers.apply_list_and_array_pars(arr_par_file='mult2model_info.csv')
            # model files should have been remade by apply_list_and_array_pars
            for model_file in df['model_file']:
                assert os.path.exists(model_file)
                result = np.loadtxt(model_file)
                # results should be the same with default multipliers of 1
                # assume details of parameterization are handled by other tests
                assert np.allclose(result, self.array_data * mult)

            # revert to original wd
            os.chdir(self.tmp_path)
        except Exception as e:
            os.chdir(self.original_wd)
            raise e

    def test_add_array_parameters_alt_inst_str_none_m(self):
        """Given a list of text file arrays, test setting up
        array parameters that can extend across multiple files,
        but have a different multiplier file for each text array.
        For example, if the same zones are present in each layer of a model, 
        but have different configurations in each layer
        (such that a different zone array is needed for each layer).
        
        Test alt_inst_str=None and par_style="multiplier"
        
        TODO: switch to pytest so that we could simply use one function 
        for this with multiple parameters
        """
        try:
            tag = 'r'
            array_file_input = ['external/r0.dat',
                                'external/r1.dat',
                                'external/r2.dat']
            for file in array_file_input:
                shutil.copy(self.array_file, Path(self.dest_ws, file))
            for array_file in array_file_input:
                self.pf.add_parameters(filenames=array_file, par_type='zone',
                                        par_style="multiplier",
                                        zone_array=self.zone_array,
                                        par_name_base=tag,  # basename for parameters that are set up
                                        pargp=f'{tag}_zone',  # Parameter group to assign pars to.
                                        alt_inst_str=None
                                        )
            pst = self.pf.build_pst()
            # the parameter data section should have
            # only 2 parameters, for zones 1 and 2
            parzones = sorted(pst.parameter_data.zone.astype(float).astype(int).tolist())
            assert parzones == [1, 2]
            assert len(pst.template_files) == 3
            assert len(self.pf.mult_files) == 3
        except Exception as e:
            os.chdir(self.original_wd)
            raise e

    def test_add_array_parameters_alt_inst_str_0_d(self):
        """Given a list of text file arrays, test setting up
        array parameters that can extend across multiple files,
        but have a different multiplier file for each text array.
        For example, if the same zones are present in each layer of a model, 
        but have different configurations in each layer
        (such that a different zone array is needed for each layer).
        
        Test alt_inst_str="" and par_style="direct"
        """
        try:
            tag = 'r'
            array_file_input = ['external/r0.dat',
                                'external/r1.dat',
                                'external/r2.dat']
            for file in array_file_input:
                shutil.copy(self.array_file, Path(self.dest_ws, file))
            # test both None and "" for alt_inst_str
            for array_file in array_file_input:
                self.pf.add_parameters(filenames=array_file, par_type='zone',
                                        par_style="direct",
                                        zone_array=self.zone_array,
                                        par_name_base=tag,  # basename for parameters that are set up
                                        pargp=f'{tag}_zone',  # Parameter group to assign pars to.
                                        alt_inst_str=""
                                        )
            pst = self.pf.build_pst()
            # the parameter data section should have
            # only 2 parameters, for zones 1 and 2
            parzones = sorted(pst.parameter_data.zone.astype(float).astype(int).tolist())
            assert parzones == [1, 2]
            assert len(pst.template_files) == 3
        except Exception as e:
            os.chdir(self.original_wd)
            raise e


def test_get_filepath():
    from pyemu.utils.pst_from import get_filepath

    input_expected = [(('folder', 'file.txt'), Path('folder/file.txt')),
                      ((Path('folder'), 'file.txt'), Path('folder/file.txt')),
                      (('folder', Path('file.txt')), Path('folder/file.txt')),
                      ((Path('folder'), Path('file.txt')), Path('folder/file.txt')),
                      ]
    for input, expected in input_expected:
        result = get_filepath(*input)
        assert result == expected


def invest():
    import os
    import pyemu

    i = pyemu.pst_utils.InstructionFile(os.path.join("new_temp","freyberg.sfo.dat.ins"))
    i.read_output_file(os.path.join("new_temp","freyberg.sfo.dat"))


def pstfrom_profile():
    import cProfile
    import numpy as np
    import pandas as pd
    pd.set_option('display.max_rows', 500)
    pd.set_option('display.max_columns', 500)
    pd.set_option('display.width', 1000)
    try:
        import flopy
    except:
        return

    org_model_ws = os.path.join("..", "examples", "freyberg_sfr_update")
    nam_file = "freyberg.nam"
    m = flopy.modflow.Modflow.load(nam_file, model_ws=org_model_ws,
                                   check=False, forgive=False,
                                   exe_name=mf_exe_path)
    flopy.modflow.ModflowRiv(m, stress_period_data={
        0: [[0, 0, 0, m.dis.top.array[0, 0], 1.0, m.dis.botm.array[0, 0, 0]],
            [0, 0, 1, m.dis.top.array[0, 1], 1.0, m.dis.botm.array[0, 0, 1]],
            [0, 0, 1, m.dis.top.array[0, 1], 1.0, m.dis.botm.array[0, 0, 1]]]})

    tmp_model_ws = "temp_pst_from"
    if os.path.exists(tmp_model_ws):
        shutil.rmtree(tmp_model_ws)
    m.external_path = "."
    m.change_model_ws(tmp_model_ws)
    m.write_input()
    print("{0} {1}".format(mf_exe_path, m.name + ".nam"), tmp_model_ws)
    os_utils.run("{0} {1}".format(mf_exe_path, m.name + ".nam"),
                 cwd=tmp_model_ws)

    template_ws = "new_temp"
    if os.path.exists(template_ws):
        shutil.rmtree(template_ws)
    # sr0 = m.sr
    sr = pyemu.helpers.SpatialReference.from_namfile(
        os.path.join(m.model_ws, m.namefile),
        delr=m.dis.delr, delc=m.dis.delc)
    # set up PstFrom object
    shutil.copy(os.path.join(org_model_ws, 'ucn.csv'),
                os.path.join(tmp_model_ws, 'ucn.csv'))
    pf = PstFrom(original_d=tmp_model_ws, new_d=template_ws,
                 remove_existing=True,
                 longnames=True, spatial_reference=sr,
                 zero_based=False)
    # obs
    pr = cProfile.Profile()
    pr.enable()
    pf.add_observations('ucn.csv', insfile=None,
                        index_cols=['t', 'k', 'i', 'j'],
                        use_cols=["ucn"], prefix=['ucn'],
                        ofile_sep=',', obsgp=['ucn'])
    pr.disable()

    # pars
    pf.add_parameters(filenames="RIV_0000.dat", par_type="grid",
                      index_cols=[0, 1, 2], use_cols=[3, 5],
                      par_name_base=["rivstage_grid", "rivbot_grid"],
                      mfile_fmt='%10d%10d%10d %15.8F %15.8F %15.8F',
                      pargp='rivbot')
    # pf.add_parameters(filenames="RIV_0000.dat", par_type="grid",
    #                   index_cols=[0, 1, 2], use_cols=4)
    # pf.add_parameters(filenames=["WEL_0000.dat", "WEL_0001.dat"],
    #                   par_type="grid", index_cols=[0, 1, 2], use_cols=3,
    #                   par_name_base="welflux_grid",
    #                   zone_array=m.bas6.ibound.array)
    # pf.add_parameters(filenames=["WEL_0000.dat"], par_type="constant",
    #                   index_cols=[0, 1, 2], use_cols=3,
    #                   par_name_base=["flux_const"])
    # pf.add_parameters(filenames="rech_1.ref", par_type="grid",
    #                   zone_array=m.bas6.ibound[0].array,
    #                   par_name_base="rch_datetime:1-1-1970")
    # pf.add_parameters(filenames=["rech_1.ref", "rech_2.ref"],
    #                   par_type="zone", zone_array=m.bas6.ibound[0].array)
    # pf.add_parameters(filenames="rech_1.ref", par_type="pilot_point",
    #                   zone_array=m.bas6.ibound[0].array,
    #                   par_name_base="rch_datetime:1-1-1970", pp_space=4)
    # pf.add_parameters(filenames="rech_1.ref", par_type="pilot_point",
    #                   zone_array=m.bas6.ibound[0].array,
    #                   par_name_base="rch_datetime:1-1-1970", pp_space=1,
    #                   ult_ubound=100, ult_lbound=0.0)
    #
    # # add model run command
    # pf.mod_sys_cmds.append("{0} {1}".format(mf_exe_name, m.name + ".nam"))
    # print(pf.mult_files)
    # print(pf.org_files)
    #
    # # build pest
    # pst = pf.build_pst('freyberg.pst')
    #
    # # check mult files are in pst input files
    # csv = os.path.join(template_ws, "mult2model_info.csv")
    # df = pd.read_csv(csv, index_col=0)
    # pst_input_files = {str(f) for f in pst.input_files}
    # mults_not_linked_to_pst = ((set(df.mlt_file.unique()) -
    #                             pst_input_files) -
    #                            set(df.loc[df.pp_file.notna()].mlt_file))
    # assert len(mults_not_linked_to_pst) == 0, print(mults_not_linked_to_pst)
    #
    # pst.write_input_files(pst_path=pf.new_d)
    # # test par mults are working
    # b_d = os.getcwd()
    # os.chdir(pf.new_d)
    # try:
    #     pyemu.helpers.apply_list_and_array_pars(
    #         arr_par_file="mult2model_info.csv")
    # except Exception as e:
    #     os.chdir(b_d)
    #     raise Exception(str(e))
    # os.chdir(b_d)
    #
    # pst.control_data.noptmax = 0
    # pst.write(os.path.join(pf.new_d, "freyberg.pst"))
    # pyemu.os_utils.run("{0} freyberg.pst".format(ies_exe_path), cwd=pf.new_d)
    #
    # res_file = os.path.join(pf.new_d, "freyberg.base.rei")
    # assert os.path.exists(res_file), res_file
    # pst.set_res(res_file)
    # print(pst.phi)
    # assert pst.phi < 1.0e-5, pst.phi
    pr.print_stats(sort="cumtime")


def mf6_freyberg_arr_obs_and_headerless_test(tmp_path):
    import numpy as np
    import pandas as pd
    pd.set_option('display.max_rows', 500)
    pd.set_option('display.max_columns', 500)
    pd.set_option('display.width', 1000)
    try:
        import flopy
    except:
        return

    org_model_ws = os.path.join('..', 'examples', 'freyberg_mf6')
    tmp_model_ws = setup_tmp(org_model_ws, tmp_path)
    bd = Path.cwd()
    os.chdir(tmp_path)
    try:
        tmp_model_ws = tmp_model_ws.relative_to(tmp_path)
        sim = flopy.mf6.MFSimulation.load(sim_ws=str(tmp_model_ws))
        m = sim.get_model("freyberg6")
        sim.set_all_data_external(check_data=False)
        sim.write_simulation()

        # to by pass the issues with flopy
        # shutil.copytree(org_model_ws,tmp_model_ws)
        # sim = flopy.mf6.MFSimulation.load(sim_ws=org_model_ws)
        # m = sim.get_model("freyberg6")

        # SETUP pest stuff...
        os_utils.run("{0} ".format(mf6_exe_path), cwd=tmp_model_ws)

        template_ws = "new_temp"
        if os.path.exists(template_ws):
            shutil.rmtree(template_ws)
        # sr0 = m.sr
        # sr = pyemu.helpers.SpatialReference.from_namfile(
        #     os.path.join(tmp_model_ws, "freyberg6.nam"),
        #     delr=m.dis.delr.array, delc=m.dis.delc.array)
        sr = m.modelgrid
        # set up PstFrom object
        pf = PstFrom(original_d=tmp_model_ws, new_d=template_ws,
                     remove_existing=True,
                     longnames=True, spatial_reference=sr,
                     zero_based=False, start_datetime="1-1-2018")

        list_file = "freyberg6.wel_stress_period_data_1.txt"
        df = pd.read_csv(os.path.join(template_ws, list_file), header=None, sep=r'\s+')
        df.loc[:,4] = 4
        df.loc[:,5] = 5
        df.to_csv(os.path.join(template_ws,list_file),sep=" ",index=False,header=False)
        pf.add_observations(list_file, index_cols=[0, 1, 2], use_cols=[3,5], ofile_skip=0, includes_header=False,
                            prefix="welobs")

        with open(os.path.join(template_ws,"badlistcall.txt"), "w") as fp:
            fp.write("this is actually a header\n")
            fp.write("entry 0 10 100.4 2\n")
            fp.write("entry 1 10 2.4 5.0")
        pf.add_observations("badlistcall.txt", index_cols=[0, 1], use_cols=[3, 4],
                            ofile_skip=0, includes_header=False,
                            prefix="badlistcall")


        v = pyemu.geostats.ExpVario(contribution=1.0, a=1000)
        gr_gs = pyemu.geostats.GeoStruct(variograms=v)
        rch_temporal_gs = pyemu.geostats.GeoStruct(variograms=pyemu.geostats.ExpVario(contribution=1.0, a=60))
        pf.extra_py_imports.append('flopy')
        ib = m.dis.idomain[0].array
        tags = {"npf_k_": [0.1, 10.]}
        dts = pd.to_datetime("1-1-2018") + pd.to_timedelta(np.cumsum(sim.tdis.perioddata.array["perlen"]), unit="d")
        print(dts)
        arr_dict = {}
        for tag, bnd in tags.items():
            lb, ub = bnd[0], bnd[1]
            arr_files = [f for f in os.listdir(tmp_model_ws) if tag in f and f.endswith(".txt")]
            for arr_file in arr_files:
                #pf.add_parameters(filenames=arr_file, par_type="grid", par_name_base=arr_file.split('.')[1] + "_gr",
                #                  pargp=arr_file.split('.')[1] + "_gr", zone_array=ib, upper_bound=ub, lower_bound=lb,
                #                  geostruct=gr_gs)
                pf.add_parameters(filenames=arr_file, par_type="constant", par_name_base=arr_file.split('.')[1] + "_cn",
                                  pargp=arr_file.split('.')[1] + "_cn", zone_array=ib, upper_bound=ub, lower_bound=lb,
                                  transform="fixed")
                pf.add_parameters(filenames=arr_file, par_type="constant", par_name_base=arr_file.split('.')[1] + "_cn",
                                  pargp=arr_file.split('.')[1] + "_cn", zone_array=ib, upper_bound=ub, lower_bound=lb,
                                  transform="log")


                pf.add_observations(arr_file,zone_array=ib)
                arr_dict[arr_file] = np.loadtxt(pf.new_d / arr_file)

        # add model run command
        pf.mod_sys_cmds.append("mf6")
        print(pf.mult_files)
        print(pf.org_files)

        # build pest
        pst = pf.build_pst('freyberg.pst')
        pe = pf.draw(100,use_specsim=True)
        cov = pf.build_prior()
        scnames = set(cov.row_names)
        print(pst.npar_adj,pst.npar,pe.shape)
        par = pst.parameter_data
        fpar = set(par.loc[par.partrans=="fixed","parnme"].tolist())
        spe = set(list(pe.columns))
        assert len(fpar.intersection(spe)) == 0,str(fpar.intersection(spe))
        assert len(fpar.intersection(scnames)) == 0, str(fpar.intersection(scnames))
        pst.try_parse_name_metadata()
        obs = pst.observation_data
        for fname,arr in arr_dict.items():

            fobs = obs.loc[obs.obsnme.str.contains(Path(fname).stem), :]
            #print(fobs)
            fobs = fobs.astype({c: int for c in ['i', 'j']})

            pval = fobs.loc[fobs.apply(lambda x: x.i==3 and x.j==1,axis=1),"obsval"]
            assert len(pval) == 1
            pval = pval.iloc[0]
            aval = arr[3,1]
            print(fname,pval,aval)
            assert pval == aval,"{0},{1},{2}".format(fname,pval,aval)

        df = pd.read_csv(os.path.join(template_ws, list_file),
                         header=None, sep=r'\s+')
        print(df)
        wobs = obs.loc[obs.obsnme.str.contains("welobs"),:]
        print(wobs)
        fvals = df.iloc[:,3]
        pvals = wobs.loc[:,"obsval"].iloc[:df.shape[0]]
        d = fvals.values - pvals.values
        print(d)
        assert d.sum() == 0
        fvals = df.iloc[:, 5]
        pvals = wobs.loc[:, "obsval"].iloc[df.shape[0]:]
        d = fvals.values - pvals.values
        print(d)
        assert d.sum() == 0
    except Exception as e:
        os.chdir(bd)
        raise e
    os.chdir(bd)


def mf6_freyberg_pp_locs_test(tmp_path):
    import numpy as np
    import pandas as pd
    pd.set_option('display.max_rows', 500)
    pd.set_option('display.max_columns', 500)
    pd.set_option('display.width', 1000)
    try:
        import flopy
    except:
        return

    org_model_ws = os.path.join('..', 'examples', 'freyberg_mf6')
    tmp_model_ws = setup_tmp(org_model_ws, tmp_path)

    bd = Path.cwd()
    os.chdir(tmp_path)
    try:
        tmp_model_ws = tmp_model_ws.relative_to(tmp_path)
        sim = flopy.mf6.MFSimulation.load(sim_ws=str(tmp_model_ws))
        m = sim.get_model("freyberg6")
        sim.set_all_data_external(check_data=False)
        sim.write_simulation()

        # SETUP pest stuff...
        os_utils.run("{0} ".format(mf6_exe_path), cwd=tmp_model_ws)

        template_ws = "new_temp"
        if os.path.exists(template_ws):
            shutil.rmtree(template_ws)
        sr = m.modelgrid
        # set up PstFrom object
        pf = PstFrom(original_d=tmp_model_ws, new_d=template_ws,
                     remove_existing=True,
                     longnames=True, spatial_reference=sr,
                     zero_based=False, start_datetime="1-1-2018",
                     chunk_len=1)

        # pf.post_py_cmds.append("generic_function()")
        df = pd.read_csv(os.path.join(tmp_model_ws, "sfr.csv"), index_col=0)
        pf.add_observations("sfr.csv", insfile="sfr.csv.ins", index_cols="time", use_cols=list(df.columns.values))
        v = pyemu.geostats.ExpVario(contribution=1.0, a=5000)
        pp_gs = pyemu.geostats.GeoStruct(variograms=v)
        pf.extra_py_imports.append('flopy')
        ib = m.dis.idomain[0].array
        tags = {"npf_k_": [0.1, 10.]}#, "npf_k33_": [.1, 10], "sto_ss": [.1, 10], "sto_sy": [.9, 1.1],
        #         "rch_recharge": [.5, 1.5]}
        dts = pd.to_datetime("1-1-2018") + pd.to_timedelta(np.cumsum(sim.tdis.perioddata.array["perlen"]), unit="d")
        print(dts)

        xmn = m.modelgrid.xvertices.min()
        xmx = m.modelgrid.xvertices.max()
        ymn = m.modelgrid.yvertices.min()
        ymx = m.modelgrid.yvertices.max()

        numpp = 20
        xvals = np.random.uniform(xmn,xmx,numpp)
        yvals = np.random.uniform(ymn, ymx, numpp)
        pp_locs = pd.DataFrame({"x":xvals,"y":yvals})
        pp_locs.loc[:,"zone"] = 1
        pp_locs.loc[:,"name"] = ["pp_{0}".format(i) for i in range(numpp)]
        pp_locs.loc[:,"parval1"] = 1.0

        pyemu.pp_utils.write_pp_shapfile(pp_locs,os.path.join(template_ws,"pp_locs.shp"))
        df = pyemu.pp_utils.pilot_points_from_shapefile(os.path.join(template_ws,"pp_locs.shp"))

        #pp_locs = pyemu.pp_utils.setup_pilotpoints_grid(sr=sr,prefix_dict={0:"pps_1"})
        #pp_locs = pp_locs.loc[:,["name","x","y","zone","parval1"]]
        pp_locs.to_csv(os.path.join(template_ws,"pp.csv"))
        pyemu.pp_utils.write_pp_file(os.path.join(template_ws,"pp_file.dat"),pp_locs)
        pp_container = ["pp_file.dat","pp.csv","pp_locs.shp"]

        for tag, bnd in tags.items():
            lb, ub = bnd[0], bnd[1]
            arr_files = [f for f in os.listdir(tmp_model_ws) if tag in f and f.endswith(".txt")]
            if "rch" in tag:
                pass
                # pf.add_parameters(filenames=arr_files, par_type="grid", par_name_base="rch_gr",
                #                   pargp="rch_gr", zone_array=ib, upper_bound=ub, lower_bound=lb,
                #                   geostruct=gr_gs)
                # for arr_file in arr_files:
                #     kper = int(arr_file.split('.')[1].split('_')[-1]) - 1
                #     pf.add_parameters(filenames=arr_file, par_type="constant", par_name_base=arr_file.split('.')[1] + "_cn",
                #                       pargp="rch_const", zone_array=ib, upper_bound=ub, lower_bound=lb,
                #                       geostruct=rch_temporal_gs,
                #                       datetime=dts[kper])
            else:
                for i,arr_file in enumerate(arr_files):
                    if i < len(pp_container):
                        pp_opt = pp_container[i]
                    else:
                        pp_opt = pp_locs
                    pf.add_parameters(filenames=arr_file, par_type="pilotpoints",
                                      par_name_base=arr_file.split('.')[1] + "_pp",
                                      pargp=arr_file.split('.')[1] + "_pp", zone_array=ib,
                                      upper_bound=ub, lower_bound=lb,pp_space=pp_opt)

        # add model run command
        pf.mod_sys_cmds.append("mf6")
        print(pf.mult_files)
        print(pf.org_files)

        # build pest
        pst = pf.build_pst('freyberg.pst')

        num_reals = 10
        pe = pf.draw(num_reals, use_specsim=True)
        pe.to_binary(os.path.join(template_ws, "prior.jcb"))

        pst.parameter_data.loc[:,"partrans"] = "fixed"
        pst.parameter_data.loc[::10, "partrans"] = "log"
        pst.control_data.noptmax = -1
        pst.write(os.path.join(template_ws,"freyberg.pst"))

        #pyemu.os_utils.run("{0} freyberg.pst".format("pestpp-glm"),cwd=template_ws)
        m_d = "master_glm"
        port = _get_port()
        print(f"Running ies on port: {port}")
        pyemu.os_utils.start_workers(template_ws,pp_exe_path,"freyberg.pst",num_workers=5,
                                     worker_root=tmp_path,
                                     master_dir=m_d, port=port)

        sen_df = pd.read_csv(os.path.join(m_d,"freyberg.isen"),index_col=0).loc[:,pst.adj_par_names]
        print(sen_df.T)
        mn = sen_df.values.min()
        print(mn)
        assert mn > 0.0
    except Exception as e:
        os.chdir(bd)
        raise e
    os.chdir(bd)



def usg_freyberg_test(tmp_path):
    import numpy as np
    import pandas as pd
    import flopy
    import pyemu
    pd.set_option('display.max_rows', 500)
    pd.set_option('display.max_columns', 500)
    pd.set_option('display.width', 1000)

    #path to org model files
    org_model_ws = os.path.join('..', 'examples', 'freyberg_usg')
    tmp_model_ws = setup_tmp(org_model_ws, tmp_path)

    bd = Path.cwd()
    os.chdir(tmp_path)
    try:
        tmp_model_ws = tmp_model_ws.relative_to(tmp_path)
        # flopy is not liking the rch package in unstruct, so allow it to fail and keep going...
        m = flopy.mfusg.MfUsg.load("freyberg.usg.nam", model_ws=tmp_model_ws,
                                   verbose=True, forgive=True, check=False)

        #convert to all open/close
        m.external_path = "."
        m.write_input()

        nam_file = os.path.join(tmp_model_ws,"freyberg.usg.nam")

        #make sure the model runs in the new dir with all external formats
        pyemu.os_utils.run("{0} freyberg.usg.nam".format(usg_exe_path), cwd=tmp_model_ws)

        # for usg, we need to do some trickery to support the unstructured by layers concept
        # this is just for array-based parameters, list-based pars are g2g because they have an index
        gsf = pyemu.gw_utils.GsfReader(os.path.join(tmp_model_ws,"freyberg.usg.gsf"))
        df = gsf.get_node_data()
        df.loc[:,"xy"] = df.apply(lambda x: (x.x, x.y),axis=1)
        # these need to be zero based since they are with zero-based array indices later...
        df.loc[:,"node"] -= 1
        # process each layer
        layers = df.layer.unique()
        layers.sort()
        sr_dict_by_layer = {}
        for layer in layers:
            df_lay = df.loc[df.layer==layer,:].copy()
            df_lay.sort_values(by="node")
            #substract off the min node number so that each layers node dict starts at zero
            df_lay.loc[:,"node"] = df_lay.node - df_lay.node.min()
            print(df_lay)
            srd = {n:xy for n,xy in zip(df_lay.node.values,df_lay.xy.values)}
            sr_dict_by_layer[layer] = srd

        # gen up a fake zone array
        zone_array_k0 = np.ones((1, len(sr_dict_by_layer[1])))
        zone_array_k0[:, 200:420] = 2
        zone_array_k0[:, 600:1000] = 3

        zone_array_k2 = np.ones((1, len(sr_dict_by_layer[3])))
        zone_array_k2[:, 200:420] = 2
        zone_array_k2[:, 500:1000:3] = 3
        zone_array_k2[:,:100] = 4

        #gen up some fake pp locs
        np.random.seed(pyemu.en.SEED)
        num_pp = 20
        data = {"name":[],"x":[],"y":[],"zone":[]}
        visited = set()
        for i in range(num_pp):
            while True:
                idx = np.random.randint(0,len(sr_dict_by_layer[1]))
                if idx  not in visited:
                    break
            x,y = sr_dict_by_layer[1][idx]
            data["name"].append("pp_{0}".format(i))
            data["x"].append(x)
            data["y"].append(y)
            data["zone"].append(zone_array_k2[0,idx])
            visited.add(idx)
        # harded coded to get a zone 3 pp
        idx = 500
        assert zone_array_k2[0,idx] == 3,zone_array_k2[0,idx]

        x, y = sr_dict_by_layer[1][idx]
        data["name"].append("pp_{0}".format(i+1))
        data["x"].append(x)
        data["y"].append(y)
        data["zone"].append(zone_array_k2[0, idx])
        pp_df = pd.DataFrame(data=data,index=data["name"])

        # a geostruct that describes spatial continuity for properties
        # this is used for all props and for both grid and pilot point
        # pars cause Im lazy...
        v = pyemu.geostats.ExpVario(contribution=1.0,a=500)
        gs = pyemu.geostats.GeoStruct(variograms=v)

        # we pass the full listing of node coord info to the constructor for use
        # with list-type parameters
        template_d = Path(tmp_path, "template")
        pf = pyemu.utils.PstFrom(tmp_model_ws,template_d,longnames=True,remove_existing=True,
                                 zero_based=False,spatial_reference=gsf.get_node_coordinates(zero_based=True))

        pf.add_parameters("hk_Layer_3.ref", par_type="pilotpoints",
                          par_name_base="hk3_pp", pp_space=pp_df,
                          geostruct=gs, spatial_reference=sr_dict_by_layer[3],
                          upper_bound=2.0, lower_bound=0.5,
                          zone_array=zone_array_k2)

        # we pass layer specific sr dict for each "array" type that is spatially distributed
        pf.add_parameters("hk_Layer_1.ref",par_type="grid",par_name_base="hk1_Gr",geostruct=gs,
                          spatial_reference=sr_dict_by_layer[1],
                          upper_bound=2.0,lower_bound=0.5)
        pf.add_parameters("sy_Layer_1.ref", par_type="zone", par_name_base="sy1_zn",zone_array=zone_array_k0,
                          upper_bound=1.5,lower_bound=0.5,ult_ubound=0.35)



        # add a multiplier par for each well for each stress period
        wel_files = [f for f in os.listdir(tmp_model_ws) if f.lower().startswith("wel_") and f.lower().endswith(".dat")]
        for wel_file in wel_files:
            pf.add_parameters(wel_file,par_type="grid",par_name_base=wel_file.lower().split('.')[0],index_cols=[0],use_cols=[1],
                              geostruct=gs,lower_bound=0.5,upper_bound=1.5)

        # add pest "observations" for each active node for each stress period
        hds_runline, df = pyemu.gw_utils.setup_hds_obs(
            os.path.join(pf.new_d, "freyberg.usg.hds"), kperk_pairs=None,
            prefix="hds", include_path=False, text="headu", skip=-1.0e+30)
        pyemu.gw_utils.apply_hds_obs(os.path.join(pf.new_d, "freyberg.usg.hds"),
                                     precision='single', text='headu')
        pf.add_observations_from_ins(os.path.join(pf.new_d, "freyberg.usg.hds.dat.ins"), pst_path=".")
        pf.post_py_cmds.append(hds_runline)

        # the command the run the model
        pf.mod_sys_cmds.append("{0} freyberg.usg.nam".format(usg_exe_path))

        #build the control file and draw the prior par ensemble
        pf.build_pst()
        pst = pf.pst
        par = pst.parameter_data

        gr_hk_pars = par.loc[par.parnme.str.contains("hk1_gr"),"parnme"]
        pf.pst.parameter_data.loc[gr_hk_pars,"parubnd"] = np.random.random(gr_hk_pars.shape[0]) * 5
        pf.pst.parameter_data.loc[gr_hk_pars, "parlbnd"] = np.random.random(gr_hk_pars.shape[0]) * 0.2
        pe = pf.draw(num_reals=100)
        pe.enforce()
        pe.to_csv(os.path.join(pf.new_d,"prior.csv"))
        cov = pf.build_prior(filename=None)
        #make sure the prior cov has off diagonals
        cov = pf.build_prior(sigma_range=6)
        covx = cov.x.copy()
        covx[np.abs(covx)>1.0e-7] = 1.0
        assert covx.sum() > pf.pst.npar_adj + 1
        dcov = pyemu.Cov.from_parameter_data(pf.pst,sigma_range=6)
        dcov = dcov.get(cov.row_names)
        diag = np.diag(cov.x)
        diff = np.abs(diag.flatten() - dcov.x.flatten())
        print(diag)
        print(dcov.x)
        print(diff)
        print(diff.max())
        assert np.isclose(diff.max(), 0), diff.close()

        # test that the arr hds obs process is working
        pyemu.gw_utils.apply_hds_obs(os.path.join(pf.new_d, "freyberg.usg.hds"),
                                     precision='single', text='headu')

        # run the full process once using the initial par values in the control file
        # since we are using only multipliers, the initial values are all 1's so
        # the phi should be pretty close to zero
        pf.pst.control_data.noptmax = 0
        pf.pst.write(os.path.join(pf.new_d,"freyberg.usg.pst"),version=2)
        pyemu.os_utils.run("{0} freyberg.usg.pst".format(ies_exe_path),cwd=pf.new_d)
        pst = pyemu.Pst(os.path.join(pf.new_d,"freyberg.usg.pst"))
        assert np.isclose(pst.phi, 0), pst.phi

        #make sure the processed model input arrays are veru similar to the org arrays (again 1s for mults)
        for arr_file in ["hk_Layer_1.ref","hk_Layer_3.ref"]:
            in_arr = np.loadtxt(os.path.join(pf.new_d,arr_file))
            org_arr = np.loadtxt(os.path.join(pf.new_d,"org",arr_file))
            d = np.abs(in_arr - org_arr)
            print(d.sum())
            assert np.isclose(d.sum(), 0), arr_file


        # now run a random realization from the prior par en and make sure things have changed
        pst.parameter_data.loc[pe.columns,"parval1"] = pe.iloc[0,:].values
        pst.write(os.path.join(pf.new_d, "freyberg.usg.pst"), version=2)
        pyemu.os_utils.run("{0} freyberg.usg.pst".format(ies_exe_path), cwd=pf.new_d)

        pst = pyemu.Pst(os.path.join(pf.new_d, "freyberg.usg.pst"))
        assert pst.phi > 1.0e-3, pst.phi

        for arr_file in ["hk_Layer_1.ref", "hk_Layer_3.ref"]:
            in_arr = np.loadtxt(os.path.join(pf.new_d, arr_file))
            org_arr = np.loadtxt(os.path.join(pf.new_d, "org", arr_file))
            d = np.abs(in_arr - org_arr)
            print(d.sum())
            assert d.sum() > 1.0e-3, arr_file

        # check that the pilot point process is respecting the zone array
        par = pst.parameter_data
        pp_par = par.loc[par.parnme.str.contains("pp"),:]
        pst.parameter_data.loc[pp_par.parnme,"parval1"] = pp_par.zone.apply(np.float64)
        pst.control_data.noptmax = 0
        pst.write(os.path.join(pf.new_d,"freyberg.usg.pst"),version=2)
        #pst.write_input_files(pf.new_d)
        pyemu.os_utils.run("{0} freyberg.usg.pst".format(ies_exe_path), cwd=pf.new_d)
        arr = np.loadtxt(os.path.join(pf.new_d,"mult","hk3_pp_inst0_pilotpoints.csv"))
        arr[zone_array_k2[0,:]==0] = 0
        d = np.abs(arr - zone_array_k2)
        print(d)
        print(d.sum())
        assert d.sum() == 0.0,d.sum()
    except Exception as e:
        os.chdir(bd)
        raise e
    os.chdir(bd)


def mf6_add_various_obs_test(tmp_path):
    import flopy
    org_model_ws = os.path.join('..', 'examples', 'freyberg_mf6')
    tmp_model_ws = setup_tmp(org_model_ws, tmp_path)

    bd = Path.cwd()
    os.chdir(tmp_path)
    try:
        tmp_model_ws = tmp_model_ws.relative_to(tmp_path)

        sim = flopy.mf6.MFSimulation.load(sim_ws=str(tmp_model_ws))
        m = sim.get_model("freyberg6")
        sim.set_all_data_external(check_data=False)
        sim.write_simulation()

        # SETUP pest stuff...
        os_utils.run("{0} ".format(mf6_exe_path), cwd=tmp_model_ws)

        template_ws = "new_temp"
        if os.path.exists(template_ws):
            shutil.rmtree(template_ws)
        sr = m.modelgrid
        # set up PstFrom object
        pf = PstFrom(original_d=tmp_model_ws, new_d=template_ws,
                     remove_existing=True,
                     longnames=True, spatial_reference=sr,
                     zero_based=False, start_datetime="1-1-2018",
                     chunk_len=1)

        # blind obs add
        pf.add_observations("sfr.csv", insfile="sfr.csv.ins", index_cols='time',
                            ofile_sep=',')
        pf.add_observations("heads.csv", index_cols=0, obsgp='hds')
        pf.add_observations("freyberg6.npf_k_layer1.txt",
                            obsgp='hk1', zone_array=m.dis.idomain.array[0])
        pf.add_observations("freyberg6.npf_k_layer2.txt",
                            zone_array=m.dis.idomain.array[0],
                            prefix='lay2k')
        pf.add_observations("freyberg6.npf_k_layer3.txt",
                            zone_array=m.dis.idomain.array[0])

        linelen = 10000
        _add_big_obsffile(pf, profile=True, nchar=linelen)

        # TODO more variations on the theme
        # add single par so we can run
        pf.add_parameters(["freyberg6.npf_k_layer1.txt",
                           "freyberg6.npf_k_layer2.txt",
                           "freyberg6.npf_k_layer3.txt"],par_type='constant')
        pf.mod_sys_cmds.append("mf6")
        pf.add_py_function(
            __file__,
            f"_add_big_obsffile('.', profile=False, nchar={linelen})",
            is_pre_cmd=False)
        pst = pf.build_pst('freyberg.pst', version=2)
        # pst.write(os.path.join(pf.new_d, "freyberg.usg.pst"), version=2)
        pyemu.os_utils.run("{0} {1}".format(ies_exe_path, pst.filename.name),
                           cwd=pf.new_d)
    except Exception as e:
        os.chdir(bd)
        raise e
    os.chdir(bd)


def _add_big_obsffile(pf, profile=False, nchar=50000):
    if isinstance(pf, str):
        pstfrom_add = False
        wd = pf
    else:
        pstfrom_add = True
        wd = pf.new_d
    np.random.seed(314)
    df = pd.DataFrame(np.random.random([10, nchar]),
                      columns=[hex(c) for c in range(nchar)])
    df.index.name = 'time'
    df.to_csv(os.path.join(wd, 'bigobseg.csv'))

    if pstfrom_add:
        if profile:
            import cProfile
            pr = cProfile.Profile()
            pr.enable()
            pf.add_observations('bigobseg.csv', index_cols='time')
            pr.disable()
            pr.print_stats(sort="cumtime")
        else:
            pf.add_observations('bigobseg.csv', index_cols='time')


def mf6_subdir_test(tmp_path):
    import numpy as np
    import pandas as pd
    pd.set_option('display.max_rows', 500)
    pd.set_option('display.max_columns', 500)
    pd.set_option('display.width', 1000)
    try:
        import flopy
    except:
        return

    org_model_ws = os.path.join('..', 'examples', 'freyberg_mf6')
    sd = "sub_dir"
    tmp_model_ws = setup_tmp(org_model_ws, tmp_path, sub=sd)

    bd = Path.cwd()
    os.chdir(tmp_path)
    try:
        tmp2_ws = tmp_model_ws.relative_to(tmp_path)
        tmp_model_ws = tmp2_ws.parents[tmp2_ws.parts.index(sd) - 1]
        sim = flopy.mf6.MFSimulation.load(sim_ws=str(tmp2_ws))
        m = sim.get_model("freyberg6")
        sim.set_all_data_external(check_data=False)
        sim.write_simulation()

        # SETUP pest stuff...
        if bin_path == '':
            exe = mf6_exe_path  # bit of flexibility for local/server run
        else:
            exe = os.path.join('..', mf6_exe_path)
        os_utils.run("{0} ".format(exe), cwd=tmp2_ws)
        # call generic once so that the output file exists
        df = generic_function(tmp2_ws)
        template_ws = "new_temp"
        if os.path.exists(template_ws):
            shutil.rmtree(template_ws)
        # sr0 = m.sr
        # sr = pyemu.helpers.SpatialReference.from_namfile(
        #     os.path.join(tmp_model_ws, "freyberg6.nam"),
        #     delr=m.dis.delr.array, delc=m.dis.delc.array)
        sr = m.modelgrid
        # set up PstFrom object
        pf = PstFrom(original_d=tmp_model_ws, new_d=template_ws,
                     remove_existing=True,
                     longnames=True, spatial_reference=sr,
                     zero_based=False,start_datetime="1-1-2018",
                     chunk_len=1)
        # obs
        #   using tabular style model output
        #   (generated by pyemu.gw_utils.setup_hds_obs())
        # pf.add_observations('freyberg.hds.dat', insfile='freyberg.hds.dat.ins2',
        #                     index_cols='obsnme', use_cols='obsval', prefix='hds')

        # add the values in generic to the ctl file
        pf.add_observations(
            os.path.join(sd, "generic.csv"),
            insfile="generic.csv.ins",
            index_cols=["datetime", "index_2"],
            use_cols=["simval1", "simval2"]
        )
        # add the function call to make generic to the forward run script
        pf.add_py_function(__file__, f"generic_function('{sd}')",is_pre_cmd=False)

        # add a function that isnt going to be called directly
        pf.add_py_function(__file__, "another_generic_function(some_arg)",is_pre_cmd=None)

        # pf.post_py_cmds.append("generic_function()")
        df = pd.read_csv(os.path.join(template_ws, sd, "sfr.csv"), index_col=0)
        pf.add_observations(os.path.join(sd, "sfr.csv"), index_cols="time", use_cols=list(df.columns.values))
        pf.add_observations(os.path.join(sd, "freyberg6.npf_k_layer1.txt"),
                            zone_array=m.dis.idomain.array[0])

        v = pyemu.geostats.ExpVario(contribution=1.0, a=1000)
        gr_gs = pyemu.geostats.GeoStruct(variograms=v)
        rch_temporal_gs = pyemu.geostats.GeoStruct(variograms=pyemu.geostats.ExpVario(contribution=1.0,a=60))
        pf.extra_py_imports.append('flopy')
        ib = m.dis.idomain[0].array
        tags = {"npf_k_":[0.1,10.],"npf_k33_":[.1,10],"sto_ss":[.1,10],"sto_sy":[.9,1.1],"rch_recharge":[.5,1.5]}
        dts = pd.to_datetime("1-1-2018") + pd.to_timedelta(np.cumsum(sim.tdis.perioddata.array["perlen"]),unit="d")
        print(dts)
        for tag,bnd in tags.items():
            lb,ub = bnd[0],bnd[1]
            arr_files = [os.path.join(sd, f) for f in os.listdir(os.path.join(tmp_model_ws, sd)) if tag in f and f.endswith(".txt")]
            if "rch" in tag:
                pf.add_parameters(filenames=arr_files, par_type="grid", par_name_base="rch_gr",
                                  pargp="rch_gr", zone_array=ib, upper_bound=ub, lower_bound=lb,
                                  geostruct=gr_gs)
                for arr_file in arr_files:
                    kper = int(arr_file.split('.')[1].split('_')[-1]) - 1
                    pf.add_parameters(filenames=arr_file,par_type="constant",par_name_base=arr_file.split('.')[1]+"_cn",
                                      pargp="rch_const",zone_array=ib,upper_bound=ub,lower_bound=lb,geostruct=rch_temporal_gs,
                                      datetime=dts[kper])
            else:
                for arr_file in arr_files:

                    # these ult bounds are used later in an assert
                    # and also are used so that the initial input array files
                    # are preserved
                    ult_lb = None
                    ult_ub = None
                    if "npf_k_" in arr_file:
                       ult_ub = 31.0
                       ult_lb = -1.3
                    pf.add_parameters(filenames=arr_file,par_type="grid",par_name_base=arr_file.split('.')[1]+"_gr",
                                      pargp=arr_file.split('.')[1]+"_gr",zone_array=ib,upper_bound=ub,lower_bound=lb,
                                      geostruct=gr_gs,ult_ubound=None if ult_ub is None else ult_ub + 1,
                                      ult_lbound=None if ult_lb is None else ult_lb + 1)
                    # use a slightly lower ult bound here
                    pf.add_parameters(filenames=arr_file, par_type="pilotpoints", par_name_base=arr_file.split('.')[1]+"_pp",
                                      pargp=arr_file.split('.')[1]+"_pp", zone_array=ib,upper_bound=ub,lower_bound=lb,
                                      ult_ubound=None if ult_ub is None else ult_ub - 1,
                                      ult_lbound=None if ult_lb is None else ult_lb - 1)
        #
        #
        # add SP1 spatially constant, but temporally correlated wel flux pars
        kper = 0
        list_file = os.path.join(
            sd, "freyberg6.wel_stress_period_data_{0}.txt".format(kper+1)
        )
        pf.add_parameters(filenames=list_file, par_type="constant",
                          par_name_base="twel_mlt_{0}".format(kper),
                          pargp="twel_mlt".format(kper), index_cols=[0, 1, 2],
                          use_cols=[3], upper_bound=1.5, lower_bound=0.5,
                          datetime=dts[kper], geostruct=rch_temporal_gs,
                          mfile_skip=1)
        #
        # # add temporally indep, but spatially correlated wel flux pars
        # pf.add_parameters(filenames=list_file, par_type="grid",
        #                   par_name_base="wel_grid_{0}".format(kper),
        #                   pargp="wel_{0}".format(kper), index_cols=[0, 1, 2],
        #                   use_cols=[3], upper_bound=1.5, lower_bound=0.5,
        #                   geostruct=gr_gs, mfile_skip=1)
        # kper = 1
        # list_file = "freyberg6.wel_stress_period_data_{0}.txt".format(kper+1)
        # pf.add_parameters(filenames=list_file, par_type="constant",
        #                   par_name_base="twel_mlt_{0}".format(kper),
        #                   pargp="twel_mlt".format(kper), index_cols=[0, 1, 2],
        #                   use_cols=[3], upper_bound=1.5, lower_bound=0.5,
        #                   datetime=dts[kper], geostruct=rch_temporal_gs,
        #                   mfile_skip='#')
        # # add temporally indep, but spatially correlated wel flux pars
        # pf.add_parameters(filenames=list_file, par_type="grid",
        #                   par_name_base="wel_grid_{0}".format(kper),
        #                   pargp="wel_{0}".format(kper), index_cols=[0, 1, 2],
        #                   use_cols=[3], upper_bound=1.5, lower_bound=0.5,
        #                   geostruct=gr_gs, mfile_skip='#')
        # kper = 2
        # list_file = "freyberg6.wel_stress_period_data_{0}.txt".format(kper+1)
        # pf.add_parameters(filenames=list_file, par_type="constant",
        #                   par_name_base="twel_mlt_{0}".format(kper),
        #                   pargp="twel_mlt".format(kper), index_cols=['#k', 'i', 'j'],
        #                   use_cols=['flux'], upper_bound=1.5, lower_bound=0.5,
        #                   datetime=dts[kper], geostruct=rch_temporal_gs)
        # # add temporally indep, but spatially correlated wel flux pars
        # pf.add_parameters(filenames=list_file, par_type="grid",
        #                   par_name_base="wel_grid_{0}".format(kper),
        #                   pargp="wel_{0}".format(kper), index_cols=['#k', 'i', 'j'],
        #                   use_cols=['flux'], upper_bound=1.5, lower_bound=0.5,
        #                   geostruct=gr_gs)
        # kper = 3
        # list_file = "freyberg6.wel_stress_period_data_{0}.txt".format(kper+1)
        # pf.add_parameters(filenames=list_file, par_type="constant",
        #                   par_name_base="twel_mlt_{0}".format(kper),
        #                   pargp="twel_mlt".format(kper), index_cols=['#k', 'i', 'j'],
        #                   use_cols=['flux'], upper_bound=1.5, lower_bound=0.5,
        #                   datetime=dts[kper], geostruct=rch_temporal_gs,
        #                   mfile_skip=1)
        # # add temporally indep, but spatially correlated wel flux pars
        # pf.add_parameters(filenames=list_file, par_type="grid",
        #                   par_name_base="wel_grid_{0}".format(kper),
        #                   pargp="wel_{0}".format(kper), index_cols=['#k', 'i', 'j'],
        #                   use_cols=['flux'], upper_bound=1.5, lower_bound=0.5,
        #                   geostruct=gr_gs, mfile_skip=1)
        # list_files = ["freyberg6.wel_stress_period_data_{0}.txt".format(t)
        #               for t in range(5, m.nper+1)]
        # for list_file in list_files:
        #     kper = int(list_file.split(".")[1].split('_')[-1]) - 1
        #     # add spatially constant, but temporally correlated wel flux pars
        #     pf.add_parameters(filenames=list_file,par_type="constant",par_name_base="twel_mlt_{0}".format(kper),
        #                       pargp="twel_mlt".format(kper),index_cols=[0,1,2],use_cols=[3],
        #                       upper_bound=1.5,lower_bound=0.5, datetime=dts[kper], geostruct=rch_temporal_gs)
        #
        #     # add temporally indep, but spatially correlated wel flux pars
        #     pf.add_parameters(filenames=list_file, par_type="grid", par_name_base="wel_grid_{0}".format(kper),
        #                       pargp="wel_{0}".format(kper), index_cols=[0, 1, 2], use_cols=[3],
        #                       upper_bound=1.5, lower_bound=0.5, geostruct=gr_gs)
        #
        # # test non spatial idx in list like
        # pf.add_parameters(filenames="freyberg6.sfr_packagedata_test.txt", par_name_base="sfr_rhk",
        #                   pargp="sfr_rhk", index_cols=['#rno'], use_cols=['rhk'], upper_bound=10.,
        #                   lower_bound=0.1,
        #                   par_type="grid")
        #
        # # add model run command
        pf.pre_py_cmds.append(f"os.chdir('{sd}')")
        pf.mod_sys_cmds.append("mf6")
        pf.post_py_cmds.insert(0, "os.chdir('..')")
        print(pf.mult_files)
        print(pf.org_files)

        # build pest
        pst = pf.build_pst('freyberg.pst')

        # # quick check of write and apply method
        # pars = pst.parameter_data
        # # set reach 1 hk to 100
        # sfr_pars = pars.loc[pars.parnme.str.startswith('sfr')].index
        # pars.loc[sfr_pars, 'parval1'] = np.random.random(len(sfr_pars)) * 10
        #
        # sfr_pars = pars.loc[sfr_pars].copy()
        # sfr_pars[['inst', 'usecol', '#rno']] = sfr_pars.parnme.apply(
        #     lambda x: pd.DataFrame([s.split(':') for s in x.split('_')
        #                             if ':' in s]).set_index(0)[1])
        #
        # sfr_pars['#rno'] = sfr_pars['#rno'] .astype(int)
        # os.chdir(pf.new_d)
        # pst.write_input_files()
        # try:
        #     pyemu.helpers.apply_list_and_array_pars()
        # except Exception as e:
        #     os.chdir('..')
        #     raise e
        # os.chdir('..')
        # # verify apply
        # df = pd.read_csv(os.path.join(
        #     pf.new_d, "freyberg6.sfr_packagedata_test.txt"),
        #     delim_whitespace=True, index_col=0)
        # df.index = df.index - 1
        # print(df.rhk)
        # print((sfr_pkgdf.set_index('rno').loc[df.index, 'rhk'] *
        #              sfr_pars.set_index('#rno').loc[df.index, 'parval1']))
        # assert np.isclose(
        #     df.rhk, (sfr_pkgdf.set_index('rno').loc[df.index, 'rhk'] *
        #              sfr_pars.set_index('#rno').loc[df.index, 'parval1'])).all()
        # pars.loc[sfr_pars.index, 'parval1'] = 1.0
        #
        # # add more:
        # pf.add_parameters(filenames="freyberg6.sfr_packagedata.txt", par_name_base="sfr_rhk",
        #                   pargp="sfr_rhk", index_cols={'k': 1, 'i': 2, 'j': 3}, use_cols=[9], upper_bound=10.,
        #                   lower_bound=0.1,
        #                   par_type="grid", rebuild_pst=True)
        #
        # df = pd.read_csv(os.path.join(tmp_model_ws, "heads.csv"), index_col=0)
        pf.add_observations(os.path.join(sd, "heads.csv"),
                            insfile=os.path.join(sd, "heads.csv.ins"),
                            index_cols="time",
                            prefix="hds",
                            rebuild_pst=True)
        #
        # # test par mults are working
        os.chdir(pf.new_d)
        pst.write_input_files()
        pyemu.helpers.apply_list_and_array_pars(
            arr_par_file="mult2model_info.csv",chunk_len=1)
        os.chdir(tmp_path)
        #
        # cov = pf.build_prior(fmt="none").to_dataframe()
        # twel_pars = [p for p in pst.par_names if "twel_mlt" in p]
        # twcov = cov.loc[twel_pars,twel_pars]
        # dsum = np.diag(twcov.values).sum()
        # assert twcov.sum().sum() > dsum
        #
        # rch_cn = [p for p in pst.par_names if "_cn" in p]
        # print(rch_cn)
        # rcov = cov.loc[rch_cn,rch_cn]
        # dsum = np.diag(rcov.values).sum()
        # assert rcov.sum().sum() > dsum
        #
        # num_reals = 100
        # pe = pf.draw(num_reals, use_specsim=True)
        # pe.to_binary(os.path.join(template_ws, "prior.jcb"))
        # assert pe.shape[1] == pst.npar_adj, "{0} vs {1}".format(pe.shape[0], pst.npar_adj)
        # assert pe.shape[0] == num_reals
        #
        #
        pst.control_data.noptmax = 0
        pst.pestpp_options["additional_ins_delimiters"] = ","
        #
        pst.write(os.path.join(pf.new_d, "freyberg.pst"))
        pyemu.os_utils.run("{0} freyberg.pst".format(ies_exe_path), cwd=pf.new_d)
        #
        res_file = os.path.join(pf.new_d, "freyberg.base.rei")
        assert os.path.exists(res_file), res_file
        pst.set_res(res_file)
        # print(pst.phi)
        assert np.isclose(pst.phi, 0), pst.phi
        #
        # check mult files are in pst input files
        csv = os.path.join(template_ws, "mult2model_info.csv")
        df = pd.read_csv(csv, index_col=0)
        pst_input_files = {str(f) for f in pst.input_files}
        mults_not_linked_to_pst = ((set(df.mlt_file.unique()) -
                                    pst_input_files) -
                                   set(df.loc[df.pp_file.notna()].mlt_file))
        assert len(mults_not_linked_to_pst) == 0, print(mults_not_linked_to_pst)

        # make sure the appropriate ult bounds have made it thru
        # df = pd.read_csv(os.path.join(template_ws,"mult2model_info.csv"))
        # print(df.columns)
        # df = df.loc[df.model_file.apply(lambda x: "npf_k_" in x),:]
        # print(df)
        # print(df.upper_bound)
        # print(df.lower_bound)
        # assert np.abs(float(df.upper_bound.min()) - 30.) < 1.0e-6,df.upper_bound.min()
        # assert np.abs(float(df.lower_bound.max()) - -0.3) < 1.0e-6,df.lower_bound.max()
    except Exception as e:
        os.chdir(bd)
        raise Exception(str(e))
    os.chdir(bd)


def shortname_conversion_test(tmp_path):
    import numpy as np
    import pandas as pd
    import re
    pd.set_option('display.max_rows', 500)
    pd.set_option('display.max_columns', 500)
    pd.set_option('display.width', 1000)
    try:
        import flopy
    except:
        return

    tmp_model_ws = Path(tmp_path, "temp_pst_from")
    if os.path.exists(tmp_model_ws):
        shutil.rmtree(tmp_model_ws)
    os.mkdir(tmp_model_ws)
    bd = Path.cwd()
    os.chdir(tmp_path)
    try:
        tmp_model_ws = tmp_model_ws.relative_to(tmp_path)
        dims = (20,60)
        np.savetxt(os.path.join(tmp_model_ws,"parfile1"), np.ones(dims))
        np.savetxt(os.path.join(tmp_model_ws, "parfile2"), np.ones(dims))
        np.savetxt(os.path.join(tmp_model_ws, "parfile3"), np.ones(dims))
        np.savetxt(os.path.join(tmp_model_ws, "parfile4"), np.ones(dims))
        np.savetxt(os.path.join(tmp_model_ws, "parfile5"), np.ones(dims))
        np.savetxt(os.path.join(tmp_model_ws, "parfile6"), np.ones(dims))
        np.savetxt(os.path.join(tmp_model_ws, "obsfile1"), np.ones(dims))
        np.savetxt(os.path.join(tmp_model_ws, "obsfile2"), np.ones(dims))

        np.savetxt(os.path.join(tmp_model_ws, "parfile7"), np.ones(dims))
        np.savetxt(os.path.join(tmp_model_ws, "obsfile3"), np.ones(dims))
        # SETUP pest stuff...

        template_ws = "new_temp"
        if os.path.exists(template_ws):
            shutil.rmtree(template_ws)
        # set up PstFrom object
        # obs
        #   using tabular style model output
        #   (generated by pyemu.gw_utils.setup_hds_obs())
        # pf.add_observations('freyberg.hds.dat', insfile='freyberg.hds.dat.ins2',
        #                     index_cols='obsnme', use_cols='obsval', prefix='hds')
        sr = pyemu.helpers.SpatialReference(delr=[10]*dims[1],
                                            delc=[10]*dims[0],
                                            rotation=0,
                                            epsg=3070,
                                            xul=0.,
                                            yul=0.,
                                            units='meters',  # gis units of meters?
                                            lenuni=2  # model units of meters
                                            )
        pf = PstFrom(original_d=tmp_model_ws, new_d=template_ws,
                     remove_existing=True,
                     longnames=False,
                     zero_based=False,
                     spatial_reference=sr)

        v = pyemu.geostats.ExpVario(contribution=1.0, a=1000)
        gr_gs = pyemu.geostats.GeoStruct(variograms=v)
        c = 0
        parfiles = [f.name for f in Path(template_ws).glob("parfile*")][0:3]
        for f in parfiles:
            c += 1
            pf.add_parameters(filenames=f, par_type="grid",
                              par_name_base=f"par{c}",
                              pargp=f"pargp{c}", upper_bound=0.1, lower_bound=10.0,
                              geostruct=gr_gs)
        pf.add_parameters(filenames=parfiles,
                          par_type="constant", par_name_base="cpar",
                          pargp="cpargp", upper_bound=0.1, lower_bound=10.0,
                          geostruct=gr_gs)

        pf.add_observations(
            "obsfile1",
            prefix="longobservationname",
            rebuild_pst=False,
            obsgp="longobservationgroup",
            includes_header=False
        )
        pf.add_observations(
            "obsfile2",
            prefix="longobservationname2",
            rebuild_pst=False,
            obsgp="longobservationgroup2",
            includes_header=False
        )
        pf.add_observations(
            "obsfile3",
            prefix="longobservationname-lt",
            rebuild_pst=False,
            obsgp="less_longobservationgroup",
            includes_header=False,
            insfile="lt_obsfile3.ins"
        )
        pf.add_observations(
            "obsfile3",
            prefix="longobservationname-gt",
            rebuild_pst=False,
            obsgp="greater_longobservationgroup",
            includes_header=False,
            insfile="gt_obsfile3.ins"
        )
        pst = pf.build_pst()
        obs = set(pst.observation_data.obsnme)
        trie = pyemu.helpers.Trie()
        [trie.add(ob) for ob in obs]
        rex = re.compile(trie.pattern())
        for ins in pst.instruction_files:
            with open(os.path.join(pf.new_d, ins), "rt") as f:
                obsin = set(rex.findall(f.read()))
            obs = obs - obsin
        assert len(obs) == 0, f"{len(obs)} obs not found in insfiles: {obs[:100]}..."

        par = set(pst.parameter_data.parnme)
        trie = pyemu.helpers.Trie()
        [trie.add(p) for p in par]
        rex = re.compile(trie.pattern())
        for tpl in pst.template_files:
            with open(os.path.join(pf.new_d, tpl), "rt") as f:
                parin = set(rex.findall(f.read()))
            par = par - parin
        assert len(par) == 0, f"{len(par)} pars not found in tplfiles: {par[:100]}..."
        # test update/rebuild
        pf.add_observations(
            "obsfile3",
            prefix="longobservationname3",
            rebuild_pst=True,
            obsgp="longobservationgroup3",
            includes_header=False
        )
        pf.add_parameters(filenames="parfile7",
                          par_type="grid", par_name_base="par7",
                          pargp="par7", upper_bound=0.1, lower_bound=10.0,
                          geostruct=gr_gs,
                          rebuild_pst=True)

        obs = set(pst.observation_data.obsnme)
        trie = pyemu.helpers.Trie()
        [trie.add(ob) for ob in obs]
        rex = re.compile(trie.pattern())
        for ins in pst.instruction_files:
            with open(os.path.join(pf.new_d, ins), "rt") as f:
                obsin = set(rex.findall(f.read()))
            obs = obs - obsin
        assert len(obs) == 0, f"{len(obs)} obs not found in insfiles: {obs[:100]}..."

        par = set(pst.parameter_data.parnme)
        parin = set()
        trie = pyemu.helpers.Trie()
        [trie.add(p) for p in par]
        rex = re.compile(trie.pattern())
        for tpl in pst.template_files:
            with open(os.path.join(pf.new_d, tpl), "rt") as f:
                parin = set(rex.findall(f.read()))
            par = par - parin
        assert len(par) == 0, f"{len(par)} pars not found in tplfiles: {par[:100]}..."
    except Exception as e:
        os.chdir(bd)
        raise Exception(str(e))
    os.chdir(bd)


@pytest.mark.parametrize("setup_freyberg_mf6", ['freyberg_quadtree'], indirect=True)
def vertex_grid_test(setup_freyberg_mf6):
    pf, sim = setup_freyberg_mf6
    m = sim.get_model()
    mg = m.modelgrid
    # the model grid is vertex type
    assert mg.grid_type=='vertex'

    template_ws = pf.new_d  # "new_temp"

    # exponential variogram for spatially varying parameters
    v_space = pyemu.geostats.ExpVario(contribution=1.0,
                                      a=1000,
                                      anisotropy=1.0,
                                      bearing=0.0)
    # geostatistical structure for spatially varying parameters
    grid_gs = pyemu.geostats.GeoStruct(variograms=v_space, transform='log')

    tag = "npf_k_"
    files = [f for f in os.listdir(template_ws) if tag in f.lower() and f.endswith(".txt")]

    # get the IDOMAIN array to use as zone array
    ib = m.dis.idomain.get_data()

    # make sure array files are tidy
    for f in files:
        filename=os.path.join(template_ws, f)
        with open(filename, 'r') as f:
            a = f.read()
        a = [float(i) for i in a.split()]
        np.savetxt(fname=filename, X=a)
    # run model after input file change
    pyemu.os_utils.run('mf6', cwd=template_ws)

    for f in files:
        layer = int(f.split('_layer')[-1].split('.')[0]) - 1
        # grid (fine) scale parameters
        df_gr = pf.add_parameters(
            f,
            zone_array=ib[layer],
            par_type="grid",
            geostruct=grid_gs,
            par_name_base=f.split('.')[1].replace("_","")+"gr",
            pargp=f.split('.')[1].replace("_","")+"gr",
            lower_bound=0.2, upper_bound=5.0,
            ult_ubound=100, ult_lbound=0.01
        )
        # pilot point (medium) scale parameters
        df_pp = pf.add_parameters(f,
                            zone_array=ib[layer],
                            par_type="pilotpoints",
                            use_pp_zones=True,
                            geostruct=grid_gs,
                            par_name_base=f.split('.')[1].replace("_","")+"pp",
                            pargp=f.split('.')[1].replace("_","")+"pp",
                            lower_bound=0.2,upper_bound=5.0,
                            ult_ubound=100, ult_lbound=0.01,
                            pp_space=500) # `

    tag = "sfr_packagedata"
    files = [f for f in os.listdir(template_ws) if tag in f.lower() and f.endswith(".txt")]
    f = files[0]
    # constant and grid scale multiplier conductance parameters
    name = "sfrcond"
    df_list = pf.add_parameters(f,
                    par_type="grid",
                    geostruct=grid_gs,
                    par_name_base=name+"gr",
                    pargp=name+"gr",
                    index_cols=[0,1,2], # this assumes 1,2 are row,col
                    use_cols=[8],
                    lower_bound=0.1,upper_bound=10.0)

    assert df_list.x.max() != df_list.x.min()
    assert df_list.y.max() != df_list.y.min()

    # add the observations to pf
    df = pd.read_csv(os.path.join(template_ws, "sfr_obs.csv"), index_col=0)
    sfr_df = pf.add_observations("sfr_obs.csv",
                                insfile="sfr_obs.csv.ins",
                                index_cols="time",
                                use_cols=list(df.columns.values),
                                prefix="sfr")
    pf.mod_sys_cmds.append('mf6')
    pst = pf.build_pst()
    # check_apply(pf)
    # run once
    pst.control_data.noptmax=0
    pst.write(os.path.join(template_ws, 'test.pst'))
    os_utils.run("{0} test.pst".format(pp_exe_path), cwd=template_ws)
    pstchk = pyemu.Pst(os.path.join(template_ws,'test.pst'))
    assert np.isclose(pstchk.phi, 0), f"expected near zero phi: {pstchk.phi}"

    # check zone par bounds are respected
    par = pst.parameter_data
    assert 'zone' in par.columns

    par['zone'] = [int(i.split(':')[-1]) for i in par.parnme.values]
    par_org = par.copy()
    #check gr pars
    for zone in par.zone.unique():
        par.loc[(par.zone==zone) & (par.ptype=='gr'), 'parval1'] = float(zone)
        par.loc[(par.zone==zone) & (par.ptype=='gr'), 'parlbnd'] = float(zone)-0.1
        par.loc[(par.zone==zone) & (par.ptype=='gr'), 'parubnd'] = float(zone)+0.1

    # write model input files
    check_apply(pf)

    #check pp pars
    #reset par values
    par.loc[:,par_org.columns] = par_org.values
    for zone in par.zone.unique():
        par.loc[(par.zone==zone) & (par.ptype=='pp'), 'parval1'] = float(zone)
        par.loc[(par.zone==zone) & (par.ptype=='pp'), 'parlbnd'] = float(zone)-0.1
        par.loc[(par.zone==zone) & (par.ptype=='pp'), 'parubnd'] = float(zone)+0.1

    # write model input files
    check_apply(pf)
    #pyemu.os_utils.run(r'python forward_run.py', cwd=template_ws)

    ib = m.dis.idomain.get_data()
    tag = "npf_k_"
    files = [f for f in os.listdir(template_ws) if tag in f.lower() and f.endswith(".txt")]
    npfpar = par.loc[par.pname.str.contains('npf'), :]
    assert len(npfpar) > 0
    for f in files:
        k = int(f.split('_layer')[-1].split('.')[0]) - 1
        a = np.loadtxt(os.path.join(template_ws, f))
        a_org = np.loadtxt(os.path.join(template_ws,'org', f))
        # weak check
        for zone in npfpar.loc[npfpar.pname.str.contains(f'layer{k+1}')].zone.unique():
            assert np.isclose(abs((a/a_org)[ib[k]==int(zone)]-int(zone)).max(), 0)
    return

def test_defaults(tmp_path):
    import numpy as np
    import pandas as pd
    pd.set_option('display.max_rows', 500)
    pd.set_option('display.max_columns', 500)
    pd.set_option('display.width', 1000)
    try:
        import flopy
    except:
        return

    org_model_ws = os.path.join('..', 'examples', 'freyberg_mf6')
    tmp_model_ws = setup_tmp(org_model_ws, tmp_path)
    bd = Path.cwd()
    os.chdir(tmp_path)
    try:
        tmp_model_ws = tmp_model_ws.relative_to(tmp_path)
        sim = flopy.mf6.MFSimulation.load(sim_ws=str(tmp_model_ws))
        m = sim.get_model()
        sim.set_all_data_external(check_data=False)
        sim.write_simulation()

        # SETUP pest stuff...
        os_utils.run("{0} ".format(mf6_exe_path), cwd=tmp_model_ws)
        template_ws = "new_temp"
        if os.path.exists(template_ws):
            shutil.rmtree(template_ws)
        # sr0 = m.sr
        # sr = pyemu.helpers.SpatialReference.from_namfile(
        #     os.path.join(tmp_model_ws, "freyberg6.nam"),
        #     delr=m.dis.delr.array, delc=m.dis.delc.array)
        sr = m.modelgrid
        # set up PstFrom object
        pf = PstFrom(original_d=tmp_model_ws, new_d=template_ws)
        kper = 0
        list_file = "freyberg6.wel_stress_period_data_{0}.txt".format(kper + 1)
        pf.add_parameters(list_file, par_type="grid", index_cols=[0, 1, 2],
                      use_cols=[3])
        pf.add_observations("heads.csv", index_cols="time")
        pst = pf.build_pst()
    except Exception as e:
        os.chdir(bd)
        raise Exception(str(e))
    os.chdir(bd)


def list_float_int_index_test(tmp_path):
    org_d = tmp_path
    # if os.path.exists(org_d):
    #     shutil.rmtree(org_d)
    # os.makedirs(org_d)
    shutil.copy2(os.path.join("utils", "ppoints.faults.csv"),
                 os.path.join(org_d, "ppoints.faults.csv"))
    shutil.copy2(os.path.join("utils", "ghb_ppt_part1.dat"),
                 os.path.join(org_d, "ghb_ppt_part1.dat"))
    # print(os.getcwd())
    faultdf_o = pd.read_csv(os.path.join(org_d, "ppoints.faults.csv"))
    ghbdf_o = pd.read_csv(os.path.join(org_d, "ghb_ppt_part1.dat"), sep=r'\s+')
    ghbdf_o.loc[slice(5), 'ppt'] = ghbdf_o.loc[slice(5), 'ppt'].str.strip('pt')
    ghbdf_o.to_csv(os.path.join(org_d, "ghb_ppt_part1.dat"), index=False, sep=' ')
    new_d = Path(org_d, "list_temp_new")
    pf = pyemu.utils.PstFrom(original_d=org_d, new_d=new_d,
                             remove_existing=True, zero_based=False)
    faultidx = ["x", "y", "zone"]
    pf.add_parameters(filenames="ppoints.faults.csv",
                      par_type="grid",
                      par_name_base=["kh", "ss", "sy", "w", "a"],
                      pargp=["kh","ss","sy","w","a"],
                      index_cols=faultidx,
                      use_cols=["kh", "ss", "sy", "w", "a"],
                      lower_bound=[0.01,0.1,0.2,0.5],
                      upper_bound=[1.5,2,4,5])
    pf.add_observations(filename="ppoints.faults.csv",
                        index_cols=faultidx,
                        use_cols=["kh", "ss", "sy", "w", "a"])
    ghbidx = ["ppt", 'x', 'y']
    pf.add_parameters(filenames="ghb_ppt_part1.dat",
                      par_type="grid",
                      par_name_base=["n"],
                      index_cols=ghbidx,
                      use_cols=["ghbcondN"],
                      lower_bound=0.01,
                      upper_bound=100)
    pf.add_parameters(filenames="ghb_ppt_part1.dat",
                      par_type="grid",
                      par_name_base=["n2"],
                      index_cols=ghbidx,
                      use_cols=["ghbcondN"],
                      use_rows=[(29, 1920172.116, 5610676.98),
                                ('pt38', 1914756.535, 5605938.218)],
                      lower_bound=0.01,
                      upper_bound=100)
    pf.add_observations(filename="ghb_ppt_part1.dat",
                        index_cols=ghbidx,
                        use_cols="ghbcondN")
    pst = pf.build_pst()
    par = pst.parameter_data
    assert par.shape[0] == faultdf_o.shape[0] * 5 + len(ghbdf_o) + 2
    obs = pst.observation_data
    assert obs.shape[0] == faultdf_o.shape[0] * 5 + len(ghbdf_o)
    # pf.parfile_relations.to_csv(os.path.join(pf.new_d,"mult2model_info.csv"))
    kpar = par.parnme.str.contains("kh")
    kparval1 = np.linspace(0.1, 10, sum(kpar))
    par.loc[kpar, "parval1"] = kparval1
    # print(par.loc[par.parnme.str.contains("kh"),"parval1"])
    bpar = par.parnme.str.contains("ghbcondN")
    bparval1 = np.linspace(0.1, 10, sum(bpar))
    par.loc[bpar, "parval1"] = bparval1
    pst.write_input_files(pf.new_d)
    bd = os.getcwd()
    os.chdir(pf.new_d)
    try:
        pyemu.helpers.apply_list_and_array_pars(chunk_len=1000)
    except Exception as e:
        os.chdir(bd)
        raise e
    os.chdir(bd)
    faultdf_n = pd.read_csv(os.path.join(pf.new_d, "ppoints.faults.csv"))
    idxcheck = faultdf_n.set_index(faultidx).index.difference(faultdf_o.set_index(faultidx).index)
    assert len(idxcheck) == 0, idxcheck
    diff = faultdf_n.set_index(faultidx).kh/faultdf_o.set_index(faultidx).kh
    assert np.isclose(diff,kparval1).all(), diff.loc[~np.isclose(diff,kparval1)]

    ghbdf_n = pd.read_csv(os.path.join(pf.new_d, "ghb_ppt_part1.dat"), sep=r'\s+')
    idxcheck = ghbdf_n.set_index(ghbidx).index.difference(ghbdf_o.set_index(ghbidx).index)
    assert len(idxcheck) == 0, idxcheck
    diff = (ghbdf_n.set_index(ghbidx).ghbcondN/ghbdf_o.set_index(ghbidx).ghbcondN).sort_index(level=0)
    bparval1 = par.loc[bpar].sort_values('ppt').groupby(ghbidx).parval1.prod()
    assert np.isclose(diff,bparval1).all(), diff.loc[~np.isclose(diff,bparval1)]


<<<<<<< HEAD
def mf6_freyberg_thresh_invest(setup_freyberg_mf6):
=======
def mf6_freyberg_thresh_test(tmp_path):
>>>>>>> b301698b

    import numpy as np
    import pandas as pd
    # pd.set_option('display.max_rows', 500)
    # pd.set_option('display.max_columns', 500)
    # pd.set_option('display.width', 1000)
    # try:
    import flopy
    # except:
    #     return

    org_model_ws = os.path.join('..', 'examples', 'freyberg_mf6')
    tmp_model_ws = setup_tmp(org_model_ws, tmp_path)


    tmp_model_ws = tmp_model_ws.relative_to(tmp_path)
    bd = os.getcwd()
    os.chdir(tmp_path)
    try:
        sim = flopy.mf6.MFSimulation.load(sim_ws=str(tmp_model_ws))
        m = sim.get_model("freyberg6")
        sim.set_all_data_external()
        sim.write_simulation()



        # SETUP pest stuff...
        os_utils.run("{0} ".format("mf6"), cwd=tmp_model_ws)

        template_ws = Path(tmp_path, "new_temp_thresh")
        if os.path.exists(template_ws):
            shutil.rmtree(template_ws)
        sr = m.modelgrid
        # set up PstFrom object
        pf = PstFrom(original_d=tmp_model_ws, new_d=template_ws,
                     remove_existing=True,
                     longnames=True, spatial_reference=sr,
                     zero_based=False, start_datetime="1-1-2018")

        df = pd.read_csv(os.path.join(tmp_model_ws, "heads.csv"), index_col=0)
        pf.add_observations("heads.csv", insfile="heads.csv.ins", index_cols="time",
                            use_cols=list(df.columns.values),
                            prefix="hds", rebuild_pst=True)

        # Add stream flow observation
        # df = pd.read_csv(os.path.join(tmp_model_ws, "sfr.csv"), index_col=0)
        pf.add_observations("sfr.csv", insfile="sfr.csv.ins", index_cols="time",
                            use_cols=["GAGE_1", "HEADWATER", "TAILWATER"], ofile_sep=",")

        # Setup geostruct for spatial pars
        gr_v = pyemu.geostats.ExpVario(contribution=1.0, a=500)
        gr_gs = pyemu.geostats.GeoStruct(variograms=gr_v, transform="log")
        pp_v = pyemu.geostats.ExpVario(contribution=1.0, a=1000)
        pp_gs = pyemu.geostats.GeoStruct(variograms=pp_v, transform="log")
        rch_temporal_gs = pyemu.geostats.GeoStruct(variograms=pyemu.geostats.ExpVario(contribution=1.0, a=60))
        pf.extra_py_imports.append('flopy')
        ib = m.dis.idomain[0].array
        #tags = {"npf_k_": [0.1, 10.], "npf_k33_": [.1, 10], "sto_ss": [.1, 10], "sto_sy": [.9, 1.1],
        #        "rch_recharge": [.5, 1.5]}
        tags = {"npf_k_": [0.1, 10.],"rch_recharge": [.5, 1.5]}
        dts = pd.to_datetime("1-1-2018") + pd.to_timedelta(np.cumsum(sim.tdis.perioddata.array["perlen"]), unit="d")
        print(dts)
        # ib = m.dis.idomain.array[0,:,:]
        # setup from array style pars
        num_cat_arrays = 0
        for tag, bnd in tags.items():
            lb, ub = bnd[0], bnd[1]
            arr_files = [f for f in os.listdir(tmp_model_ws) if tag in f and f.endswith(".txt")]
            if "rch" in tag:
                for arr_file in arr_files:
                    # indy direct grid pars for each array type file
                    recharge_files = ["recharge_1.txt", "recharge_2.txt", "recharge_3.txt"]
                    pf.add_parameters(filenames=arr_file, par_type="grid", par_name_base="rch_gr",
                                      pargp="rch_gr", zone_array=ib, upper_bound=1.0e-3, lower_bound=1.0e-7,
                                      par_style="direct")
                    # additional constant mults
                    kper = int(arr_file.split('.')[1].split('_')[-1]) - 1
                    pf.add_parameters(filenames=arr_file, par_type="constant",
                                      par_name_base=arr_file.split('.')[1] + "_cn",
                                      pargp="rch_const", zone_array=ib, upper_bound=ub, lower_bound=lb,
                                      geostruct=rch_temporal_gs,
                                      datetime=dts[kper])
            else:
                for arr_file in arr_files:
                    print(arr_file)
                    k = int(arr_file.split(".")[1][-1]) - 1
                    if k == 1:
                        arr_file = arr_file.replace("_k_","_k33_")
                    pth_arr_file = os.path.join(pf.new_d,arr_file)
                    arr = np.loadtxt(pth_arr_file)
                    cat_dict = {1:[0.4,arr.mean()],2:[0.6,arr.mean()]}
                    thresharr,threshcsv = pyemu.helpers.setup_threshold_pars(pth_arr_file,cat_dict=cat_dict,
                                                                             testing_workspace=pf.new_d,inact_arr=ib)

                    pf.pre_py_cmds.append("pyemu.helpers.apply_threshold_pars('{0}')".format(os.path.split(threshcsv)[1]))
                    prefix = arr_file.split('.')[1].replace("_","-")
                    pf.add_parameters(filenames=os.path.split(thresharr)[1],par_type="grid",transform="none",
                                      par_name_base=prefix+"-threshgr_k:{0}".format(k),
                                      pargp=prefix + "-threshgr_k:{0}".format(k),
                                      lower_bound=0.0,upper_bound=1.0,geostruct=gr_gs,par_style="d")


                    pf.add_parameters(filenames=os.path.split(thresharr)[1],par_type="pilotpoints",transform="none",
                                      par_name_base=prefix+"-threshpp_k:{0}".format(k),
                                      pargp=prefix + "-threshpp_k:{0}".format(k),
                                      lower_bound=0.0,upper_bound=2.0,geostruct=pp_gs,par_style="m",
                                      pp_space=3
                                      )


                    pf.add_parameters(filenames=os.path.split(threshcsv)[1], par_type="grid",index_cols=["threshcat"],
                                      use_cols=["threshproportion","threshfill"],
                                      par_name_base=[prefix+"threshproportion_k:{0}".format(k),prefix+"threshfill_k:{0}".format(k)],
                                      pargp=[prefix+"threshproportion_k:{0}".format(k),prefix+"threshfill_k:{0}".format(k)],
                                      lower_bound=[0.1,0.1],upper_bound=[10.0,10.0],transform="none",par_style='d')

                    pf.add_observations(arr_file,prefix="hkarr-"+prefix+"_k:{0}".format(k),
                                        obsgp="hkarr-"+prefix+"_k:{0}".format(k),zone_array=ib)

                    pf.add_observations(arr_file+".threshcat.dat", prefix="tcatarr-" + prefix+"_k:{0}".format(k),
                                        obsgp="tcatarr-" + prefix+"_k:{0}".format(k),zone_array=ib)

                    pf.add_observations(arr_file + ".thresharr.dat",
                                        prefix="tarr-" +prefix+"_k:{0}".format(k),
                                        obsgp="tarr-" + prefix + "_k:{0}".format(k), zone_array=ib)

                    df = pd.read_csv(threshcsv.replace(".csv","_results.csv"),index_col=0)
                    pf.add_observations(os.path.split(threshcsv)[1].replace(".csv","_results.csv"),index_cols="threshcat",use_cols=df.columns.tolist(),prefix=prefix+"-results_k:{0}".format(k),
                                        obsgp=prefix+"-results_k:{0}".format(k),ofile_sep=",")
                    num_cat_arrays += 1

        # add model run command
        pf.mod_sys_cmds.append("mf6")
        print(pf.mult_files)
        print(pf.org_files)

        # build pest
        pst = pf.build_pst('freyberg.pst')
        #cov = pf.build_prior(fmt="none")
        #cov.to_coo(os.path.join(template_ws, "prior.jcb"))
        pst.try_parse_name_metadata()

        pst.control_data.noptmax = 0
        pst.pestpp_options["additional_ins_delimiters"] = ","

        pst.write(os.path.join(pf.new_d, "freyberg.pst"))
        pyemu.os_utils.run("{0} freyberg.pst".format(ies_exe_path), cwd=pf.new_d)

        res_file = os.path.join(pf.new_d, "freyberg.base.rei")
        assert os.path.exists(res_file), res_file
        pst.set_res(res_file)
        print(pst.phi)
        assert pst.phi < 0.1, pst.phi

        #set the initial and bounds for the fill values
        par = pst.parameter_data
        cat1par = par.loc[par.apply(lambda x: x.threshcat=="0" and x.usecol=="threshfill",axis=1),"parnme"]
        cat2par = par.loc[par.apply(lambda x: x.threshcat == "1" and x.usecol == "threshfill", axis=1), "parnme"]
        print(cat1par,cat2par)
        assert cat1par.shape[0] == num_cat_arrays
        assert cat2par.shape[0] == num_cat_arrays

        cat1parhk = [p for p in cat1par if "k:1" not in p]
        cat2parhk = [p for p in cat2par if "k:1" not in p]
        cat1parvk = [p for p in cat1par if "k:1" in p]
        cat2parvk = [p for p in cat2par if "k:1" in p]
        for lst in [cat2parvk,cat2parhk,cat1parhk,cat1parvk]:
            assert len(lst) > 0
        par.loc[cat1parhk,"parval1"] = 0.1
        par.loc[cat1parhk, "parubnd"] = 1.0
        par.loc[cat1parhk, "parlbnd"] = 0.01
        par.loc[cat1parhk, "partrans"] = "log"
        par.loc[cat2parhk, "parval1"] = 10
        par.loc[cat2parhk, "parubnd"] = 100
        par.loc[cat2parhk, "parlbnd"] = 1
        par.loc[cat2parhk, "partrans"] = "log"

        par.loc[cat1parvk, "parval1"] = 0.0001
        par.loc[cat1parvk, "parubnd"] = 0.01
        par.loc[cat1parvk, "parlbnd"] = 0.00001
        par.loc[cat1parvk, "partrans"] = "log"
        par.loc[cat2parvk, "parval1"] = 0.1
        par.loc[cat2parvk, "parubnd"] = 1
        par.loc[cat2parvk, "parlbnd"] = 0.01
        par.loc[cat2parvk, "partrans"] = "log"


        cat1par = par.loc[par.apply(lambda x: x.threshcat == "0" and x.usecol == "threshproportion", axis=1), "parnme"]
        cat2par = par.loc[par.apply(lambda x: x.threshcat == "1" and x.usecol == "threshproportion", axis=1), "parnme"]

        print(cat1par, cat2par)
        assert cat1par.shape[0] == num_cat_arrays
        assert cat2par.shape[0] == num_cat_arrays

        par.loc[cat1par, "parval1"] = 0.5
        par.loc[cat1par, "parubnd"] = 1.0
        par.loc[cat1par, "parlbnd"] = 0.0
        par.loc[cat1par,"partrans"] = "none"

        # since the apply method only looks that first proportion, we can just fix this one
        par.loc[cat2par, "parval1"] = 1
        par.loc[cat2par, "parubnd"] = 1
        par.loc[cat2par, "parlbnd"] = 1
        par.loc[cat2par,"partrans"] = "fixed"

        assert par.loc[par.parnme.str.contains("threshgr"),:].shape[0] > 0
        #par.loc[par.parnme.str.contains("threshgr"),"parval1"] = 0.5
        par.loc[par.parnme.str.contains("threshgr"),"partrans"] = "fixed"
        
        print(pst.adj_par_names)
        print(pst.npar,pst.npar_adj)

        org_par = par.copy()
        num_reals = 100
        pe = pf.draw(num_reals, use_specsim=False)
        pe.enforce()
        print(pe.shape)
        assert pe.shape[1] == pst.npar_adj, "{0} vs {1}".format(pe.shape[1], pst.npar_adj)
        assert pe.shape[0] == num_reals
        
        # cat1par = cat1par[0]
        # pe = pe.loc[pe.loc[:,cat1par].values>0.35,:]
        # pe = pe.loc[pe.loc[:, cat1par].values < 0.5, :]
        # cat2par = par.loc[par.apply(lambda x: x.threshcat == "1" and x.usecol == "threshfill", axis=1), "parnme"]
        # cat2par = cat2par[0]
        # pe = pe.loc[pe.loc[:, cat2par].values > 10, :]
        # pe = pe.loc[pe.loc[:, cat2par].values < 50, :]

        print(pe.shape)
        assert pe.shape[0] > 0
        #print(pe.loc[:,cat1par].describe())
        #print(pe.loc[:, cat2par].describe())
        #return
        truth_idx = pe.index[0]
        pe = pe.loc[pe.index.map(lambda x: x != truth_idx),:]
        pe.to_dense(os.path.join(template_ws, "prior.jcb"))


        # just use a real as the truth...
        pst.parameter_data.loc[pst.adj_par_names,"parval1"] = pe.loc[pe.index[0],pst.adj_par_names].values
        pst.control_data.noptmax = 0
        pst.write(os.path.join(pf.new_d,"truth.pst"),version=2)
        pyemu.os_utils.run("{0} truth.pst".format(ies_exe_path),cwd=pf.new_d)

        pst = pyemu.Pst(os.path.join(pf.new_d,"truth.pst"))

        obs = pst.observation_data
        obs.loc[:,"obsval"] = pst.res.loc[pst.obs_names,"modelled"].values
        obs.loc[:,"weight"] = 0.0
        obs.loc[:,"standard_deviation"] = np.nan
        onames = obs.loc[obs.obsnme.apply(lambda x: ("trgw" in x or "gage" in x) and ("hdstd" not in x and "sfrtd" not in x)),"obsnme"].values
        #obs.loc[obs.oname=="hds","weight"] = 1.0
        #obs.loc[obs.oname == "hds", "standard_deviation"] = 0.001
        snames = [o for o in onames if "gage" in o]
        obs.loc[onames,"weight"] = 1.0
        obs.loc[snames,"weight"] = 1./(obs.loc[snames,"obsval"] * 0.2).values
        #obs.loc[onames,"obsval"] = truth.values
        #obs.loc[onames,"obsval"] *= np.random.normal(1.0,0.01,onames.shape[0])

        pst.write(os.path.join(pf.new_d, "freyberg.pst"),version=2)
        pyemu.os_utils.run("{0} freyberg.pst".format(ies_exe_path), cwd=pf.new_d)
        pst = pyemu.Pst(os.path.join(pf.new_d,"freyberg.pst"))
        assert pst.phi < 0.01,str(pst.phi)

        # reset away from the truth...
        pst.parameter_data.loc[:,"parval1"] = org_par.parval1.values.copy()

        pst.control_data.noptmax = 2
        pst.pestpp_options["ies_par_en"] = "prior.jcb"
        pst.pestpp_options["ies_num_reals"] = 30
        pst.pestpp_options["ies_subset_size"] = -10
        pst.pestpp_options["ies_no_noise"] = True
        #pst.pestpp_options["ies_bad_phi_sigma"] = 2.0
        pst.pestpp_options["overdue_giveup_fac"] = 100.0
        #pst.pestpp_options["panther_agent_freeze_on_fail"] = True

        #pst.write(os.path.join(pf.new_d, "freyberg.pst"))
        #pyemu.os_utils.start_workers(pf.new_d,ies_exe_path,"freyberg.pst",worker_root=".",master_dir="master_thresh",num_workers=15)

        #num_reals = 100
        #pe = pf.draw(num_reals, use_specsim=False)
        #pe.enforce()
        #pe.to_dense(os.path.join(template_ws, "prior.jcb"))
        #pst.pestpp_options["ies_par_en"] = "prior.jcb"
        
        pst.write(os.path.join(pf.new_d, "freyberg.pst"), version=2)
        m_d = "master_thresh"
        pyemu.os_utils.start_workers(pf.new_d, ies_exe_path, "freyberg.pst", worker_root=".", master_dir=m_d,
                                     num_workers=10)
        phidf = pd.read_csv(os.path.join(m_d,"freyberg.phi.actual.csv"))
        print(phidf["mean"])

        assert phidf["mean"].min() < phidf["mean"].max()

        #pst.pestpp_options["ies_multimodal_alpha"] = 0.99
        
        #pst.pestpp_options["ies_num_threads"] = 6
        #pst.write(os.path.join(pf.new_d, "freyberg.pst"),version=2)

        #pyemu.os_utils.start_workers(pf.new_d, ies_exe_path, "freyberg.pst", worker_root=".", master_dir="master_thresh_mm",
        #                             num_workers=40)
    except Exception as e:
        os.chdir(bd)
        raise Exception(e)
    os.chdir(bd)

def plot_thresh(m_d):
    import flopy

    sim = flopy.mf6.MFSimulation.load(sim_ws=m_d)
    dis = sim.get_model().dis
    ib = dis.idomain.array[0, :, :]
    nlay,nrow, ncol = dis.nlay.data,dis.nrow.data, dis.ncol.data

    # tpst = pyemu.Pst(os.path.join(m_d, "truth.pst"))
    # tobs = tpst.observation_data
    # print(tobs.oname.unique())
    # tobs = tobs.loc[tobs.oname == "hkarr-npf-k-layer1", :].copy()
    # tobs = tobs.loc[tobs.obsval>-1e10,:]
    # tobs.loc[:, "i"] = tobs.pop("i").astype(int)
    # tobs.loc[:, "j"] = tobs.pop("j").astype(int)
    # tarray = np.zeros((nrow,ncol))
    # tarray[tobs.i.values,tobs.j.values] = tobs.obsval.values

    pst = pyemu.Pst(os.path.join(m_d,"freyberg.pst"))
    obs = pst.observation_data
    print(obs.oname.unique())
    

    #pst.control_data.noptmax = 10
    phidf = pd.read_csv(os.path.join(m_d,"freyberg.phi.actual.csv"))
    mxiter = phidf.iteration.max()
    #mxiter = 1
    #print(mxiter)
    pr_oe = pyemu.ObservationEnsemble.from_csv(pst=pst,filename=os.path.join(m_d,"freyberg.0.obs.csv"))
    pr_oe.index = pr_oe.index.map(str)
    pr_pv = pr_oe.phi_vector
    pr_pv.sort_values(inplace=True,ascending=False)
    pr_oe = pr_oe.loc[pr_pv.index,:]

    reals_to_plot = pr_pv.index[:19].tolist()
    if "base" in pr_pv.index:
        reals_to_plot.append("base")
    for iiter in range(1,mxiter+1):
        pt_oe = pyemu.ObservationEnsemble.from_csv(pst=pst,filename=os.path.join(m_d, "freyberg.{0}.obs.csv".format(iiter)))
        pt_oe.index = pt_oe.index.map(str)
        pv = pt_oe.phi_vector
        # pv.sort_values(inplace=True)
        # pr_pv = pr_oe.phi_vector
        # print(pv)
        #pt_oe = pt_oe._df.loc[pv.index,:]
        #pr_oe.index = pr_oe.index.map(str)
        #print(pr_oe.index)
        #print(pt_oe.index)


        #pt_oe.loc[:, obs.obsnme] = np.log10(pt_oe.loc[:, obs.obsnme].values)
        #pr_oe.loc[:, obs.obsnme] = np.log10(pr_oe.loc[:, obs.obsnme].values)

        # vals = pt_oe.loc[:, obs.obsnme].values
        # mx = np.nanmax(vals)
        # vals = pt_oe.loc[:, obs.obsnme].values
        # vals[vals < 0.0] = np.nan
        # mn = np.nanmin(vals)

        
        for k in range(nlay):
            if k == 1:
                kobs = obs.loc[obs.oname == "hkarr-npf-k33-layer{0}".format(k + 1), :].copy()
                kcobs = obs.loc[obs.oname == "tarr-npf-k33-layer{0}".format(k + 1), :].copy()
            else:
                kobs = obs.loc[obs.oname=="hkarr-npf-k-layer{0}".format(k+1),:].copy()
                kcobs = obs.loc[obs.oname == "tarr-npf-k-layer{0}".format(k + 1), :].copy()
            if kobs.shape[0] == 0:
                print("no obs for layer {0}".format(k+1))
                continue
            
            kobs.loc[:, "i"] = kobs.pop("i").astype(int)
            kobs.loc[:, "j"] = kobs.pop("j").astype(int)
            kobs = kobs.loc[kobs.obsval > -1e10, :]

            kcobs.loc[:, "i"] = kcobs.pop("i").astype(int)
            kcobs.loc[:, "j"] = kcobs.pop("j").astype(int)
            kcobs = kcobs.loc[kcobs.obsval > -1e10, :]
            tarray = np.zeros((nrow, ncol)) - 1e10
            tarray[kobs.i.values, kobs.j.values] = kobs.obsval.values
            tarray[tarray==-1e10] = np.nan
            tcarray = np.zeros((nrow, ncol)) - 1e10
            tcarray[kcobs.i.values, kcobs.j.values] = kcobs.obsval.values
            tcarray[tcarray==-1e10] = np.nan
            tarray = np.log10(tarray)
            mn = np.log10(kobs.obsval.values).min()
            mx = np.log10(kobs.obsval.values).max()
            cmn = kcobs.obsval.min()
            cmx = kcobs.obsval.max()

            print(mn, mx)


            import matplotlib.pyplot as plt
            from matplotlib.backends.backend_pdf import PdfPages

            with PdfPages(os.path.join(m_d,"results_{0}_hk_layer_{1}.pdf".format(iiter,k+1))) as pdf:
                ireal = 0
                #for real in pr_oe.index:
                for real in reals_to_plot:
                    if real not in pt_oe.index:
                        continue
                    prarr = np.zeros((nrow,ncol)) - 1
                    prarr[kobs.i,kobs.j] = pr_oe.loc[real,kobs.obsnme]
                    prarr[ib==0] = np.nan
                    ptarr = np.zeros((nrow, ncol)) - 1
                    ptarr[kobs.i, kobs.j] = pt_oe.loc[real, kobs.obsnme]
                    ptarr[ib == 0] = np.nan
                    #print(prarr)
                    #print(ptarr)
                    #mx = max(np.nanmax(prarr),np.nanmax(ptarr))
                    #mn = max(np.nanmin(prarr), np.nanmin(ptarr))
                    fig,axes = plt.subplots(2,3,figsize=(10,10))
                    cb = axes[0,2].imshow(tarray, vmin=mn, vmax=mx, cmap="plasma")
                    plt.colorbar(cb, ax=axes[0,0])
                    cb = axes[0,0].imshow(np.log10(prarr),vmin=mn,vmax=mx,cmap="plasma")
                    plt.colorbar(cb,ax=axes[0,1])
                    cb = axes[0,1].imshow(np.log10(ptarr), vmin=mn, vmax=mx,cmap="plasma")
                    plt.colorbar(cb,ax=axes[0,2])
                    axes[0,1].set_title("post real: {1}, phi: {0:4.1f}".format(pv[real], real), loc="left")
                    axes[0,0].set_title("prior real: {1}, phi: {0:4.1f}".format(pr_pv[real],real),loc="left")
                    axes[0,2].set_title("truth", loc="left")


                    prarr = np.zeros((nrow,ncol)) - 1
                    prarr[kcobs.i,kcobs.j] = pr_oe.loc[real,kcobs.obsnme]
                    prarr[ib==0] = np.nan
                    ptarr = np.zeros((nrow, ncol)) - 1
                    ptarr[kcobs.i, kcobs.j] = pt_oe.loc[real, kcobs.obsnme]
                    ptarr[ib == 0] = np.nan
                    cb = axes[1,0].imshow(prarr,vmin=cmn,vmax=cmx,cmap="plasma")
                    plt.colorbar(cb, ax=axes[1,0])
                    cb = axes[1,1].imshow(prarr,vmin=cmn,vmax=cmx,cmap="plasma")
                    plt.colorbar(cb,ax=axes[1,1])
                    cb = axes[1,2].imshow(tcarray, vmin=cmn,vmax=cmx,cmap="plasma")
                    plt.colorbar(cb,ax=axes[1,2])
                    axes[1,1].set_title("post real: {1}, phi: {0:4.1f}".format(pv[real], real), loc="left")
                    axes[1,0].set_title("prior real: {1}, phi: {0:4.1f}".format(pr_pv[real],real),loc="left")
                    axes[1,2].set_title("truth", loc="left")

                    plt.tight_layout()
                    pdf.savefig()
                    plt.close(fig)
                    #plt.show()
                    #break
                    ireal += 1
                    if ireal > 20:
                        break
                    print(ireal)


def test_array_fmt(tmp_path):
    from pyemu.utils.pst_from import _load_array_get_fmt
    # psuedo ff option
    with open(Path(tmp_path, "test.dat"), 'w') as fp:
        fp.write("       3.000      3.0000      03.000\n"
                 "         3.0      3.0000      03.000")
    # will be converted to Exp format -- only safe option
    arr, fmt = _load_array_get_fmt(Path(tmp_path, "test.dat"))
    assert fmt == ''.join([" %11.4F"] * 3)
    assert arr.sum(axis=1).sum() == 18
    # actually space delim but could be fixed (first col is 1 wider)
    with open(Path(tmp_path, "test.dat"), 'w') as fp:
        fp.write("3.000 3.00 03.0\n"
                 "  3.0  3.0  03.")
    arr, fmt = _load_array_get_fmt(Path(tmp_path, "test.dat"))
    assert fmt == ''.join([" %4.1F"] * 3)
    # actually space delim but could be fixed (first col is 1 wider)
    with open(Path(tmp_path, "test.dat"), 'w') as fp:
        fp.write(" 3.000000000        3.00        03.0\n"
                 "         3.0         3.0         03.")
    arr, fmt = _load_array_get_fmt(Path(tmp_path, "test.dat"))
    assert fmt == ''.join([" %11.8F"] * 3)
    assert arr.sum(axis=1).sum() == 18
    # tru space delim option -- sep passed
    with open(Path(tmp_path, "test.dat"), 'w') as fp:
        fp.write("3.000 3.00000 03.000\n"
                 "3.0 3.0000 03.000")
    arr, fmt = _load_array_get_fmt(Path(tmp_path, "test.dat"), sep=' ')
    assert fmt == "%7.5F"
    assert arr.sum(axis=1).sum() == 18
    # tru space delim option with sep None
    with open(Path(tmp_path, "test.dat"), 'w') as fp:
        fp.write("3.000 3.00000 03.000\n"
                 "3.0 3.0000 03.000")
    arr, fmt = _load_array_get_fmt(Path(tmp_path, "test.dat"))
    assert fmt == "%7.5F"
    assert arr.sum(axis=1).sum() == 18
    # comma delim option
    with open(Path(tmp_path, "test.dat"), 'w') as fp:
        fp.write("3.000, 3.00000, 03.000\n"
                 " 3.0, 3.0000,03.000")
    arr, fmt = _load_array_get_fmt(Path(tmp_path, "test.dat"), sep=',')
    assert fmt == "%8.5F"
    assert arr.sum(axis=1).sum() == 18
    # partial sci note option (fixed format) but short
    with open(Path(tmp_path, "test.dat"), 'w') as fp:
        fp.write(" 00.3E01 30.0E-1   03.00\n"
                 "     3.0    3.00  03.000")
    arr, fmt = _load_array_get_fmt(Path(tmp_path, "test.dat"))
    assert fmt == ''.join([" %7.0E"] * 3)
    assert arr.sum(axis=1).sum() == 18
    try:
        # partial sci note option (fixed format) but short
        with open(Path(tmp_path, "test.dat"), 'w') as fp:
            fp.write(" 0.3E01 3.0E-1  03.00\n"
                     "    3.0   3.00 03.000")
        arr, fmt = _load_array_get_fmt(Path(tmp_path, "test.dat"))
    except ValueError:
        # should fail
        pass
    # sci note option fixed
    with open(Path(tmp_path, "test.dat"), 'w') as fp:
        fp.write("      3.0E00  30.0000E-1       03.00\n"
                 "         3.0        3.00      03.000")
    arr, fmt = _load_array_get_fmt(Path(tmp_path, "test.dat"))
    assert fmt == ''.join([" %11.4E"] * 3)
    assert arr.sum(axis=1).sum() == 18
    # free but not passing delim
    with open(Path(tmp_path, "test.dat"), 'w') as fp:
        fp.write(" 0.3E01   30.0E-1 03.00\n"
                 "3.0 3.00  03.000")
    arr, fmt = _load_array_get_fmt(Path(tmp_path, "test.dat"),
                                   fullfile=True)
    assert fmt == "%9.3G"
    assert arr.sum(axis=1).sum() == 18

    with open(Path(tmp_path, "test.dat"), 'w') as fp:
        fp.write(" 00.3E01,30.0E-1, 03.00\n"
                 "3.0, 3.00,03.000")
    arr, fmt = _load_array_get_fmt(Path(tmp_path, "test.dat"),
                                   fullfile=True, sep=',')
    assert fmt == "%8.3G"
    assert arr.sum(axis=1).sum() == 18
    # 1 col option
    with open(Path(tmp_path, "test.dat"), 'w') as fp:
        fp.write("3.0000000000\n30.000000E-1\n03.00000\n3.0\n3.00\n03.000")
    arr, fmt = _load_array_get_fmt(Path(tmp_path, "test.dat"))
    assert arr.shape == (6,1)
    assert fmt == "%12.10G"
    assert arr.sum(axis=1).sum() == 18


def test_array_fmt_pst_from(tmp_path):
    pf = PstFrom(Path("utils",'weird_array'),
                 Path(tmp_path, "weird_tmp"),
                 remove_existing=True)
    arr = np.loadtxt(Path(tmp_path, "weird_tmp", "ar.arr"))
    # pf.add_parameters("ar.arr", 'grid', zone_array=~np.isnan(arr),
    #                   mfile_sep=' ')
    pf.add_parameters("ar.arr", 'grid', zone_array=~np.isnan(arr))
    np.savetxt(Path(tmp_path, "weird_tmp", "ar2.arr"), arr, fmt="%15.8f",
               delimiter='')
    pf.add_parameters("ar2.arr", 'grid', zone_array=~np.isnan(arr))
    np.savetxt(Path(tmp_path, "weird_tmp", "ar3.arr"), arr, fmt="%15.8e",
               delimiter='')
    pf.add_parameters("ar3.arr", 'grid', zone_array=~np.isnan(arr))
    pf.add_observations("ar.arr", zone_array=~np.isnan(arr))
    pf.add_observations("ar2.arr", zone_array=~np.isnan(arr))
    pst = pf.build_pst()
    par = pst.parameter_data
    par.loc[par.sample(10).index, 'parval1'] = -100
    check_apply(pf)
    arr1 = np.loadtxt(Path(tmp_path, "weird_tmp", "ar.arr"))
    arr2 = np.loadtxt(Path(tmp_path, "weird_tmp", "ar2.arr"))
    arr3 = np.loadtxt(Path(tmp_path, "weird_tmp", "ar3.arr"))


if __name__ == "__main__":
    #mf6_freyberg_pp_locs_test()
    # invest()
    #freyberg_test(os.path.abspath("."))
    # freyberg_prior_build_test()
    #mf6_freyberg_test(os.path.abspath("."))
    #$mf6_freyberg_da_test()
    #shortname_conversion_test()
    #mf6_freyberg_shortnames_test()
    #mf6_freyberg_direct_test()

<<<<<<< HEAD
    mf6_freyberg_thresh_invest(".")
=======
    #mf6_freyberg_thresh_test(".")

    #plot_thresh("master_thresh")
>>>>>>> b301698b
    #plot_thresh("master_thresh_mm")
    #mf6_freyberg_varying_idomain()
    # xsec_test()
    # mf6_freyberg_short_direct_test()
    # mf6_add_various_obs_test()
    # mf6_subdir_test()
    # tpf = TestPstFrom()
    # tpf.setup()
    #tpf.test_add_array_parameters_to_file_list()
    #tpf.test_add_array_parameters_alt_inst_str_none_m()
    #tpf.test_add_array_parameters_alt_inst_str_0_d()
    # tpf.test_add_array_parameters_pps_grid()
    # tpf.test_add_list_parameters()
    # # pstfrom_profile()
    # mf6_freyberg_arr_obs_and_headerless_test()
    usg_freyberg_test(".")
    #vertex_grid_test()
    #direct_quickfull_test()
    #list_float_int_index_test()
    #freyberg_test()



<|MERGE_RESOLUTION|>--- conflicted
+++ resolved
@@ -4823,11 +4823,8 @@
     assert np.isclose(diff,bparval1).all(), diff.loc[~np.isclose(diff,bparval1)]
 
 
-<<<<<<< HEAD
-def mf6_freyberg_thresh_invest(setup_freyberg_mf6):
-=======
+#def mf6_freyberg_thresh_invest(setup_freyberg_mf6):
 def mf6_freyberg_thresh_test(tmp_path):
->>>>>>> b301698b
 
     import numpy as np
     import pandas as pd
@@ -5413,13 +5410,9 @@
     #mf6_freyberg_shortnames_test()
     #mf6_freyberg_direct_test()
 
-<<<<<<< HEAD
-    mf6_freyberg_thresh_invest(".")
-=======
     #mf6_freyberg_thresh_test(".")
 
     #plot_thresh("master_thresh")
->>>>>>> b301698b
     #plot_thresh("master_thresh_mm")
     #mf6_freyberg_varying_idomain()
     # xsec_test()

import os
from pathlib import Path
import platform

# sys.path.append(os.path.join("..","pyemu"))
import numpy as np
import pandas as pd
import pyemu
from pyemu import os_utils
from pyemu.utils import PstFrom, pp_file_to_dataframe, write_pp_file
import shutil
import pytest

ext = ''
local_bins = False  # change if wanting to test with local binary exes
if local_bins:
    bin_path = os.path.join("..", "..", "bin")
    if "linux" in platform.platform().lower():
        pass
        bin_path = os.path.join(bin_path, "linux")
    elif "darwin" in platform.platform().lower() or 'macos' in platform.platform().lower():
        pass
        bin_path = os.path.join(bin_path, "mac")
    else:
        bin_path = os.path.join(bin_path, "win")
        ext = '.exe'
else:
    bin_path = ''
    if "windows" in platform.platform().lower():
        ext = '.exe'

mf_exe_path = os.path.join(bin_path, "mfnwt")
mt_exe_path = os.path.join(bin_path, "mt3dusgs")
usg_exe_path = os.path.join(bin_path, "mfusg")
mf6_exe_path = os.path.join(bin_path, "mf6")
pp_exe_path = os.path.join(bin_path, "pestpp-glm")
ies_exe_path = os.path.join(bin_path, "pestpp-ies")
swp_exe_path = os.path.join(bin_path, "pestpp-swp")

mf_exe_name = os.path.basename(mf_exe_path)
mf6_exe_name = os.path.basename(mf6_exe_path)


def _get_port():
    import socket
    sock = socket.socket()
    sock.bind(('', 0))
    return sock.getsockname()[1]


def _gen_dummy_obs_file(ws='.', sep=',', ext=None):
    import pandas as pd
    ffn = "somefakeobs"
    if ext is None:
        if sep == ',':
            fnme = f'{ffn}.csv'
        else:
            fnme = f'{ffn}.dat'
    else:
        fnme = f'{ffn}.{ext}'
    text = pyemu.__doc__.split(' ', 100)
    t = []
    c = 15
    for s in text[:15]:
        s = s.strip().replace('\n', '')
        if len(s) > 1 and s not in t:
            t.append(s)
        else:
            t.append(text[c])
            c += 1
    np.random.seed(314)
    df = pd.DataFrame(
        np.random.rand(15,2)*1000,
        columns=['no', 'yes'],
        index=t
    )
    df.index.name = 'idx'
    df.to_csv(os.path.join(ws, fnme), sep=sep)
    return fnme, df


def setup_tmp(od, tmp_path, sub=None):
    basename = Path(od).name
    if sub is not None:
        new_d = Path(tmp_path, basename, sub)
    else:
        new_d = Path(tmp_path, basename)
    if new_d.exists():
        shutil.rmtree(new_d)
    Path(tmp_path).mkdir(exist_ok=True)
    # creation functionality
    shutil.copytree(od, new_d)
    return new_d


def freyberg_test(tmp_path):
    import numpy as np
    import pandas as pd
    pd.set_option('display.max_rows', 500)
    pd.set_option('display.max_columns', 500)
    pd.set_option('display.width', 1000)
    try:
        import flopy
    except:
        return

    org_model_ws = os.path.join("..", "examples", "freyberg_sfr_update")
    tmp_model_ws = setup_tmp(org_model_ws, tmp_path)

    bd = Path.cwd()
    os.chdir(tmp_path)

    nam_file = "freyberg.nam"
    try:
        org_model_ws = tmp_model_ws.relative_to(tmp_path)
        m = flopy.modflow.Modflow.load(nam_file, model_ws=org_model_ws,
                                       check=False, forgive=False,
                                       exe_name=mf_exe_path)
        flopy.modflow.ModflowRiv(m, stress_period_data={
            0: [[0, 0, 0, m.dis.top.array[0, 0], 1.0, m.dis.botm.array[0, 0, 0]],
                [0, 0, 1, m.dis.top.array[0, 1], 1.0, m.dis.botm.array[0, 0, 1]],
                [0, 0, 1, m.dis.top.array[0, 1], 1.0, m.dis.botm.array[0, 0, 1]]]})

        m.external_path = "."
        m.write_input()
        print("{0} {1}".format(mf_exe_path, m.name + ".nam"), org_model_ws)
        os_utils.run("{0} {1}".format(mf_exe_path, m.name + ".nam"),
                     cwd=org_model_ws)
        hds_kperk = []
        for k in range(m.nlay):
            for kper in range(m.nper):
                hds_kperk.append([kper, k])
        hds_runline, df = pyemu.gw_utils.setup_hds_obs(
            os.path.join(m.model_ws, f"{m.name}.hds"), kperk_pairs=None, skip=None,
            prefix="hds", include_path=False)

        sfo = flopy.utils.SfrFile(os.path.join(m.model_ws, 'freyberg.sfr.out'))
        sfodf = sfo.get_dataframe()
        sfodf[['kstp', 'kper']] = pd.DataFrame(sfodf.kstpkper.to_list(),
                                               index=sfodf.index)
        sfodf = sfodf.drop('kstpkper', axis=1)
        # just adding a bit of header in for test purposes
        sfo_pp_file = os.path.join(m.model_ws, 'freyberg.sfo.dat')
        with open(sfo_pp_file, 'w') as fp:
            fp.writelines(["This is a post processed sfr output file\n",
                          "Processed into tabular form using the lines:\n",
                          "sfo = flopy.utils.SfrFile('freyberg.sfr.out')\n",
                          "sfo.get_dataframe().to_csv('freyberg.sfo.dat')\n"])
            sfodf.sort_index(axis=1).to_csv(fp, sep=' ', index_label='idx', lineterminator='\n')
        sfodf.sort_index(axis=1).to_csv(os.path.join(m.model_ws, 'freyberg.sfo.csv'),
                     index_label='idx',lineterminator='\n')
        template_ws = "new_temp"
        if os.path.exists(template_ws):
            shutil.rmtree(template_ws)

        # sr0 = m.sr
        sr = pyemu.helpers.SpatialReference.from_namfile(
            os.path.join(m.model_ws, m.namefile),
            delr=m.dis.delr, delc=m.dis.delc)
        # set up PstFrom object
        pf = PstFrom(original_d=org_model_ws, new_d=template_ws,
                     remove_existing=True,
                     longnames=True, spatial_reference=sr,
                     zero_based=False)
        # obs
        #   using tabular style model output
        #   (generated by pyemu.gw_utils.setup_hds_obs())
        f, fdf = _gen_dummy_obs_file(pf.new_d)
        pf.add_observations(f, index_cols='idx', use_cols='yes')
        pf.add_py_function(__file__, '_gen_dummy_obs_file()',
                           is_pre_cmd=False)
        pf.add_observations('freyberg.hds.dat', insfile='freyberg.hds.dat.ins2',
                            index_cols='obsnme', use_cols='obsval', prefix='hds')
        #   using the ins file generated by pyemu.gw_utils.setup_hds_obs()
        pf.add_observations_from_ins(ins_file='freyberg.hds.dat.ins')
        pf.post_py_cmds.append(hds_runline)
        pf.tmp_files.append(f"{m.name}.hds")
        # sfr outputs to obs
        sfr_idx = ['segment', 'reach', 'kstp', 'kper']
        sfr_use = ["Qaquifer", "Qout", 'width']
        pf.add_observations('freyberg.sfo.dat', insfile=None,
                            index_cols=sfr_idx,
                            use_cols=sfr_use, prefix='sfr',
                            ofile_skip=4, ofile_sep=' ', use_rows=np.arange(0, 50))
        # check obs set up
        sfrobs = pf.obs_dfs[-1].copy()
        sfrobs[["oname","otype",'usecol'] + sfr_idx] = sfrobs.obsnme.apply(
            lambda x: pd.Series(
                dict([s.split(':') for s in x.split('_') if ':' in s])))
        sfrobs.pop("oname")
        sfrobs.pop("otype")
        sfrobs.loc[:, sfr_idx] = sfrobs.loc[:, sfr_idx].astype(int)
        sfrobs_p = sfrobs.pivot_table(index=sfr_idx,
                                      columns=['usecol'], values='obsval')
        sfodf_c = sfodf.set_index(sfr_idx).sort_index()
        sfodf_c.columns = sfodf_c.columns.str.lower()
        assert (sfrobs_p == sfodf_c.loc[sfrobs_p.index,
                                        sfrobs_p.columns]).all().all(), (
            "Mis-match between expected and processed obs values\n",
            sfrobs_p.head(),
            sfodf_c.loc[sfrobs_p.index, sfrobs_p.columns].head())

        pf.tmp_files.append(f"{m.name}.sfr.out")
        pf.extra_py_imports.append('flopy')
        pf.post_py_cmds.extend(
            ["sfo_pp_file = 'freyberg.sfo.dat'",
             "sfo = flopy.utils.SfrFile('freyberg.sfr.out')",
             "sfodf = sfo.get_dataframe()",
             "sfodf[['kstp', 'kper']] = pd.DataFrame(sfodf.kstpkper.to_list(), index=sfodf.index)",
             "sfodf = sfodf.drop('kstpkper', axis=1)",
             "with open(sfo_pp_file, 'w') as fp:",
             "    fp.writelines(['This is a post processed sfr output file\\n', "
             "'Processed into tabular form using the lines:\\n', "
             "'sfo = flopy.utils.SfrFile(`freyberg.sfr.out`)\\n', "
             "'sfo.get_dataframe().to_csv(`freyberg.sfo.dat`)\\n'])",
             "    sfodf.sort_index(axis=1).to_csv(fp, sep=' ', index_label='idx',lineterminator='\\n')"])
        # csv version of sfr obs
        # sfr outputs to obs
        pf.add_observations('freyberg.sfo.csv', insfile=None,
                            index_cols=['segment', 'reach', 'kstp', 'kper'],
                            use_cols=["Qaquifer", "Qout", "width"], prefix='sfr2',
                            ofile_sep=',', obsgp=['qaquifer', 'qout', "width"],
                            use_rows=np.arange(50, 101))
        # check obs set up
        sfrobs = pf.obs_dfs[-1].copy()
        sfrobs[['oname','otype','usecol'] + sfr_idx] = sfrobs.obsnme.apply(
            lambda x: pd.Series(
                dict([s.split(':') for s in x.split('_') if ':' in s])))
        sfrobs.pop("oname")
        sfrobs.pop("otype")
        sfrobs.loc[:, sfr_idx] = sfrobs.loc[:, sfr_idx].astype(int)
        sfrobs_p = sfrobs.pivot_table(index=sfr_idx,
                                      columns=['usecol'], values='obsval')
        sfodf_c = sfodf.set_index(sfr_idx).sort_index()
        sfodf_c.columns = sfodf_c.columns.str.lower()
        assert (sfrobs_p == sfodf_c.loc[sfrobs_p.index,
                                        sfrobs_p.columns]).all().all(), (
            "Mis-match between expected and processed obs values")
        obsnmes = pd.concat([df.obgnme for df in pf.obs_dfs]).unique()
        assert all([gp in obsnmes for gp in ['qaquifer', 'qout']])
        pf.post_py_cmds.append(
            "sfodf.sort_index(axis=1).to_csv('freyberg.sfo.csv', sep=',', index_label='idx')")
        zone_array = np.arange(m.nlay*m.nrow*m.ncol)
        s = lambda x: "zval_"+str(x)
        zone_array = np.array([s(x) for x in zone_array]).reshape(m.nlay,m.nrow,m.ncol)
        # pars
        pf.add_parameters(filenames="RIV_0000.dat", par_type="grid",
                          index_cols=[0, 1, 2], use_cols=[3, 5],
                          par_name_base=["rivstage_grid", "rivbot_grid"],
                          mfile_fmt='%10d%10d%10d %15.8F %15.8F %15.8F',
                          pargp='rivbot')
        pf.add_parameters(filenames="RIV_0000.dat", par_type="grid",
                          index_cols=[0, 1, 2], use_cols=4)
        pf.add_parameters(filenames=["WEL_0000.dat", "WEL_0001.dat"],
                          par_type="grid", index_cols=[0, 1, 2], use_cols=3,
                          par_name_base="welflux_grid",
                          zone_array=zone_array)
        pf.add_parameters(filenames="WEL_0000.dat",
                          par_type="grid", index_cols=[0, 1, 2], use_cols=3,
                          par_name_base="welflux_grid_direct",
                          zone_array=zone_array,par_style="direct",transform="none")
        pf.add_parameters(filenames=["WEL_0000.dat"], par_type="constant",
                          index_cols=[0, 1, 2], use_cols=3,
                          par_name_base=["flux_const"])
        pf.add_parameters(filenames="rech_1.ref", par_type="grid",
                          zone_array=m.bas6.ibound[0].array,
                          par_name_base="rch_datetime:1-1-1970")
        pf.add_parameters(filenames=["rech_1.ref", "rech_2.ref"],
                          par_type="zone", zone_array=m.bas6.ibound[0].array)
        pf.add_parameters(filenames="rech_1.ref", par_type="pilot_point",
                          zone_array=m.bas6.ibound[0].array,
                          par_name_base="rch_datetime:1-1-1970", pp_space=4)
        pf.add_parameters(filenames="rech_1.ref", par_type="pilot_point",
                          zone_array=m.bas6.ibound[0].array,
                          par_name_base="rch_datetime:1-1-1970", pp_space=1,
                          ult_ubound=100, ult_lbound=0.0)
        pf.add_parameters(filenames="rech_1.ref", par_type="pilot_point",
                          par_name_base="rch_datetime:1-1-1970", pp_space=1,
                          ult_ubound=100, ult_lbound=0.0)


        # add model run command
        pf.mod_sys_cmds.append("{0} {1}".format(mf_exe_name, m.name + ".nam"))
        print(pf.mult_files)
        print(pf.org_files)


        # build pest
        pst = pf.build_pst('freyberg.pst')

        # check mult files are in pst input files
        csv = os.path.join(template_ws, "mult2model_info.csv")
        df = pd.read_csv(csv, index_col=0)
        df = df.loc[pd.notna(df.mlt_file),:]
        pst_input_files = {str(f) for f in pst.input_files}
        mults_not_linked_to_pst = ((set(df.mlt_file.unique()) -
                                    pst_input_files) -
                                   set(df.loc[df.pp_file.notna()].mlt_file))
        assert len(mults_not_linked_to_pst) == 0, print(mults_not_linked_to_pst)

        pst.write_input_files(pst_path=pf.new_d)
        # test par mults are working
        os.chdir(pf.new_d)
        pyemu.helpers.apply_list_and_array_pars(
            arr_par_file="mult2model_info.csv")
        os.chdir(tmp_path)

        pst.control_data.noptmax = 0
        pst.write(os.path.join(pf.new_d, "freyberg.pst"))
        pyemu.os_utils.run("{0} freyberg.pst".format(ies_exe_path), cwd=pf.new_d)

        res_file = os.path.join(pf.new_d, "freyberg.base.rei")
        assert os.path.exists(res_file), res_file
        pst.set_res(res_file)
        print(pst.phi)
        assert pst.phi < 1.0e-5, pst.phi
    except Exception as e:
        os.chdir(bd)
        raise e
    os.chdir(bd)


def freyberg_prior_build_test(tmp_path):
    import numpy as np
    import pandas as pd
    pd.set_option('display.max_rows', 500)
    pd.set_option('display.max_columns', 500)
    pd.set_option('display.width', 1000)
    try:
        import flopy
    except:
        return

    org_model_ws = os.path.join("..", "examples", "freyberg_sfr_update")
    tmp_model_ws = setup_tmp(org_model_ws, tmp_path)
    bd = Path.cwd()
    os.chdir(tmp_path)

    nam_file = "freyberg.nam"
    try:
        org_model_ws = tmp_model_ws.relative_to(tmp_path)
        m = flopy.modflow.Modflow.load(nam_file, model_ws=org_model_ws,
                                       check=False, forgive=False,
                                       exe_name=mf_exe_path)
        flopy.modflow.ModflowRiv(m, stress_period_data={
            0: [[0, 0, 0, m.dis.top.array[0, 0], 1.0, m.dis.botm.array[0, 0, 0]],
                [0, 0, 1, m.dis.top.array[0, 1], 1.0, m.dis.botm.array[0, 0, 1]],
                [0, 0, 1, m.dis.top.array[0, 1], 1.0, m.dis.botm.array[0, 0, 1]]]})

        welsp = m.wel.stress_period_data.data.copy()
        addwell = welsp[0].copy()
        addwell['k'] = 1
        welsp[0] = np.rec.array(np.concatenate([welsp[0], addwell]))
        samewell = welsp[1].copy()
        samewell['flux'] *= 10
        welsp[1] = np.rec.array(np.concatenate([welsp[1], samewell]))
        m.wel.stress_period_data = welsp

        m.external_path = "."
        m.write_input()

        # for exe in [mf_exe_path, mt_exe_path, ies_exe_path]:
        #     shutil.copy(os.path.relpath(exe, '..'), org_model_ws)

        print("{0} {1}".format(mf_exe_path, m.name + ".nam"), org_model_ws)
        os_utils.run("{0} {1}".format(mf_exe_path, m.name + ".nam"),
                     cwd=org_model_ws)
        hds_kperk = []
        for k in range(m.nlay):
            for kper in range(m.nper):
                hds_kperk.append([kper, k])
        hds_runline, df = pyemu.gw_utils.setup_hds_obs(
            os.path.join(m.model_ws, f"{m.name}.hds"), kperk_pairs=None, skip=None,
            prefix="hds", include_path=False)

        template_ws = Path(tmp_path, "new_temp")
        if os.path.exists(template_ws):
            shutil.rmtree(template_ws)
        # sr0 = m.sr
        sr = pyemu.helpers.SpatialReference.from_namfile(
            os.path.join(m.model_ws, m.namefile),
            delr=m.dis.delr, delc=m.dis.delc)
        # set up PstFrom object
        pf = PstFrom(original_d=org_model_ws, new_d=template_ws,
                     remove_existing=True,
                     longnames=True, spatial_reference=sr,
                     zero_based=False)
        pf.extra_py_imports.append('flopy')
        if "linux" in platform.platform().lower():
            pf.mod_sys_cmds.append("which python")
        # obs
        #   using tabular style model output
        #   (generated by pyemu.gw_utils.setup_hds_obs())
        pf.add_observations('freyberg.hds.dat', insfile='freyberg.hds.dat.ins2',
                            index_cols='obsnme', use_cols='obsval', prefix='hds')
        pf.post_py_cmds.append(hds_runline)
        pf.tmp_files.append(f"{m.name}.hds")

        # pars
        v = pyemu.geostats.ExpVario(contribution=1.0, a=2500)
        geostruct = pyemu.geostats.GeoStruct(variograms=v, transform='log')
        # Pars for river list style model file, every entry in columns 3 and 4
        # specifying formatted model file and passing a geostruct  # TODO method for appending specific ult bounds
        # pf.add_parameters(filenames="RIV_0000.dat", par_type="grid",
        #                   index_cols=[0, 1, 2], use_cols=[3, 4],
        #                   par_name_base=["rivstage_grid", "rivcond_grid"],
        #                   mfile_fmt='%10d%10d%10d %15.8F %15.8F %15.8F',
        #                   geostruct=geostruct, lower_bound=[0.9, 0.01],
        #                   upper_bound=[1.1, 100.], ult_lbound=[0.3, None])
        # # 2 constant pars applied to columns 3 and 4
        # # this time specifying free formatted model file
        # pf.add_parameters(filenames="RIV_0000.dat", par_type="constant",
        #                   index_cols=[0, 1, 2], use_cols=[3, 4],
        #                   par_name_base=["rivstage", "rivcond"],
        #                   mfile_fmt='free', lower_bound=[0.9, 0.01],
        #                   upper_bound=[1.1, 100.], ult_lbound=[None, 0.01])
        # Pars for river list style model file, every entry in column 4
        pf.add_parameters(filenames="RIV_0000.dat", par_type="grid",
                          index_cols=[0, 1, 2], use_cols=[4],
                          par_name_base=["rivcond_grid"],
                          mfile_fmt='%10d%10d%10d %15.8F %15.8F %15.8F',
                          geostruct=geostruct, lower_bound=[0.01],
                          upper_bound=[100.], ult_lbound=[None])
        # constant par applied to column 4
        # this time specifying free formatted model file
        pf.add_parameters(filenames="RIV_0000.dat", par_type="constant",
                          index_cols=[0, 1, 2], use_cols=[4],
                          par_name_base=["rivcond"],
                          mfile_fmt='free', lower_bound=[0.01],
                          upper_bound=[100.], ult_lbound=[0.01])
        # pf.add_parameters(filenames="RIV_0000.dat", par_type="constant",
        #                   index_cols=[0, 1, 2], use_cols=5,
        #                   par_name_base="rivbot",
        #                   mfile_fmt='free', lower_bound=0.9,
        #                   upper_bound=1.1, ult_ubound=100.,
        #                   ult_lbound=0.001)
        # setting up temporal variogram for correlating temporal pars
        date = m.dis.start_datetime
        v = pyemu.geostats.ExpVario(contribution=1.0, a=180.0)  # 180 correlation length
        t_geostruct = pyemu.geostats.GeoStruct(variograms=v, transform='log')
        # looping over temporal list style input files
        # setting up constant parameters for col 3 for each temporal file
        # making sure all are set up with same pargp and geostruct (to ensure correlation)
        # Parameters for wel list style
        well_mfiles = ["WEL_0000.dat", "WEL_0001.dat", "WEL_0002.dat"]
        for t, well_file in enumerate(well_mfiles):
            # passing same temporal geostruct and pargp,
            # date is incremented and will be used for correlation with
            pf.add_parameters(filenames=well_file, par_type="constant",
                              index_cols=[0, 1, 2], use_cols=3,
                              par_name_base="flux", alt_inst_str='kper',
                              datetime=date, geostruct=t_geostruct,
                              pargp='wellflux_t', lower_bound=0.25,
                              upper_bound=1.75)
            date = (pd.to_datetime(date) +
                    pd.DateOffset(m.dis.perlen.array[t], 'day'))
        # par for each well (same par through time)
        pf.add_parameters(filenames=well_mfiles,
                          par_type="grid", index_cols=[0, 1, 2], use_cols=3,
                          par_name_base="welflux_grid",
                          zone_array=m.bas6.ibound.array,
                          geostruct=geostruct, lower_bound=0.25, upper_bound=1.75)
        # global constant across all files
        pf.add_parameters(filenames=well_mfiles,
                          par_type="constant",
                          index_cols=[0, 1, 2], use_cols=3,
                          par_name_base=["flux_global"],
                          lower_bound=0.25, upper_bound=1.75)

        # Spatial array style pars - cell-by-cell
        hk_files = ["hk_Layer_{0:d}.ref".format(i) for i in range(1, 4)]
        for hk in hk_files:
            pf.add_parameters(filenames=hk, par_type="grid",
                              zone_array=m.bas6.ibound[0].array,
                              par_name_base="hk", alt_inst_str='lay',
                              geostruct=geostruct,
                              lower_bound=0.01, upper_bound=100.)

        # Pars for temporal array style model files
        date = m.dis.start_datetime  # reset date
        rch_mfiles = ["rech_0.ref", "rech_1.ref", "rech_2.ref"]
        for t, rch_file in enumerate(rch_mfiles):
            # constant par for each file but linked by geostruct and pargp
            pf.add_parameters(filenames=rch_file, par_type="constant",
                              zone_array=m.bas6.ibound[0].array,
                              par_name_base="rch", alt_inst_str='kper',
                              datetime=date, geostruct=t_geostruct,
                              pargp='rch_t', lower_bound=0.9, upper_bound=1.1)
            date = (pd.to_datetime(date) +
                    pd.DateOffset(m.dis.perlen.array[t], 'day'))
        # spatially distributed array style pars - cell-by-cell
        # pf.add_parameters(filenames=rch_mfiles, par_type="grid",
        #                   zone_array=m.bas6.ibound[0].array,
        #                   par_name_base="rch",
        #                   geostruct=geostruct)
        pf.add_parameters(filenames=rch_mfiles, par_type="pilot_point",
                          zone_array=m.bas6.ibound[0].array,
                          par_name_base="rch", pp_space=1,
                          ult_ubound=None, ult_lbound=None,
                          geostruct=geostruct, lower_bound=0.9, upper_bound=1.1)
        # global constant recharge par
        pf.add_parameters(filenames=rch_mfiles, par_type="constant",
                          zone_array=m.bas6.ibound[0].array,
                          par_name_base="rch_global", lower_bound=0.9,
                          upper_bound=1.1)
        # zonal recharge pars
        pf.add_parameters(filenames=rch_mfiles,
                          par_type="zone", par_name_base='rch_zone',
                          lower_bound=0.9, upper_bound=1.1, ult_lbound=1.e-6,
                          ult_ubound=100.)


        # add model run command
        pf.mod_sys_cmds.append("{0} {1}".format(mf_exe_name, m.name + ".nam"))
        print(pf.mult_files)
        print(pf.org_files)


        # build pest
        pst = pf.build_pst('freyberg.pst')
        cov = pf.build_prior(fmt="ascii")
        pe = pf.draw(100, use_specsim=True)
        # check mult files are in pst input files
        csv = os.path.join(template_ws, "mult2model_info.csv")
        df = pd.read_csv(csv, index_col=0)
        pst_input_files = {str(f) for f in pst.input_files}
        mults_not_linked_to_pst = ((set(df.mlt_file.unique()) -
                                    pst_input_files) -
                                   set(df.loc[df.pp_file.notna()].mlt_file))
        assert len(mults_not_linked_to_pst) == 0, print(mults_not_linked_to_pst)

        pst.write_input_files(pst_path=pf.new_d)
        # test par mults are working
        os.chdir(pf.new_d)
        pyemu.helpers.apply_list_and_array_pars(
            arr_par_file="mult2model_info.csv")
        os.chdir(tmp_path)

        pst.control_data.noptmax = 0
        pst.write(os.path.join(pf.new_d, "freyberg.pst"))
        pyemu.os_utils.run("{0} freyberg.pst".format(ies_exe_path), cwd=pf.new_d)

        res_file = os.path.join(pf.new_d, "freyberg.base.rei")
        assert os.path.exists(res_file), res_file
        pst.set_res(res_file)
        print(pst.phi)
        assert pst.phi < 1.0e-5, pst.phi

        pe.to_binary(os.path.join(pf.new_d, 'par.jcb'))

        # quick sweep test?
        pst.pestpp_options["ies_par_en"] = 'par.jcb'
        pst.pestpp_options["ies_num_reals"] = 10
        pst.control_data.noptmax = -1
        # par = pst.parameter_data
        # par.loc[:, 'parval1'] = pe.iloc[0].T
        pst.write(os.path.join(pf.new_d, "freyberg.pst"))
        pyemu.os_utils.run("{0} freyberg.pst".format(ies_exe_path), cwd=pf.new_d)
        # pyemu.os_utils.start_workers(pf.new_d,
        #                              exe_rel_path="pestpp-ies",
        #                              pst_rel_path="freyberg.pst",
        #                              num_workers=20, master_dir="master",
        #                              cleanup=False, port=4005)
    except Exception as e:
        os.chdir(bd)
        raise Exception(str(e))
    os.chdir(bd)


def generic_function(wd='.'):
    import pandas as pd
    import numpy as np
    #onames = ["generic_obs_{0}".format(i) for i in range(100)]
    onames = pd.date_range("1-1-2020",periods=100,freq='d')
    df = pd.DataFrame({"index_2":np.arange(100),"simval1":1,"simval2":2,"datetime":onames})
    df.index = df.pop("datetime")
    df.to_csv(os.path.join(wd, "generic.csv"), date_format="%d-%m-%Y %H:%M:%S")
    return df


def another_generic_function(some_arg):
    import pandas as pd
    import numpy as np
    print(some_arg)


def mf6_freyberg_test(tmp_path):
    import numpy as np
    import pandas as pd
    pd.set_option('display.max_rows', 500)
    pd.set_option('display.max_columns', 500)
    pd.set_option('display.width', 1000)
    try:
        import flopy
    except:
        return

    org_model_ws = os.path.join('..', 'examples', 'freyberg_mf6')
    tmp_model_ws = setup_tmp(org_model_ws, tmp_path)
    bd = Path.cwd()
    os.chdir(tmp_path)
    try:
        tmp_model_ws = tmp_model_ws.relative_to(tmp_path)
        sim = flopy.mf6.MFSimulation.load(sim_ws=str(tmp_model_ws))
        m = sim.get_model()
        sim.set_all_data_external(check_data=False)
        sim.write_simulation()

        # SETUP pest stuff...
        os_utils.run("{0} ".format(mf6_exe_path), cwd=tmp_model_ws)
        # doctor some of the list par files to add a comment string
        with open(
                Path(tmp_model_ws,
                     "freyberg6.wel_stress_period_data_1.txt"), 'r') as fr:
            lines = [line for line in fr]
        with open(
                Path(tmp_model_ws,
                     "freyberg6.wel_stress_period_data_1.txt"), 'w') as fw:
            fw.write("# comment line explaining this external file\n")
            for line in lines:
                fw.write(line)

        with open(
                Path(tmp_model_ws,
                     "freyberg6.wel_stress_period_data_2.txt"), 'r') as fr:
            lines = [line for line in fr]
        with open(
                Path(tmp_model_ws,
                     "freyberg6.wel_stress_period_data_2.txt"), 'w') as fw:
            fw.write("# comment line explaining this external file\n")
            for line in lines[0:3] + ["# comment mid table \n"] + lines[3:]:
                fw.write(line)

        with open(
                Path(tmp_model_ws,
                     "freyberg6.wel_stress_period_data_3.txt"), 'r') as fr:
            lines = [line for line in fr]
        with open(
                Path(tmp_model_ws,
                     "freyberg6.wel_stress_period_data_3.txt"), 'w') as fw:
            fw.write("#k i j flux \n")
            for line in lines:
                fw.write(line)

        with open(
                Path(tmp_model_ws,
                     "freyberg6.wel_stress_period_data_4.txt"), 'r') as fr:
            lines = [line for line in fr]
        with open(
                Path(tmp_model_ws,
                     "freyberg6.wel_stress_period_data_4.txt"), 'w') as fw:
            fw.write("# comment line explaining this external file\n"
                     "#k i j flux\n")
            for line in lines:
                fw.write(line)

        # generate a test with headers and non spatial idex
        sfr_pkgdf = pd.DataFrame.from_records(m.sfr.packagedata.array)
        l = sfr_pkgdf.columns.to_list()
        l = ['#rno', 'k', 'i', 'j'] + l[2:]
        with open(
                Path(tmp_model_ws,
                     "freyberg6.sfr_packagedata.txt"), 'r') as fr:
            lines = [line for line in fr]
        with open(Path(tmp_model_ws,
                       "freyberg6.sfr_packagedata_test.txt"), 'w') as fw:
            fw.write(' '.join(l))
            fw.write('\n')
            for line in lines:
                fw.write(line)

        template_ws = "new_temp"
        if os.path.exists(template_ws):
            shutil.rmtree(template_ws)
        # sr0 = m.sr
        # sr = pyemu.helpers.SpatialReference.from_namfile(
        #     os.path.join(tmp_model_ws, "freyberg6.nam"),
        #     delr=m.dis.delr.array, delc=m.dis.delc.array)
        sr = m.modelgrid
        # set up PstFrom object
        pf = PstFrom(original_d=tmp_model_ws, new_d=template_ws,
                     remove_existing=True,
                     longnames=True, spatial_reference=sr,
                     zero_based=False, start_datetime="1-1-2018",
                     chunk_len=1)
        # obs
        #   using tabular style model output
        #   (generated by pyemu.gw_utils.setup_hds_obs())
        # pf.add_observations('freyberg.hds.dat', insfile='freyberg.hds.dat.ins2',
        #                     index_cols='obsnme', use_cols='obsval', prefix='hds')

        # call generic once so that the output file exists
        os.chdir(template_ws)
        df = generic_function()
        os.chdir(tmp_path)
        # add the values in generic to the ctl file
        f, fdf = _gen_dummy_obs_file(pf.new_d, sep=' ')
        pf.add_observations(f, index_cols='idx', use_cols='yes')
        pf.add_py_function(__file__, "_gen_dummy_obs_file(sep=' ')",
                           is_pre_cmd=False)
        pf.add_observations("generic.csv", insfile="generic.csv.ins",
                            index_cols=["datetime", "index_2"],
                            use_cols=["simval1", "simval2"])
        # add the function call to make generic to the forward run script
        pf.add_py_function(__file__, "generic_function()", is_pre_cmd=False)

        # add a function that isnt going to be called directly
        pf.add_py_function(__file__, "another_generic_function(some_arg)",
                           is_pre_cmd=None)

        #pf.post_py_cmds.append("generic_function()")
        df = pd.read_csv(Path(tmp_model_ws, "sfr.csv"), index_col=0)
        pf.add_observations("sfr.csv", insfile="sfr.csv.ins", index_cols="time", use_cols=list(df.columns.values))
        v = pyemu.geostats.ExpVario(contribution=1.0,a=1000)
        gr_gs = pyemu.geostats.GeoStruct(variograms=v)
        rch_temporal_gs = pyemu.geostats.GeoStruct(variograms=pyemu.geostats.ExpVario(contribution=1.0,a=60))
        pf.extra_py_imports.append('flopy')
        ib = m.dis.idomain[0].array
        with open(Path(template_ws, "inflow1.txt"), 'w') as fp:
            fp.write("# rid type rate idx0 idx1\n")
            fp.write("205 666 500000.0 1 1")
        pf.add_parameters(filenames='inflow1.txt',
                          pargp='inflow1',
                          comment_char='#',
                          use_cols=2,
                          index_cols=0,
                          upper_bound=10,
                          lower_bound=0.1,
                          par_type="grid",
                          )

        with open(Path(template_ws, "inflow2.txt"), 'w') as fp:
            fp.write("# rid type rate idx0 idx1\n")
            fp.write("205 infl 500000.3 1 1\n")
            fp.write("205 div 1 500000.7 1\n")
            fp.write("206 infl 600000.7 1 1\n")
            fp.write("206 div 1 500000.7 1")
        inflow2_pre = pd.read_csv(Path(pf.new_d, "inflow2.txt"),
                                  header=None, sep=' ', skiprows=1)
        with open(Path(template_ws, "inflow3.txt"), 'w') as fp:
            fp.write("# rid type rate idx0 idx1\n")
            fp.write("205 infl 700000.3 1 1\n")
            fp.write("205 div 1 500000.7 1\n")
            fp.write("206 infl 800000.7 1 1\n")
            fp.write("206 div 1 500000.7 1")
        inflow3_pre = pd.read_csv(Path(pf.new_d, "inflow3.txt"),
                                  header=None, sep=' ', skiprows=1)
        pf.add_parameters(filenames=['inflow2.txt', "inflow3.txt"],
                          pargp='inflow',
                          comment_char='#',
                          use_cols=2,
                          index_cols=[0, 1],
                          upper_bound=10,
                          lower_bound=0.1,
                          par_type="grid",
                          use_rows=[[205, 'infl'], [206, 'infl']],
                          )
        pf.add_parameters(filenames=['inflow2.txt', "inflow3.txt"],
                          pargp='inflow2',
                          comment_char='#',
                          use_cols=3,
                          index_cols=[0, 1],
                          upper_bound=5,
                          lower_bound=-5,
                          par_type="grid",
                          use_rows=[[205, 'div'], [206, 'div']],
                          par_style='a',
                          transform='none'
                          )
        with open(Path(template_ws, "inflow4.txt"), 'w') as fp:
            fp.write("# rid type rate idx0 idx1\n")
            fp.write("204 infl 700000.3 1 1\n")
            fp.write("205 div 1 500000.7 1\n")
            fp.write("206 infl 800000.7 1 1\n")
            fp.write("207 div 1 500000.7 1")

        inflow4_pre = pd.read_csv(Path(pf.new_d, "inflow4.txt"),
                                  header=None, sep=' ', skiprows=1)
        pf.add_parameters(filenames="inflow4.txt",
                          pargp='inflow4',
                          comment_char='#',
                          use_cols=2,
                          index_cols=[0, 1],
                          upper_bound=10,
                          lower_bound=0.1,
                          par_type="grid",
                          use_rows=[(204, "infl")],
                          )
        pf.add_parameters(filenames="inflow4.txt",
                          pargp='inflow5',
                          comment_char='#',
                          use_cols=3,
                          index_cols=[0],
                          upper_bound=10,
                          lower_bound=0.1,
                          par_type="grid",
                          use_rows=(1, 3),
                          )
        # pf.add_parameters(filenames=['inflow2.txt'],
        #                   pargp='inflow3',
        #                   comment_char='#',
        #                   use_cols=2,
        #                   index_cols=[0, 1],
        #                   upper_bound=10,
        #                   lower_bound=0.1,
        #                   par_type="grid",
        #                   use_rows=[0, 2],
        #                   )
        ft, ftd = _gen_dummy_obs_file(pf.new_d, sep=',', ext='txt')
        pf.add_parameters(filenames=f, par_type="grid", mfile_skip=1, index_cols=0,
                          use_cols=[2], par_name_base="tmp",
                          pargp="tmp")
        pf.add_parameters(filenames=ft, par_type="grid", mfile_skip=1, index_cols=0,
                          use_cols=[1, 2], par_name_base=["tmp2_1", "tmp2_2"],
                          pargp="tmp2", mfile_sep=',', par_style='direct')
        tags = {"npf_k_":[0.1,10.],"npf_k33_":[.1,10],"sto_ss":[.1,10],"sto_sy":[.9,1.1],"rch_recharge":[.5,1.5]}
        dts = pd.to_datetime("1-1-2018") + pd.to_timedelta(np.cumsum(sim.tdis.perioddata.array["perlen"]),unit="d")
        print(dts)
        for tag, bnd in tags.items():
            lb, ub = bnd[0], bnd[1]
            arr_files = [f for f in os.listdir(tmp_model_ws) if tag in f and f.endswith(".txt")]
            if "rch" in tag:
                pf.add_parameters(filenames=arr_files, par_type="grid", par_name_base="rch_gr",
                                  pargp="rch_gr", zone_array=ib, upper_bound=ub, lower_bound=lb,
                                  geostruct=gr_gs)
                for arr_file in arr_files:
                    kper = int(arr_file.split('.')[1].split('_')[-1]) - 1
                    pf.add_parameters(filenames=arr_file,par_type="constant",par_name_base=arr_file.split('.')[1]+"_cn",
                                      pargp="rch_const",zone_array=ib,upper_bound=ub,lower_bound=lb,geostruct=rch_temporal_gs,
                                      datetime=dts[kper])
            else:
                for arr_file in arr_files:
                    # these ult bounds are used later in an assert
                    # and also are used so that the initial input array files
                    # are preserved
                    ult_lb = None
                    ult_ub = None
                    if "npf_k_" in arr_file:
                       ult_ub = 31.0
                       ult_lb = -1.3
                    pf.add_parameters(filenames=arr_file,par_type="grid",par_name_base=arr_file.split('.')[1]+"_gr",
                                      pargp=arr_file.split('.')[1]+"_gr",zone_array=ib,upper_bound=ub,lower_bound=lb,
                                      geostruct=gr_gs,ult_ubound=None if ult_ub is None else ult_ub + 1,
                                      ult_lbound=None if ult_lb is None else ult_lb + 1)
                    # use a slightly lower ult bound here
                    pf.add_parameters(filenames=arr_file, par_type="pilotpoints", par_name_base=arr_file.split('.')[1]+"_pp",
                                      pargp=arr_file.split('.')[1]+"_pp", zone_array=ib,upper_bound=ub,lower_bound=lb,
                                      ult_ubound=None if ult_ub is None else ult_ub - 1,
                                      ult_lbound=None if ult_lb is None else ult_lb - 1,geostruct=gr_gs)

                    # use a slightly lower ult bound here
                    pf.add_parameters(filenames=arr_file, par_type="constant",
                                      par_name_base=arr_file.split('.')[1] + "_cn",
                                      pargp=arr_file.split('.')[1] + "_cn", zone_array=ib,
                                      upper_bound=ub, lower_bound=lb,geostruct=gr_gs)

        # add SP1 spatially constant, but temporally correlated wel flux pars
        kper = 0
        list_file = "freyberg6.wel_stress_period_data_{0}.txt".format(kper+1)
        pf.add_parameters(filenames=list_file, par_type="constant",
                          par_name_base="twel_mlt_{0}".format(kper),
                          pargp="twel_mlt".format(kper), index_cols=[0, 1, 2],
                          use_cols=[3], upper_bound=1.5, lower_bound=0.5,
                          datetime=dts[kper], geostruct=rch_temporal_gs,
                          mfile_skip=1)

        # add temporally indep, but spatially correlated wel flux pars
        pf.add_parameters(filenames=list_file, par_type="grid",
                          par_name_base="wel_grid_{0}".format(kper),
                          pargp="wel_{0}".format(kper), index_cols=[0, 1, 2],
                          use_cols=[3], upper_bound=1.5, lower_bound=0.5,
                          geostruct=gr_gs, mfile_skip=1)
        kper = 1
        list_file = "freyberg6.wel_stress_period_data_{0}.txt".format(kper+1)
        pf.add_parameters(filenames=list_file, par_type="constant",
                          par_name_base="twel_mlt_{0}".format(kper),
                          pargp="twel_mlt".format(kper), index_cols=[0, 1, 2],
                          use_cols=[3], upper_bound=1.5, lower_bound=0.5,
                          datetime=dts[kper], geostruct=rch_temporal_gs,
                          mfile_skip='#')
        # add temporally indep, but spatially correlated wel flux pars
        pf.add_parameters(filenames=list_file, par_type="grid",
                          par_name_base="wel_grid_{0}".format(kper),
                          pargp="wel_{0}".format(kper), index_cols=[0, 1, 2],
                          use_cols=[3], upper_bound=1.5, lower_bound=0.5,
                          geostruct=gr_gs, mfile_skip='#')
        kper = 2
        list_file = "freyberg6.wel_stress_period_data_{0}.txt".format(kper+1)
        pf.add_parameters(filenames=list_file, par_type="constant",
                          par_name_base="twel_mlt_{0}".format(kper),
                          pargp="twel_mlt".format(kper), index_cols=['#k', 'i', 'j'],
                          use_cols=['flux'], upper_bound=1.5, lower_bound=0.5,
                          datetime=dts[kper], geostruct=rch_temporal_gs)
        # add temporally indep, but spatially correlated wel flux pars
        pf.add_parameters(filenames=list_file, par_type="grid",
                          par_name_base="wel_grid_{0}".format(kper),
                          pargp="wel_{0}".format(kper), index_cols=['#k', 'i', 'j'],
                          use_cols=['flux'], upper_bound=1.5, lower_bound=0.5,
                          geostruct=gr_gs)
        kper = 3
        list_file = "freyberg6.wel_stress_period_data_{0}.txt".format(kper+1)
        pf.add_parameters(filenames=list_file, par_type="constant",
                          par_name_base="twel_mlt_{0}".format(kper),
                          pargp="twel_mlt".format(kper), index_cols=['#k', 'i', 'j'],
                          use_cols=['flux'], upper_bound=1.5, lower_bound=0.5,
                          datetime=dts[kper], geostruct=rch_temporal_gs,
                          mfile_skip=1)
        # add temporally indep, but spatially correlated wel flux pars
        pf.add_parameters(filenames=list_file, par_type="grid",
                          par_name_base="wel_grid_{0}".format(kper),
                          pargp="wel_{0}".format(kper), index_cols=['#k', 'i', 'j'],
                          use_cols=['flux'], upper_bound=1.5, lower_bound=0.5,
                          geostruct=gr_gs, mfile_skip=1)
        list_files = ["freyberg6.wel_stress_period_data_{0}.txt".format(t)
                      for t in range(5, m.nper+1)]
        for list_file in list_files:
            kper = int(list_file.split(".")[1].split('_')[-1]) - 1
            # add spatially constant, but temporally correlated wel flux pars
            pf.add_parameters(filenames=list_file,par_type="constant",par_name_base="twel_mlt_{0}".format(kper),
                              pargp="twel_mlt".format(kper),index_cols=[0,1,2],use_cols=[3],
                              upper_bound=1.5,lower_bound=0.5, datetime=dts[kper], geostruct=rch_temporal_gs)

            # add temporally indep, but spatially correlated wel flux pars
            pf.add_parameters(filenames=list_file, par_type="grid", par_name_base="wel_grid_{0}".format(kper),
                              pargp="wel_{0}".format(kper), index_cols=[0, 1, 2], use_cols=[3],
                              upper_bound=1.5, lower_bound=0.5, geostruct=gr_gs)
        pf.add_parameters(filenames=list_file, par_type="grid", par_name_base=f"wel_grid_{kper}",
                          pargp=f"wel_{kper}_v2", index_cols=[0, 1, 2], use_cols=[3], use_rows=[1],
                          upper_bound=1.5, lower_bound=0.5, geostruct=gr_gs)
        # test non spatial idx in list like
        pf.add_parameters(filenames="freyberg6.sfr_packagedata_test.txt", par_name_base="sfr_rhk",
                          pargp="sfr_rhk", index_cols=['#rno'], use_cols=['rhk'], upper_bound=10.,
                          lower_bound=0.1,
                          par_type="grid")

        # add model run command
        pf.mod_sys_cmds.append("mf6")
        print(pf.mult_files)
        print(pf.org_files)

        # build pest
        pst = pf.build_pst('freyberg.pst')

        # # quick check of write and apply method
        pars = pst.parameter_data
        # set reach 1 hk to 100
        sfr_pars = pars.loc[pars.parnme.str.startswith('pname:sfr')].index
        pars.loc[sfr_pars, 'parval1'] = np.random.random(len(sfr_pars)) * 10

        sfr_pars = pars.loc[sfr_pars].copy()
        print(sfr_pars)
        sfr_pars[["name",'inst',"ptype", 'usecol',"pstyle", '#rno']] = sfr_pars.parnme.apply(
            lambda x: pd.DataFrame([s.split(':') for s in x.split('_')
                                    if ':' in s]).set_index(0)[1])

        sfr_pars['#rno'] = sfr_pars['#rno'].astype(int)

        os.chdir(pf.new_d)
        dummymult = 4.
        pars = pst.parameter_data
        pst.parameter_data.loc[pars.index.str.contains('_pp'), 'parval1'] = dummymult
        pst.write_input_files()
        pyemu.helpers.apply_list_and_array_pars()
        os.chdir(tmp_path)
        # verify apply
        inflow2_df = pd.read_csv(Path(pf.new_d, "inflow2.txt"),
                                 header=None, sep=' ', skiprows=1)
        inflow3_df = pd.read_csv(Path(pf.new_d, "inflow3.txt"),
                                 header=None, sep=' ', skiprows=1)
        inflow4_df = pd.read_csv(Path(pf.new_d, "inflow4.txt"),
                                 header=None, sep=' ', skiprows=1)
        assert (inflow2_df == inflow2_pre).all().all()
        assert (inflow3_df == inflow3_pre).all().all()
        assert (inflow4_df == inflow4_pre).all().all()
        multinfo = pd.read_csv(Path(pf.new_d, "mult2model_info.csv"),
                               index_col=0)
        ppmultinfo = multinfo.dropna(subset=['pp_file'])
        for mfile in ppmultinfo.model_file.unique():
            subinfo = ppmultinfo.loc[ppmultinfo.model_file == mfile]
            assert subinfo.org_file.nunique() == 1
            org = np.loadtxt(Path(pf.new_d, subinfo.org_file.values[0]))
            m = dummymult ** len(subinfo)
            check = org * m
            check[ib == 0] = org[ib == 0]
            ult_u = subinfo.upper_bound.astype(float).values[0]
            ult_l = subinfo.lower_bound.astype(float).values[0]
            check[check < ult_l] = ult_l
            check[check > ult_u] = ult_u
            result = np.loadtxt(Path(pf.new_d, mfile))
            assert np.isclose(check, result).all(), (f"Problem with par apply for "
                                                     f"{mfile}")
        df = pd.read_csv(Path(pf.new_d, "freyberg6.sfr_packagedata_test.txt"),
                         delim_whitespace=True, index_col=0)
        df.index = df.index - 1
        print(df.rhk)
        print((sfr_pkgdf.set_index('rno').loc[df.index, 'rhk'] *
                     sfr_pars.set_index('#rno').loc[df.index, 'parval1']))
        assert np.isclose(
            df.rhk, (sfr_pkgdf.set_index('rno').loc[df.index, 'rhk'] *
                     sfr_pars.set_index('#rno').loc[df.index, 'parval1'])).all()
        pars.loc[sfr_pars.index, 'parval1'] = 1.0

        # add more:
        pf.add_parameters(filenames="freyberg6.sfr_packagedata.txt", par_name_base="sfr_rhk",
                          pargp="sfr_rhk", index_cols={'k': 1, 'i': 2, 'j': 3}, use_cols=[9], upper_bound=10.,
                          lower_bound=0.1,
                          par_type="grid", rebuild_pst=True)

        df = pd.read_csv(Path(tmp_model_ws, "heads.csv"), index_col=0)
        pf.add_observations("heads.csv", insfile="heads.csv.ins", index_cols="time", use_cols=list(df.columns.values),
                            prefix="hds", rebuild_pst=True)

        # test par mults are working
        os.chdir(pf.new_d)
        pst.write_input_files()
        pyemu.helpers.apply_list_and_array_pars(
            arr_par_file="mult2model_info.csv", chunk_len=1)
        os.chdir(tmp_path)

        # cov build
        cov = pf.build_prior(fmt="none").to_dataframe()
        twel_pars = [p for p in pst.par_names if "twel_mlt" in p]
        twcov = cov.loc[twel_pars,twel_pars]
        dsum = np.diag(twcov.values).sum()
        assert twcov.sum().sum() > dsum

        rch_cn = [p for p in pst.par_names if "_cn" in p]
        print(rch_cn)
        rcov = cov.loc[rch_cn,rch_cn]
        dsum = np.diag(rcov.values).sum()
        assert rcov.sum().sum() > dsum

        num_reals = 100
        pe = pf.draw(num_reals, use_specsim=True)
        pe.to_binary(Path(template_ws, "prior.jcb"))
        assert pe.shape[1] == pst.npar_adj, "{0} vs {1}".format(pe.shape[1], pst.npar_adj)
        assert pe.shape[0] == num_reals

        pst.control_data.noptmax = 0
        pst.pestpp_options["additional_ins_delimiters"] = ","

        pst.write(os.path.join(pf.new_d, "freyberg.pst"))
        pyemu.os_utils.run("{0} freyberg.pst".format(ies_exe_path), cwd=pf.new_d)

        res_file = os.path.join(pf.new_d, "freyberg.base.rei")
        assert os.path.exists(res_file), res_file
        pst.set_res(res_file)
        print(pst.phi)
        #assert pst.phi < 1.0e-5, pst.phi

        # check mult files are in pst input files
        csv = os.path.join(template_ws, "mult2model_info.csv")
        df = pd.read_csv(csv, index_col=0)
        pst_input_files = {str(f) for f in pst.input_files}
        mults_not_linked_to_pst = ((set(df.mlt_file.dropna().unique()) -
                                    pst_input_files) -
                                   set(df.loc[df.pp_file.notna()].mlt_file))
        assert len(mults_not_linked_to_pst) == 0, print(mults_not_linked_to_pst)

        # make sure the appropriate ult bounds have made it thru
        df = pd.read_csv(os.path.join(template_ws,"mult2model_info.csv"))
        print(df.columns)
        df = df.loc[df.model_file.apply(lambda x: "npf_k_" in x),:]
        print(df)
        print(df.upper_bound)
        print(df.lower_bound)
        assert np.abs(float(df.upper_bound.min()) - 30.) < 1.0e-6,df.upper_bound.min()
        assert np.abs(float(df.lower_bound.max()) - -0.3) < 1.0e-6,df.lower_bound.max()
    except Exception as e:
        os.chdir(bd)
        raise e
    os.chdir(bd)


def mf6_freyberg_shortnames_test(tmp_path):
    import numpy as np
    import pandas as pd
    pd.set_option('display.max_rows', 500)
    pd.set_option('display.max_columns', 500)
    pd.set_option('display.width', 1000)
    try:
        import flopy
    except:
        return

    org_model_ws = os.path.join('..', 'examples', 'freyberg_mf6')
    tmp_model_ws = setup_tmp(org_model_ws, tmp_path)
    bd = Path.cwd()
    os.chdir(tmp_path)
    try:
        tmp_model_ws = tmp_model_ws.relative_to(tmp_path)
        sim = flopy.mf6.MFSimulation.load(sim_ws=str(tmp_model_ws))
        m = sim.get_model("freyberg6")

        # SETUP pest stuff...
        os_utils.run("{0} ".format("mf6"), cwd=tmp_model_ws)

        template_ws = "new_temp"
        if os.path.exists(template_ws):
            shutil.rmtree(template_ws)
        # sr0 = m.sr
        sr = pyemu.helpers.SpatialReference.from_namfile(
            os.path.join(tmp_model_ws, "freyberg6.nam"),
            delr=m.dis.delr.array, delc=m.dis.delc.array)
        # set up PstFrom object
        # obs
        #   using tabular style model output
        #   (generated by pyemu.gw_utils.setup_hds_obs())
        # pf.add_observations('freyberg.hds.dat', insfile='freyberg.hds.dat.ins2',
        #                     index_cols='obsnme', use_cols='obsval', prefix='hds')

        pf = PstFrom(original_d=tmp_model_ws, new_d=template_ws,
                     remove_existing=True,
                     longnames=False, spatial_reference=sr,
                     zero_based=False, start_datetime="1-1-2018")
        df = pd.read_csv(os.path.join(tmp_model_ws,"heads.csv"), index_col=0)
        pf.add_observations("heads.csv",insfile="heads.csv.ins", index_cols="time",
                            use_cols=list(df.columns.values), prefix="hds")
        v = pyemu.geostats.ExpVario(contribution=1.0, a=1000)
        gr_gs = pyemu.geostats.GeoStruct(variograms=v)
        rch_temporal_gs = pyemu.geostats.GeoStruct(variograms=pyemu.geostats.ExpVario(contribution=1.0,a=60))
        pf.extra_py_imports.append('flopy')
        ib = m.dis.idomain[0].array
        tags = {"npf_k_":[0.1,10.],"npf_k33_":[.1,10],"sto_ss":[.1,10],"sto_sy":[.9,1.1],"rch_recharge":[.5,1.5]}
        dts = pd.to_datetime("1-1-2018") + pd.to_timedelta(np.cumsum(sim.tdis.perioddata.array["perlen"]),unit="d")
        print(dts)
        for tag,bnd in tags.items():
            lb,ub = bnd[0],bnd[1]
            arr_files = [f for f in os.listdir(tmp_model_ws)
                         if tag in f and f.endswith(".txt")]
            if "rch" in tag:
                pf.add_parameters(filenames=arr_files, par_type="grid", par_name_base="rg",
                                  pargp="rg", zone_array=ib, upper_bound=ub, lower_bound=lb,
                                  geostruct=gr_gs)
                for arr_file in arr_files:
                    kper = int(arr_file.split('.')[1].split('_')[-1]) - 1
                    pf.add_parameters(filenames=arr_file,par_type="constant",par_name_base="rc{0}_".format(kper),
                                      pargp="rc",zone_array=ib,upper_bound=ub,lower_bound=lb,geostruct=rch_temporal_gs,
                                      datetime=dts[kper])
            else:

                for arr_file in arr_files:
                    pb = tag.split('_')[1] + arr_file.split('.')[1][-1]
                    pf.add_parameters(filenames=arr_file,par_type="grid",par_name_base=pb+"g",
                                      pargp=pb+"g",zone_array=ib,upper_bound=ub,lower_bound=lb,
                                      geostruct=gr_gs)
                    pf.add_parameters(filenames=arr_file, par_type="pilotpoints", par_name_base=pb+"p",
                                      pargp=pb+"p", zone_array=ib,upper_bound=ub,lower_bound=lb,)
            for arr_file in arr_files:
                pf.add_observations(arr_file)
        list_files = [f for f in os.listdir(tmp_model_ws) if "wel_stress_period_data" in f]
        for list_file in list_files:
            kper = list_file.split(".")[1].split('_')[-1]
            pf.add_parameters(filenames=list_file,par_type="constant",par_name_base="w{0}".format(kper),
                              pargp="wel_{0}".format(kper),index_cols=[0,1,2],use_cols=[3],
                              upper_bound=1.5,lower_bound=0.5)
        za = np.ones((3, 40, 20))
        df = pd.read_csv(os.path.join(m.model_ws, list_file),
                         delim_whitespace=True, header=None) - 1
        za[tuple(df.loc[0:2, [0, 1, 2]].values.T)] = [2,3,4]
        pdf = pf.add_parameters(filenames=list_file, par_type="zone",
                                par_name_base="w{0}".format(kper),
                                pargp="wz_{0}".format(kper), index_cols=[0, 1, 2],
                                use_cols=[3],
                                upper_bound=1.5, lower_bound=0.5,
                                zone_array=za)
        assert len(pdf) == 4

        # add model run command
        pf.mod_sys_cmds.append("mf6")
        print(pf.mult_files)
        print(pf.org_files)

        # build pest
        pst = pf.build_pst('freyberg.pst')
        obs = set(pst.observation_data.obsnme)
        obsin = set()
        for ins in pst.instruction_files:
            with open(os.path.join(pf.new_d, ins), "rt") as f:
                text = f.read()
                for ob in obs:
                    if f"!{ob}!" in text:
                        obsin.add(ob)
            obs = obs - obsin
        assert len(obs) == 0, f"{len(obs)} obs not found in insfiles: {obs}"

        par = set(pst.parameter_data.parnme)
        parin = set()
        for tpl in pst.template_files:
            with open(os.path.join(pf.new_d, tpl), "rt") as f:
                text = f.read()
                for p in par:
                    if f"{p} " in text:
                        parin.add(p)
            par = par - parin
        assert len(par) == 0, f"{len(par)} pars not found in tplfiles: {par}"
        # test update/rebuild
        pf.add_parameters(filenames="freyberg6.sfr_packagedata.txt",
                          par_name_base="rhk",
                          pargp="sfr_rhk", index_cols=[0, 1, 2, 3], use_cols=[9],
                          upper_bound=10., lower_bound=0.1,
                          par_type="grid", rebuild_pst=True)
        pf.add_parameters(filenames=arr_file, par_type="grid", par_name_base=pb + "g2",
                          pargp=pb + "g2", zone_array=ib, upper_bound=ub, lower_bound=lb,
                          geostruct=gr_gs, rebuild_pst=True)
        df = pd.read_csv(os.path.join(tmp_model_ws, "sfr.csv"), index_col=0)
        pf.add_observations("sfr.csv", insfile="sfr.csv.ins", index_cols="time",
                            use_cols=list(df.columns.values), rebuild_pst=True)
        obs = set(pst.observation_data.obsnme)
        obsin = set()
        for ins in pst.instruction_files:
            with open(os.path.join(pf.new_d, ins), "rt") as f:
                text = f.read()
                for ob in obs:
                    if f"!{ob}!" in text:
                        obsin.add(ob)
                obs = obs - obsin
        assert len(obs) == 0, f"{len(obs)} obs not found in insfiles: {obs}"

        par = set(pst.parameter_data.parnme)
        parin = set()
        for tpl in pst.template_files:
            with open(os.path.join(pf.new_d, tpl), "rt") as f:
                text = f.read()
                for p in par:
                    if f"{p} " in text:
                        parin.add(p)
            par = par - parin
        assert len(par) == 0, f"{len(par)} pars not found in tplfiles: {par}"

        assert pst.parameter_data.parnme.apply(lambda x: len(x)).max() <= 12
        assert pst.observation_data.obsnme.apply(lambda x: len(x)).max() <= 20

        num_reals = 100
        pe = pf.draw(num_reals, use_specsim=True)
        pe.to_binary(os.path.join(template_ws, "prior.jcb"))
        assert pe.shape[1] == pst.npar_adj, "{0} vs {1}".format(pe.shape[0], pst.npar_adj)
        assert pe.shape[0] == num_reals

        # test par mults are working
        os.chdir(pf.new_d)
        pst.write_input_files()
        pyemu.helpers.apply_list_and_array_pars(
            arr_par_file="mult2model_info.csv"
        )
        os.chdir(tmp_path)
        pst.try_parse_name_metadata()
        pst.control_data.noptmax = 0
        pst.pestpp_options["additional_ins_delimiters"] = ","

        pst.write(os.path.join(pf.new_d, "freyberg.pst"))
        pyemu.os_utils.run("{0} freyberg.pst".format(ies_exe_path), cwd=pf.new_d)

        pst = pyemu.Pst(os.path.join(pf.new_d, "freyberg.pst"))
        res_file = os.path.join(pf.new_d, "freyberg.base.rei")
        assert os.path.exists(res_file), res_file
        pst.set_res(res_file)
        print(pst.phi)
        #assert pst.phi < 1.0e-5, pst.phi



        # check mult files are in pst input files
        csv = os.path.join(template_ws, "mult2model_info.csv")
        df = pd.read_csv(csv, index_col=0)
        pst_input_files = {str(f) for f in pst.input_files}
        mults_not_linked_to_pst = ((set(df.mlt_file.unique()) -
                                    pst_input_files) -
                                   set(df.loc[df.pp_file.notna()].mlt_file))
        assert len(mults_not_linked_to_pst) == 0, print(mults_not_linked_to_pst)
    except Exception as e:
        os.chdir(bd)
        raise e
    os.chdir(bd)


def mf6_freyberg_da_test(tmp_path):
    import numpy as np
    import pandas as pd
    pd.set_option('display.max_rows', 500)
    pd.set_option('display.max_columns', 500)
    pd.set_option('display.width', 1000)
    try:
        import flopy
    except:
        return

    org_model_ws = os.path.join('..', 'examples', 'freyberg_mf6_da')
    tmp_model_ws = setup_tmp(org_model_ws, tmp_path)
    bd = Path.cwd()
    os.chdir(tmp_path)
    try:
        tmp_model_ws = tmp_model_ws.relative_to(tmp_path)
        sim = flopy.mf6.MFSimulation.load(sim_ws=str(tmp_model_ws))
        m = sim.get_model("freyberg6")

        # SETUP pest stuff...
        os_utils.run("{0} ".format("mf6"), cwd=tmp_model_ws)

        template_ws = "new_temp_da"
        if os.path.exists(template_ws):
             shutil.rmtree(template_ws)
        # sr0 = m.sr
        sr = pyemu.helpers.SpatialReference.from_namfile(
            os.path.join(tmp_model_ws, "freyberg6.nam"),
            delr=m.dis.delr.array, delc=m.dis.delc.array)
        # set up PstFrom object
        pf = PstFrom(original_d=tmp_model_ws, new_d=template_ws,
                     remove_existing=True,
                     longnames=True, spatial_reference=sr,
                     zero_based=False,start_datetime="1-1-2018")
        # obs
        #   using tabular style model output
        #   (generated by pyemu.gw_utils.setup_hds_obs())
        # pf.add_observations('freyberg.hds.dat', insfile='freyberg.hds.dat.ins2',
        #                     index_cols='obsnme', use_cols='obsval', prefix='hds')

        df = pd.read_csv(os.path.join(tmp_model_ws,"heads.csv"),index_col=0)
        pf.add_observations("heads.csv",insfile="heads.csv.ins",index_cols="time",use_cols=list(df.columns.values),prefix="hds")
        df = pd.read_csv(os.path.join(tmp_model_ws, "sfr.csv"), index_col=0)
        pf.add_observations("sfr.csv", insfile="sfr.csv.ins", index_cols="time", use_cols=list(df.columns.values))
        v = pyemu.geostats.ExpVario(contribution=1.0,a=1000)
        gr_gs = pyemu.geostats.GeoStruct(variograms=v)
        rch_temporal_gs = pyemu.geostats.GeoStruct(variograms=pyemu.geostats.ExpVario(contribution=1.0,a=60))
        pf.extra_py_imports.append('flopy')
        ib = m.dis.idomain[0].array
        tags = {"npf_k_":[0.1,10.],"npf_k33_":[.1,10],"sto_ss":[.1,10],"sto_sy":[.9,1.1],"rch_recharge":[.5,1.5]}
        dts = pd.to_datetime("1-1-2018") + pd.to_timedelta(np.cumsum(sim.tdis.perioddata.array["perlen"]),unit="d")
        print(dts)
        for tag,bnd in tags.items():
            lb,ub = bnd[0],bnd[1]
            arr_files = [f for f in os.listdir(tmp_model_ws) if tag in f and f.endswith(".txt")]
            if "rch" in tag:
                pf.add_parameters(filenames=arr_files, par_type="grid", par_name_base="rch_gr",
                                  pargp="rch_gr", zone_array=ib, upper_bound=ub, lower_bound=lb,
                                  geostruct=gr_gs)
                for arr_file in arr_files:
                    kper = int(arr_file.split('.')[1].split('_')[-1]) - 1
                    pf.add_parameters(filenames=arr_file,par_type="constant",par_name_base=arr_file.split('.')[1]+"_cn",
                                      pargp="rch_const",zone_array=ib,upper_bound=ub,lower_bound=lb,geostruct=rch_temporal_gs,
                                      datetime=dts[kper])
            else:
                for arr_file in arr_files:
                    pf.add_parameters(filenames=arr_file,par_type="grid",par_name_base=arr_file.split('.')[1]+"_gr",
                                      pargp=arr_file.split('.')[1]+"_gr",zone_array=ib,upper_bound=ub,lower_bound=lb,
                                      geostruct=gr_gs)
                    pf.add_parameters(filenames=arr_file, par_type="pilotpoints", par_name_base=arr_file.split('.')[1]+"_pp",
                                      pargp=arr_file.split('.')[1]+"_pp", zone_array=ib,upper_bound=ub,lower_bound=lb,)


        list_files = [f for f in os.listdir(tmp_model_ws) if "wel_stress_period_data" in f]
        for list_file in list_files:
            kper = int(list_file.split(".")[1].split('_')[-1]) - 1
            # add spatially constant, but temporally correlated wel flux pars
            pf.add_parameters(filenames=list_file,par_type="constant",par_name_base="twel_mlt_{0}".format(kper),
                              pargp="twel_mlt".format(kper),index_cols=[0,1,2],use_cols=[3],
                              upper_bound=1.5,lower_bound=0.5, datetime=dts[kper], geostruct=rch_temporal_gs)

            # add temporally indep, but spatially correlated wel flux pars
            pf.add_parameters(filenames=list_file, par_type="grid", par_name_base="wel_grid_{0}".format(kper),
                              pargp="wel_{0}".format(kper), index_cols=[0, 1, 2], use_cols=[3],
                              upper_bound=1.5, lower_bound=0.5, geostruct=gr_gs)

        pf.add_parameters(filenames="freyberg6.sfr_packagedata.txt",par_name_base="sfr_rhk",
                          pargp="sfr_rhk",index_cols={'k':1,'i':2,'j':3},use_cols=[9],upper_bound=10.,lower_bound=0.1,
                          par_type="grid")

        # add model run command
        pf.mod_sys_cmds.append("mf6")
        print(pf.mult_files)
        print(pf.org_files)

        # build pest
        pst = pf.build_pst('freyberg.pst', version=2)
        pst.write(os.path.join(template_ws,"freyberg6_da.pst"),version=2)


        # setup direct (non mult) pars on the IC files with par names that match the obs names
        obs = pst.observation_data
        hobs = obs.loc[obs.obsnme.str.startswith("hds"),:].copy()
        hobs.loc[:,"k"] = hobs.obsnme.apply(lambda x: int(x.split(':')[1].split("_")[1]))
        hobs.loc[:, "i"] = hobs.obsnme.apply(lambda x: int(x.split(':')[1].split("_")[2]))
        hobs.loc[:, "j"] = hobs.obsnme.apply(lambda x: int(x.split(':')[1].split("_")[3]))
        hobs_set = set(hobs.obsnme.to_list())
        ic_files = [f for f in os.listdir(template_ws) if "ic_strt" in f and f.endswith(".txt")]
        print(ic_files)
        ib = m.dis.idomain[0].array
        tpl_files = []
        for ic_file in ic_files:
            tpl_file = os.path.join(template_ws,ic_file+".tpl")
            vals,names = [],[]
            with open(tpl_file,'w') as f:
                f.write("ptf ~\n")
                k = int(ic_file.split('.')[1][-1]) - 1
                org_arr = np.loadtxt(os.path.join(template_ws,ic_file))
                for i in range(org_arr.shape[0]):
                    for j in range(org_arr.shape[1]):
                        if ib[i,j] < 1:
                            f.write(" -1.0e+30 ")
                        else:
                            pname = "hds_usecol:trgw_{0}_{1}_{2}_time:31.0".format(k,i,j)
                            if pname not in hobs_set and ib[i,j] > 0:
                                print(k,i,j,pname,ib[i,j])
                            f.write(" ~  {0}   ~".format(pname))
                            vals.append(org_arr[i,j])
                            names.append(pname)
                    f.write("\n")
            df = pf.pst.add_parameters(tpl_file,pst_path=".")
            pf.pst.parameter_data.loc[df.parnme,"partrans"] = "fixed"
            pf.pst.parameter_data.loc[names,"parval1"] = vals

        pf.pst.write(os.path.join(template_ws,"freyberg6_da.pst"),version=2)

        num_reals = 100
        pe = pf.draw(num_reals, use_specsim=True)
        pe.to_binary(os.path.join(template_ws, "prior.jcb"))
        assert pe.shape[1] == pst.npar_adj, "{0} vs {1}".format(pe.shape[0], pst.npar_adj)
        assert pe.shape[0] == num_reals

        # test par mults are working
        os.chdir(pf.new_d)
        pst.write_input_files()
        pyemu.helpers.apply_list_and_array_pars(
            arr_par_file="mult2model_info.csv")
        os.chdir(tmp_path)

        pst.control_data.noptmax = 0
        pst.pestpp_options["additional_ins_delimiters"] = ","

        pst.write(os.path.join(pf.new_d, "freyberg.pst"))
        pyemu.os_utils.run("{0} freyberg.pst".format(ies_exe_path), cwd=pf.new_d)

        res_file = os.path.join(pf.new_d, "freyberg.base.rei")
        assert os.path.exists(res_file), res_file
        pst.set_res(res_file)
        print(pst.phi)
        #assert pst.phi < 1.0e-5, pst.phi



        # check mult files are in pst input files
        csv = os.path.join(template_ws, "mult2model_info.csv")
        df = pd.read_csv(csv, index_col=0)
        pst_input_files = {str(f) for f in pst.input_files}
        mults_not_linked_to_pst = ((set(df.mlt_file.unique()) -
                                    pst_input_files) -
                                   set(df.loc[df.pp_file.notna()].mlt_file))
        assert len(mults_not_linked_to_pst) == 0, print(mults_not_linked_to_pst)
    except Exception as e:
        os.chdir(bd)
        raise e
    os.chdir(bd)


@pytest.fixture
def setup_freyberg_mf6(tmp_path):
    try:
        import flopy
    except:
        return

    org_model_ws = os.path.join('..', 'examples', 'freyberg_mf6')
    tmp_model_ws = setup_tmp(org_model_ws, tmp_path)
    dup_file = "freyberg6.wel_stress_period_data_with_dups.txt"
    shutil.copy2(os.path.join("utils", dup_file), tmp_model_ws)
    bd = Path.cwd()
    os.chdir(tmp_path)
    try:
        tmp_model_ws = tmp_model_ws.relative_to(tmp_path)
        sim = flopy.mf6.MFSimulation.load(sim_ws=str(tmp_model_ws))
        m = sim.get_model("freyberg6")
        sim.set_all_data_external()
        sim.write_simulation()

        # SETUP pest stuff...
        os_utils.run("{0} ".format("mf6"), cwd=tmp_model_ws)

        template_ws = Path(tmp_path, "new_temp_direct")
        if os.path.exists(template_ws):
            shutil.rmtree(template_ws)
        sr = m.modelgrid
        # set up PstFrom object
        pf = PstFrom(original_d=tmp_model_ws, new_d=template_ws,
                     remove_existing=True,
                     longnames=True, spatial_reference=sr,
                     zero_based=False, start_datetime="1-1-2018")
        pf.add_observations("sfr.csv", insfile="sfr.csv.ins", index_cols="time",
                            use_cols=["GAGE_1", "HEADWATER", "TAILWATER"],
                            ofile_sep=",")
        yield pf, sim
    except Exception as e:
        os.chdir(bd)
        raise e
    os.chdir(bd)


def build_direct(pf):
    pf.mod_sys_cmds.append("mf6")
    print(pf.mult_files)
    print(pf.org_files)

    # build pest
    pst = pf.build_pst('freyberg.pst')
    # cov = pf.build_prior(fmt="non")
    # cov.to_coo(os.path.join(template_ws, "prior.jcb"))
    pst.try_parse_name_metadata()
    # df = pd.read_csv(os.path.join(pf.original_d, "heads.csv"), index_col=0)
    # pf.add_observations("heads.csv", insfile="heads.csv.ins", index_cols="time",
    #                     use_cols=list(df.columns.values),
    #                     prefix="hds", rebuild_pst=True)
    return pf, pst


def check_apply(pf):
    # test par mults are working
    bd = Path.cwd()
    os.chdir(pf.new_d)
    pf.pst.write_input_files()
    pyemu.helpers.apply_list_and_array_pars(
        arr_par_file="mult2model_info.csv", chunk_len=1)
    os.chdir(bd)


def direct_quickfull_test(setup_freyberg_mf6):
    pf, sim = setup_freyberg_mf6
    m = sim.get_model()
    mg = m.modelgrid
    # Setup geostruct for spatial pars
    gr_v = pyemu.geostats.ExpVario(contribution=1.0, a=1000)
    gr_gs = pyemu.geostats.GeoStruct(variograms=gr_v, transform="log")
    pp_v = pyemu.geostats.ExpVario(contribution=1.0, a=5000)
    pp_gs = pyemu.geostats.GeoStruct(variograms=pp_v, transform="log")
    rch_temporal_gs = pyemu.geostats.GeoStruct(variograms=pyemu.geostats.ExpVario(contribution=1.0, a=60))
    pf.extra_py_imports.append('flopy')
    ib = mg.idomain[0]

    dts = pd.to_datetime("1-1-2018") + pd.to_timedelta(np.cumsum(m.modeltime.perlen), unit="d")
    print(dts)
    # ib = m.dis.idomain.array[0,:,:]
    # setup from array style pars
    tag, bnd = ("rch_recharge", [.5, 1.5])
    lb, ub = bnd[0], bnd[1]
    arr_files = Path(pf.original_d).glob(f"*{tag}_[1-5].txt")
    for arr_file in arr_files:
        # indy direct grid pars for each array type file
        kper = int(arr_file.stem.split('_')[-1]) - 1
        pf.add_parameters(filenames=arr_file.name, par_type="grid",
                          par_name_base="rch_gr",
                          pargp=f"rch_gr_{kper}", zone_array=ib,
                          upper_bound=1.0e-3, lower_bound=1.0e-7,
                          par_style="direct",
                          geostruct=gr_gs)
        # additional constant mults
        pf.add_parameters(filenames=arr_file.name, par_type="constant",
                          par_name_base=arr_file.stem.split('.')[-1] + "_cn",
                          pargp="rch_const", zone_array=ib,
                          upper_bound=ub, lower_bound=lb,
                          geostruct=rch_temporal_gs,
                          datetime=dts[kper])
    # Add a variety of list style pars
    list_files = Path(pf.original_d).glob(
        "*wel_stress_period_data_[1-5].txt"
    )
    for list_file in list_files:
        kper = int(list_file.stem.split('_')[-1]) - 1
        # add spatially constant, but temporally correlated wel flux pars
        pf.add_parameters(filenames=list_file.name,
                          par_type="constant",
                          par_name_base="twel_mlt_{0}".format(kper),
                          pargp="twel_mlt_{0}".format(kper),
                          index_cols=[0, 1, 2], use_cols=[3],
                          upper_bound=1.5, lower_bound=0.5,
                          datetime=dts[kper], geostruct=rch_temporal_gs)

        # add temporally indep, but spatially correlated wel flux pars
        pf.add_parameters(filenames=list_file.name,
                          par_type="grid",
                          par_name_base="wel_grid_{0}".format(kper),
                          pargp="wel_{0}".format(kper),
                          index_cols=[0, 1, 2], use_cols=[3],
                          upper_bound=0.0, lower_bound=-1000,
                          geostruct=gr_gs, par_style="direct",
                          transform="none")
    pf, pst = build_direct(pf)
    # check that cov build works -- this is mem intensive
    cov = pf.build_prior(fmt="non")
    cov.to_coo(os.path.join(pf.new_d, "prior.jcb"))
    del cov
    # check adding obs after initial build
    df = pd.read_csv(os.path.join(pf.new_d, "heads.csv"), index_col=0)
    pf.add_observations("heads.csv", insfile="heads.csv.ins", index_cols="time",
                        use_cols=list(df.columns.values),
                        prefix="hds", rebuild_pst=True)
    # check applying pars
    check_apply(pf)
    # check prior ensemble build
    num_reals = 100
    pe = pf.draw(num_reals, use_specsim=True)
    pe.to_binary(os.path.join(pf.new_d, "prior.jcb"))
    assert pe.shape[1] == pst.npar_adj, "{0} vs {1}".format(pe.shape[0], pst.npar_adj)
    assert pe.shape[0] == num_reals

    # check run and results -- phi should be small...
    pst.write(os.path.join(pf.new_d, "freyberg.pst"))
    pyemu.os_utils.run("{0} freyberg.pst".format(ies_exe_path), cwd=pf.new_d)
    res_file = os.path.join(pf.new_d, "freyberg.base.rei")
    assert os.path.exists(res_file), res_file
    pst.set_res(res_file)
    print(pst.phi)
    assert pst.phi < 0.1, pst.phi


def direct_multadd_combo_test(setup_freyberg_mf6):
    dup_file = "freyberg6.wel_stress_period_data_with_dups.txt"
    pf, _ = setup_freyberg_mf6
    ghb_files = [f for f in os.listdir(pf.new_d) if ".ghb_stress" in f and f.endswith("txt")]
    pf.add_parameters(ghb_files, par_type="grid", par_style="add", use_cols=3, par_name_base="ghbstage",
                      pargp="ghbstage", index_cols=[0, 1, 2], transform="none", lower_bound=-5, upper_bound=5)

    pf.add_parameters(ghb_files, par_type="grid", par_style="multiplier", use_cols=3, par_name_base="mltstage",
                      pargp="ghbstage", index_cols=[0, 1, 2], transform="log", lower_bound=0.5,
                      upper_bound=1.5)
    list_file = "freyberg6.ghb_stress_period_data_1.txt"
    pf.add_parameters(filenames=list_file, par_type="constant", par_name_base=["ghb_stage", "ghb_cond"],
                      pargp=["ghb_stage", "ghb_cond"], index_cols=[0, 1, 2], use_cols=[3, 4],
                      upper_bound=[35, 150], lower_bound=[32, 50], par_style="direct",
                      transform="none")
    pf.add_parameters(filenames=dup_file, par_type="grid", par_name_base="dups",
                      pargp="dups", index_cols=[0, 1, 2], use_cols=[3],
                      upper_bound=0.0, lower_bound=-500, par_style="direct",
                      transform="none")
    pf, pst = build_direct(pf)
    check_apply(pf)

    # check ghb files
    org_ghb = pd.read_csv(os.path.join(pf.new_d, "org", "freyberg6.ghb_stress_period_data_1.txt"),
                          header=None, names=["l", "r", "c", "stage", "cond"])
    new_ghb = pd.read_csv(os.path.join(pf.new_d, "freyberg6.ghb_stress_period_data_1.txt"),
                          delim_whitespace=True,
                          header=None, names=["l", "r", "c", "stage", "cond"])
    d = org_ghb.stage - new_ghb.stage
    print(d)
    assert d.sum() == 0, d.sum()

    # test the additive ghb stage pars
    par = pst.parameter_data
    par.loc[par.parnme.str.contains("ghbstage_inst:0"), "parval1"] = 3.0
    pst.write(os.path.join(pf.new_d, "freyberg.pst"))
    pyemu.os_utils.run("{0} freyberg.pst".format(ies_exe_path), cwd=pf.new_d)

    org_ghb = pd.read_csv(
        os.path.join(pf.new_d, "org", "freyberg6.ghb_stress_period_data_1.txt"),
        header=None, names=["l", "r", "c", "stage", "cond"]
    )
    new_ghb = pd.read_csv(
        os.path.join(pf.new_d, "freyberg6.ghb_stress_period_data_1.txt"),
        delim_whitespace=True,
        header=None, names=["l", "r", "c", "stage", "cond"]
    )
    d = (org_ghb.stage - new_ghb.stage).apply(np.abs)
    print(d)
    assert d.mean() == 3.0, d.mean()

    # check that the interaction between the direct ghb stage par and the additive ghb stage pars
    # is working
    par.loc[par.parnme.str.contains("ghb_stage"), "parval1"] -= 3.0
    pst.write(os.path.join(pf.new_d, "freyberg.pst"))
    pyemu.os_utils.run("{0} freyberg.pst".format(ies_exe_path), cwd=pf.new_d)
    org_ghb = pd.read_csv(
        os.path.join(pf.original_d, "freyberg6.ghb_stress_period_data_1.txt"),
        header=None, names=["l", "r", "c", "stage", "cond"],
        delim_whitespace=True
    )
    new_ghb = pd.read_csv(
        os.path.join(pf.new_d, "freyberg6.ghb_stress_period_data_1.txt"),
        delim_whitespace=True,
        header=None, names=["l", "r", "c", "stage", "cond"]
    )
    d = org_ghb.stage - new_ghb.stage
    print(new_ghb.stage)
    print(org_ghb.stage)
    print(d)
    assert d.sum() == 0.0, d.sum()

    # check the interaction with multiplicative ghb stage, direct ghb stage and additive ghb stage
    par.loc[par.parnme.str.contains("mltstage"), "parval1"] = 1.1
    # par.loc[par.parnme.str.contains("ghbstage_inst:0"), "parval1"] = 0.0
    # par.loc[par.parnme.str.contains("ghb_stage"), "parval1"] += 3.0
    pst.write(os.path.join(pf.new_d, "freyberg.pst"))
    pyemu.os_utils.run("{0} freyberg.pst".format(ies_exe_path), cwd=pf.new_d)
    org_ghb = pd.read_csv(
        os.path.join(pf.original_d, "freyberg6.ghb_stress_period_data_1.txt"),
        header=None, names=["l", "r", "c", "stage", "cond"], delim_whitespace=True)
    new_ghb = pd.read_csv(
        os.path.join(pf.new_d, "freyberg6.ghb_stress_period_data_1.txt"),
        delim_whitespace=True,
        header=None, names=["l", "r", "c", "stage", "cond"])
    d = (org_ghb.stage * 1.1) - new_ghb.stage
    print(new_ghb.stage)
    print(org_ghb.stage)
    print(d)
    assert d.sum() == 0.0, d.sum()


def direct_arraypars_test(setup_freyberg_mf6):
    pf, sim = setup_freyberg_mf6
    m = sim.get_model()
    mg = m.modelgrid
    # Setup geostruct for spatial pars
    gr_v = pyemu.geostats.ExpVario(contribution=1.0, a=1000)
    gr_gs = pyemu.geostats.GeoStruct(variograms=gr_v, transform="log")
    pp_v = pyemu.geostats.ExpVario(contribution=1.0, a=5000)
    pp_gs = pyemu.geostats.GeoStruct(variograms=pp_v, transform="log")
    rch_temporal_gs = pyemu.geostats.GeoStruct(variograms=pyemu.geostats.ExpVario(contribution=1.0, a=60))
    pf.extra_py_imports.append('flopy')
    ib = mg.idomain[0]
    tags = {"npf_k_": [0.1, 10.], "npf_k33_": [.1, 10], "sto_ss": [.1, 10], "sto_sy": [.9, 1.1],
            "rch_recharge": [.5, 1.5]}
    dts = pd.to_datetime("1-1-2018") + pd.to_timedelta(np.cumsum(m.modeltime.perlen), unit="d")
    print(dts)
    # ib = m.dis.idomain.array[0,:,:]
    # setup from array style pars
    for tag, bnd in tags.items():
        lb, ub = bnd[0], bnd[1]
        arr_files = [f for f in os.listdir(pf.original_d)
                     if tag in f and f.endswith(".txt")]
        if "rch" in tag:
            for arr_file in arr_files:
                # indy direct grid pars for each array type file
                recharge_files = ["recharge_1.txt", "recharge_2.txt", "recharge_3.txt"]
                pf.add_parameters(filenames=arr_file, par_type="grid", par_name_base="rch_gr",
                                  pargp="rch_gr", zone_array=ib, upper_bound=1.0e-3, lower_bound=1.0e-7,
                                  par_style="direct")
                # additional constant mults
                kper = int(arr_file.split('.')[1].split('_')[-1]) - 1
                pf.add_parameters(filenames=arr_file, par_type="constant",
                                  par_name_base=arr_file.split('.')[1] + "_cn",
                                  pargp="rch_const", zone_array=ib, upper_bound=ub, lower_bound=lb,
                                  geostruct=rch_temporal_gs,
                                  datetime=dts[kper])
        else:
            for arr_file in arr_files:
                # grid mults pure and simple
                pf.add_parameters(filenames=arr_file, par_type="grid", par_name_base=arr_file.split('.')[1] + "_gr",
                                  pargp=arr_file.split('.')[1] + "_gr", zone_array=ib, upper_bound=ub,
                                  lower_bound=lb,
                                  geostruct=gr_gs)
    pf, pst = build_direct(pf)
    check_apply(pf)

    # turn direct recharge to min and direct wel to min and
    # check that the model results are consistent
    par = pst.parameter_data
    rch_par = par.loc[par.parnme.apply(
        lambda x: "pname:rch_gr" in x and "ptype:gr_pstyle:d" in x), "parnme"]
    par.loc[rch_par, "parval1"] = par.loc[rch_par, "parlbnd"]

    pst.write(os.path.join(pf.new_d, "freyberg.pst"))
    pyemu.os_utils.run("{0} freyberg.pst".format(ies_exe_path), cwd=pf.new_d)

    rch_files = [f for f in os.listdir(pf.new_d)
                 if ".rch_recharge" in f and f.endswith(".txt")]
    rch_val = par.loc[rch_par, "parval1"][0]
    i, j = par.loc[rch_par, ["i", 'j']].astype(int).values.T
    for rch_file in rch_files:
        arr = np.loadtxt(os.path.join(pf.new_d, rch_file))[i, j]
        print(rch_file, rch_val, arr.mean(), arr.max(), arr.min())
        if np.abs(arr.max() - rch_val) > 1.0e-6 or np.abs(arr.min() - rch_val) > 1.0e-6:
            raise Exception("recharge too diff")


def direct_listpars_test(setup_freyberg_mf6):
    import flopy
    pf, sim = setup_freyberg_mf6
    m = sim.get_model()
    template_ws = pf.new_d
    # Setup geostruct for spatial pars
    gr_v = pyemu.geostats.ExpVario(contribution=1.0, a=1000)
    gr_gs = pyemu.geostats.GeoStruct(variograms=gr_v, transform="log")
    pp_v = pyemu.geostats.ExpVario(contribution=1.0, a=5000)
    rch_temporal_gs = pyemu.geostats.GeoStruct(variograms=pyemu.geostats.ExpVario(contribution=1.0, a=60))
    pf.extra_py_imports.append('flopy')
    dts = pd.to_datetime("1-1-2018") + pd.to_timedelta(np.cumsum(m.modeltime.perlen), unit="d")

    # Add a variety of list style pars
    list_files = ["freyberg6.wel_stress_period_data_{0}.txt".format(t)
                  for t in range(1, m.nper + 1)]
    # make dummy versions with headers
    for fl in list_files[0:2]:  # this adds a header to well file
        with open(os.path.join(template_ws, fl), 'r') as fr:
            lines = [line for line in fr]
        with open(os.path.join(template_ws, f"new_{fl}"), 'w') as fw:
            fw.write("k i j flux \n")
            for line in lines:
                fw.write(line)

    # fl = "freyberg6.wel_stress_period_data_3.txt" # Add extra string col_id
    for fl in list_files[2:7]:
        with open(os.path.join(template_ws, fl), 'r') as fr:
            lines = [line for line in fr]
        with open(os.path.join(template_ws, f"new_{fl}"), 'w') as fw:
            fw.write("well k i j flux \n")
            for i, line in enumerate(lines):
                fw.write(f"well{i}" + line)

    list_files.sort()
    for list_file in list_files:
        kper = int(list_file.split(".")[1].split('_')[-1]) - 1
        # add spatially constant, but temporally correlated wel flux pars
        pf.add_parameters(filenames=list_file, par_type="constant", par_name_base="twel_mlt_{0}".format(kper),
                          pargp="twel_mlt_{0}".format(kper), index_cols=[0, 1, 2], use_cols=[3],
                          upper_bound=1.5, lower_bound=0.5, datetime=dts[kper], geostruct=rch_temporal_gs)

        # add temporally indep, but spatially correlated wel flux pars
        pf.add_parameters(filenames=list_file, par_type="grid", par_name_base="wel_grid_{0}".format(kper),
                          pargp="wel_{0}".format(kper), index_cols=[0, 1, 2], use_cols=[3],
                          upper_bound=0.0, lower_bound=-1000, geostruct=gr_gs, par_style="direct",
                          transform="none")
    # Adding dummy list pars with different file structures
    list_file = "new_freyberg6.wel_stress_period_data_1.txt"  # with a header
    pf.add_parameters(filenames=list_file, par_type="grid", par_name_base='nwell_mlt',
                      pargp='nwell_mult', index_cols=['k', 'i', 'j'], use_cols='flux',
                      upper_bound=10, lower_bound=-10, geostruct=gr_gs,
                      transform="none")
    pf.add_parameters(filenames=list_file, par_type="grid", par_name_base='nwell_grid',
                      pargp='nwell', index_cols=['k', 'i', 'j'], use_cols='flux',
                      upper_bound=10, lower_bound=-10, geostruct=gr_gs, par_style="direct",
                      transform="none")
    # with skip instead
    list_file = "new_freyberg6.wel_stress_period_data_2.txt"
    pf.add_parameters(filenames=list_file, par_type="grid", par_name_base='nwell_grid',
                      pargp='nwell', index_cols=[0, 1, 2], use_cols=3,
                      upper_bound=10, lower_bound=-10, geostruct=gr_gs, par_style="direct",
                      transform="none", mfile_skip=1)

    list_file = "new_freyberg6.wel_stress_period_data_3.txt"
    pf.add_parameters(filenames=list_file, par_type="grid", par_name_base='nwell_mlt',
                      pargp='nwell_mult', index_cols=['well', 'k', 'i', 'j'], use_cols='flux',
                      upper_bound=10, lower_bound=-10, geostruct=gr_gs,
                      transform="none")
    pf.add_parameters(filenames=list_file, par_type="grid", par_name_base='nwell_grid',
                      pargp='nwell', index_cols=['well', 'k', 'i', 'j'], use_cols='flux',
                      upper_bound=10, lower_bound=-10, geostruct=gr_gs, par_style="direct",
                      transform="none")
    # with skip instead
    list_file = "new_freyberg6.wel_stress_period_data_4.txt"
    pf.add_parameters(filenames=list_file, par_type="grid",
                      par_name_base='nwell_grid', pargp='nwell',
                      index_cols=[0, 1, 2, 3],  # or... {'well': 0, 'k': 1, 'i': 2, 'j': 3},
                      use_cols=4, upper_bound=10, lower_bound=-10,
                      geostruct=gr_gs, par_style="direct", transform="none",
                      mfile_skip=1)

    list_file = "new_freyberg6.wel_stress_period_data_5.txt"
    pf.add_parameters(filenames=list_file, par_type="grid",
                      par_name_base=['nwell5_k', 'nwell5_q'],
                      pargp='nwell5',
                      index_cols=['well', 'i', 'j'],
                      use_cols=['k', 'flux'], upper_bound=10, lower_bound=-10,
                      geostruct=gr_gs, par_style="direct", transform="none",
                      mfile_skip=0, use_rows=[3, 4])

    list_file = "new_freyberg6.wel_stress_period_data_6.txt"
    pf.add_parameters(filenames=list_file, par_type="grid",
                      par_name_base=['nwell6_k', 'nwell6_q'],
                      pargp='nwell6',
                      index_cols=['well', 'i', 'j'],
                      use_cols=['k', 'flux'], upper_bound=10, lower_bound=-10,
                      geostruct=gr_gs, par_style="direct", transform="none",
                      mfile_skip=0, use_rows=[(3, 21, 15), (3, 30, 7)])
    # use_rows should match so all should be setup 2 cols 6 rows
    assert len(pf.par_dfs[-1]) == 2 * 6  # should be
    list_file = "new_freyberg6.wel_stress_period_data_7.txt"
    pf.add_parameters(filenames=list_file, par_type="grid",
                      par_name_base=['nwell6_k', 'nwell6_q'],
                      pargp='nwell6',
                      index_cols=['well', 'i', 'j'],
                      use_cols=['k', 'flux'], upper_bound=10, lower_bound=-10,
                      geostruct=gr_gs, par_style="direct", transform="none",
                      mfile_skip=0,
                      use_rows=[('well2', 21, 15), ('well4', 30, 7)])
    assert len(pf.par_dfs[-1]) == 2 * 2  # should be

    pf, pst = build_direct(pf)
    check_apply(pf)

    # check on that those dummy pars compare to the model versions.
    for f in Path(pf.new_d).glob("new_*txt"):
        n_df = pd.read_csv(f, sep="\s+")
        o_df = pd.read_csv(f.with_name(f.name.strip('new_')),
                           sep="\s+", header=None)
        o_df.columns = ['k', 'i', 'j', 'flux']
        assert np.isclose(n_df.loc[:, o_df.columns], o_df).all(), (
            f"Something broke with alternative style model files ({f})"
        )

    # turn direct recharge to min and direct wel to min and
    # check that the model results are consistent
    par = pst.parameter_data
    rch_par = par.loc[par.parnme.apply(
        lambda x: "pname:rch_gr" in x and "ptype:gr_pstyle:d" in x), "parnme"]
    wel_par = par.loc[par.parnme.apply(
        lambda x: "pname:wel_grid" in x and "ptype:gr_usecol:3_pstyle:d" in x), "parnme"]
    par.loc[rch_par, "parval1"] = par.loc[rch_par, "parlbnd"]
    # this should set wells to zero since they are negative values in the control file
    par.loc[wel_par, "parval1"] = par.loc[wel_par, "parubnd"]

    pst.write(os.path.join(pf.new_d, "freyberg.pst"))
    pyemu.os_utils.run("{0} freyberg.pst".format(ies_exe_path), cwd=pf.new_d)

    lst = flopy.utils.Mf6ListBudget(os.path.join(pf.new_d, "freyberg6.lst"))
    flx, cum = lst.get_dataframes(diff=True)
    wel_tot = flx.wel.apply(np.abs).sum()
    print(flx.wel)
    assert wel_tot < 1.0e-6, wel_tot


@pytest.mark.skip("now broken down into parts to avoid some mem issues")
def mf6_freyberg_direct_test(tmp_path):

    import numpy as np
    import pandas as pd
    pd.set_option('display.max_rows', 500)
    pd.set_option('display.max_columns', 500)
    pd.set_option('display.width', 1000)
    try:
        import flopy
    except:
        return

    org_model_ws = os.path.join('..', 'examples', 'freyberg_mf6')
    tmp_model_ws = setup_tmp(org_model_ws, tmp_path)
    dup_file = "freyberg6.wel_stress_period_data_with_dups.txt"
    shutil.copy2(os.path.join("utils", dup_file), tmp_model_ws)
    bd = Path.cwd()
    os.chdir(tmp_path)
    try:
        tmp_model_ws = tmp_model_ws.relative_to(tmp_path)
        sim = flopy.mf6.MFSimulation.load(sim_ws=str(tmp_model_ws))
        m = sim.get_model("freyberg6")
        sim.set_all_data_external()
        sim.write_simulation()

        # SETUP pest stuff...
        os_utils.run("{0} ".format("mf6"), cwd=tmp_model_ws)

        template_ws = Path(tmp_path, "new_temp_direct")
        if os.path.exists(template_ws):
            shutil.rmtree(template_ws)
        sr = m.modelgrid
        # set up PstFrom object
        pf = PstFrom(original_d=tmp_model_ws, new_d=template_ws,
                     remove_existing=True,
                     longnames=True, spatial_reference=sr,
                     zero_based=False, start_datetime="1-1-2018")
        # obs
        #   using tabular style model output
        #   (generated by pyemu.gw_utils.setup_hds_obs())
        # pf.add_observations('freyberg.hds.dat', insfile='freyberg.hds.dat.ins2',
        #                     index_cols='obsnme', use_cols='obsval', prefix='hds')


        ghb_files = [f for f in os.listdir(template_ws) if ".ghb_stress" in f and f.endswith("txt")]
        pf.add_parameters(ghb_files,par_type="grid",par_style="add",use_cols=3,par_name_base="ghbstage",
                          pargp="ghbstage",index_cols=[0,1,2],transform="none",lower_bound=-5,upper_bound=5)

        pf.add_parameters(ghb_files, par_type="grid", par_style="multiplier", use_cols=3, par_name_base="mltstage",
                          pargp="ghbstage", index_cols=[0, 1, 2], transform="log", lower_bound=0.5,
                          upper_bound=1.5)

        # Add stream flow observation
        # df = pd.read_csv(os.path.join(tmp_model_ws, "sfr.csv"), index_col=0)
        pf.add_observations("sfr.csv", insfile="sfr.csv.ins", index_cols="time",
                            use_cols=["GAGE_1","HEADWATER","TAILWATER"],ofile_sep=",")
        # Setup geostruct for spatial pars
        gr_v = pyemu.geostats.ExpVario(contribution=1.0, a=1000)
        gr_gs = pyemu.geostats.GeoStruct(variograms=gr_v, transform="log")
        pp_v = pyemu.geostats.ExpVario(contribution=1.0, a=5000)
        pp_gs = pyemu.geostats.GeoStruct(variograms=pp_v, transform="log")
        rch_temporal_gs = pyemu.geostats.GeoStruct(variograms=pyemu.geostats.ExpVario(contribution=1.0, a=60))
        pf.extra_py_imports.append('flopy')
        ib = m.dis.idomain[0].array
        tags = {"npf_k_": [0.1, 10.], "npf_k33_": [.1, 10], "sto_ss": [.1, 10], "sto_sy": [.9, 1.1],
                "rch_recharge": [.5, 1.5]}
        dts = pd.to_datetime("1-1-2018") + pd.to_timedelta(np.cumsum(sim.tdis.perioddata.array["perlen"]), unit="d")
        print(dts)
        #ib = m.dis.idomain.array[0,:,:]
        # setup from array style pars
        for tag, bnd in tags.items():
            lb, ub = bnd[0], bnd[1]
            arr_files = [f for f in os.listdir(tmp_model_ws) if tag in f and f.endswith(".txt")]
            if "rch" in tag:
                for arr_file in arr_files:
                    # indy direct grid pars for each array type file
                    recharge_files = ["recharge_1.txt","recharge_2.txt","recharge_3.txt"]
                    pf.add_parameters(filenames=arr_file, par_type="grid", par_name_base="rch_gr",
                                      pargp="rch_gr", zone_array=ib, upper_bound=1.0e-3, lower_bound=1.0e-7,
                                      par_style="direct")
                    # additional constant mults
                    kper = int(arr_file.split('.')[1].split('_')[-1]) - 1
                    pf.add_parameters(filenames=arr_file, par_type="constant",
                                      par_name_base=arr_file.split('.')[1] + "_cn",
                                      pargp="rch_const", zone_array=ib, upper_bound=ub, lower_bound=lb,
                                      geostruct=rch_temporal_gs,
                                      datetime=dts[kper])
            else:
                for arr_file in arr_files:
                    # grid mults pure and simple
                    pf.add_parameters(filenames=arr_file, par_type="grid", par_name_base=arr_file.split('.')[1] + "_gr",
                                      pargp=arr_file.split('.')[1] + "_gr", zone_array=ib, upper_bound=ub,
                                      lower_bound=lb,
                                      geostruct=gr_gs)

        # Add a variety of list style pars
        list_files = ["freyberg6.wel_stress_period_data_{0}.txt".format(t)
                      for t in range(1, m.nper + 1)]
        # make dummy versions with headers
        for fl in list_files[0:2]: # this adds a header to well file
            with open(os.path.join(template_ws, fl), 'r') as fr:
                lines = [line for line in fr]
            with open(os.path.join(template_ws, f"new_{fl}"), 'w') as fw:
                fw.write("k i j flux \n")
                for line in lines:
                    fw.write(line)

        # fl = "freyberg6.wel_stress_period_data_3.txt" # Add extra string col_id
        for fl in list_files[2:7]:
            with open(os.path.join(template_ws, fl), 'r') as fr:
                lines = [line for line in fr]
            with open(os.path.join(template_ws, f"new_{fl}"), 'w') as fw:
                fw.write("well k i j flux \n")
                for i, line in enumerate(lines):
                    fw.write(f"well{i}" + line)

        list_files.sort()
        for list_file in list_files:
            kper = int(list_file.split(".")[1].split('_')[-1]) - 1
            #add spatially constant, but temporally correlated wel flux pars
            pf.add_parameters(filenames=list_file, par_type="constant", par_name_base="twel_mlt_{0}".format(kper),
                              pargp="twel_mlt_{0}".format(kper), index_cols=[0, 1, 2], use_cols=[3],
                              upper_bound=1.5, lower_bound=0.5, datetime=dts[kper], geostruct=rch_temporal_gs)

            # add temporally indep, but spatially correlated wel flux pars
            pf.add_parameters(filenames=list_file, par_type="grid", par_name_base="wel_grid_{0}".format(kper),
                              pargp="wel_{0}".format(kper), index_cols=[0, 1, 2], use_cols=[3],
                              upper_bound=0.0, lower_bound=-1000, geostruct=gr_gs, par_style="direct",
                              transform="none")
        # Adding dummy list pars with different file structures
        list_file = "new_freyberg6.wel_stress_period_data_1.txt"  # with a header
        pf.add_parameters(filenames=list_file, par_type="grid", par_name_base='nwell_mlt',
                          pargp='nwell_mult', index_cols=['k', 'i', 'j'], use_cols='flux',
                          upper_bound=10, lower_bound=-10, geostruct=gr_gs,
                          transform="none")
        pf.add_parameters(filenames=list_file, par_type="grid", par_name_base='nwell_grid',
                          pargp='nwell', index_cols=['k', 'i', 'j'], use_cols='flux',
                          upper_bound=10, lower_bound=-10, geostruct=gr_gs, par_style="direct",
                          transform="none")
        # with skip instead
        list_file = "new_freyberg6.wel_stress_period_data_2.txt"
        pf.add_parameters(filenames=list_file, par_type="grid", par_name_base='nwell_grid',
                          pargp='nwell', index_cols=[0, 1, 2], use_cols=3,
                          upper_bound=10, lower_bound=-10, geostruct=gr_gs, par_style="direct",
                          transform="none", mfile_skip=1)

        list_file = "new_freyberg6.wel_stress_period_data_3.txt"
        pf.add_parameters(filenames=list_file, par_type="grid", par_name_base='nwell_mlt',
                          pargp='nwell_mult', index_cols=['well', 'k', 'i', 'j'], use_cols='flux',
                          upper_bound=10, lower_bound=-10, geostruct=gr_gs,
                          transform="none")
        pf.add_parameters(filenames=list_file, par_type="grid", par_name_base='nwell_grid',
                          pargp='nwell', index_cols=['well', 'k', 'i', 'j'], use_cols='flux',
                          upper_bound=10, lower_bound=-10, geostruct=gr_gs, par_style="direct",
                          transform="none")
        # with skip instead
        list_file = "new_freyberg6.wel_stress_period_data_4.txt"
        pf.add_parameters(filenames=list_file, par_type="grid",
                          par_name_base='nwell_grid', pargp='nwell',
                          index_cols=[0, 1, 2, 3],  # or... {'well': 0, 'k': 1, 'i': 2, 'j': 3},
                          use_cols=4, upper_bound=10, lower_bound=-10,
                          geostruct=gr_gs, par_style="direct", transform="none",
                          mfile_skip=1)

        list_file = "freyberg6.ghb_stress_period_data_1.txt"
        pf.add_parameters(filenames=list_file, par_type="constant", par_name_base=["ghb_stage","ghb_cond"],
                          pargp=["ghb_stage","ghb_cond"], index_cols=[0, 1, 2], use_cols=[3,4],
                          upper_bound=[35,150], lower_bound=[32,50], par_style="direct",
                          transform="none")
        pf.add_parameters(filenames=dup_file, par_type="grid", par_name_base="dups",
                          pargp="dups", index_cols=[0, 1, 2], use_cols=[3],
                          upper_bound=0.0, lower_bound=-500,par_style="direct",
                          transform="none")

        list_file = "new_freyberg6.wel_stress_period_data_5.txt"
        pf.add_parameters(filenames=list_file, par_type="grid",
                          par_name_base=['nwell5_k', 'nwell5_q'],
                          pargp='nwell5',
                          index_cols=['well', 'i',  'j'],
                          use_cols=['k', 'flux'], upper_bound=10, lower_bound=-10,
                          geostruct=gr_gs, par_style="direct", transform="none",
                          mfile_skip=0, use_rows=[3, 4])

        list_file = "new_freyberg6.wel_stress_period_data_6.txt"
        pf.add_parameters(filenames=list_file, par_type="grid",
                          par_name_base=['nwell6_k', 'nwell6_q'],
                          pargp='nwell6',
                          index_cols=['well', 'i',  'j'],
                          use_cols=['k', 'flux'], upper_bound=10, lower_bound=-10,
                          geostruct=gr_gs, par_style="direct", transform="none",
                          mfile_skip=0, use_rows=[(3, 21, 15), (3, 30, 7)])
        # use_rows should match so all should be setup 2 cols 6 rows
        assert len(pf.par_dfs[-1]) == 2*6 # should be
        list_file = "new_freyberg6.wel_stress_period_data_7.txt"
        pf.add_parameters(filenames=list_file, par_type="grid",
                          par_name_base=['nwell6_k', 'nwell6_q'],
                          pargp='nwell6',
                          index_cols=['well', 'i',  'j'],
                          use_cols=['k', 'flux'], upper_bound=10, lower_bound=-10,
                          geostruct=gr_gs, par_style="direct", transform="none",
                          mfile_skip=0,
                          use_rows=[('well2', 21, 15), ('well4', 30, 7)])
        assert len(pf.par_dfs[-1]) == 2 * 2  # should be
        # add model run command
        pf.mod_sys_cmds.append("mf6")
        print(pf.mult_files)
        print(pf.org_files)

        # build pest
        pst = pf.build_pst('freyberg.pst')
        cov = pf.build_prior(fmt="non")
        cov.to_coo(os.path.join(template_ws, "prior.jcb"))
        pst.try_parse_name_metadata()
        df = pd.read_csv(os.path.join(tmp_model_ws, "heads.csv"), index_col=0)
        pf.add_observations("heads.csv", insfile="heads.csv.ins", index_cols="time",
                            use_cols=list(df.columns.values),
                            prefix="hds", rebuild_pst=True)

        # test par mults are working

        os.chdir(pf.new_d)
        pst.write_input_files()
        pyemu.helpers.apply_list_and_array_pars(
            arr_par_file="mult2model_info.csv", chunk_len=1)
        # TODO Some checks on resultant par files...
        list_files = [f for f in os.listdir('.')
                      if f.startswith('new_') and f.endswith('txt')]
        # check on that those dummy pars compare to the model versions.
        for f in list_files:
            n_df = pd.read_csv(f, sep="\s+")
            o_df = pd.read_csv(f.strip('new_'), sep="\s+", header=None)
            o_df.columns = ['k', 'i', 'j', 'flux']
            assert np.isclose(n_df.loc[:, o_df.columns], o_df).all(), (
                "Something broke with alternative style model files"
            )
        os.chdir(tmp_path)

        num_reals = 100
        pe = pf.draw(num_reals, use_specsim=True)
        pe.to_binary(os.path.join(template_ws, "prior.jcb"))
        assert pe.shape[1] == pst.npar_adj, "{0} vs {1}".format(pe.shape[0], pst.npar_adj)
        assert pe.shape[0] == num_reals

        pst.control_data.noptmax = 0
        pst.pestpp_options["additional_ins_delimiters"] = ","

        pst.write(os.path.join(pf.new_d, "freyberg.pst"))
        pyemu.os_utils.run("{0} freyberg.pst".format(ies_exe_path), cwd=pf.new_d)

        res_file = os.path.join(pf.new_d, "freyberg.base.rei")
        assert os.path.exists(res_file), res_file
        pst.set_res(res_file)
        print(pst.phi)
        assert pst.phi < 0.1, pst.phi

        org_ghb = pd.read_csv(os.path.join(pf.new_d,"org","freyberg6.ghb_stress_period_data_1.txt"),
                              header=None,names=["l","r","c","stage","cond"])
        new_ghb = pd.read_csv(os.path.join(pf.new_d, "freyberg6.ghb_stress_period_data_1.txt"),
                              delim_whitespace=True,
                              header=None, names=["l", "r", "c", "stage", "cond"])
        d = org_ghb.stage - new_ghb.stage
        print(d)
        assert d.sum() == 0,d.sum()


        # test the additive ghb stage pars
        par = pst.parameter_data
        par.loc[par.parnme.str.contains("ghbstage_inst:0"),"parval1"] = 3.0
        pst.write(os.path.join(pf.new_d, "freyberg.pst"))
        pyemu.os_utils.run("{0} freyberg.pst".format(ies_exe_path), cwd=pf.new_d)
        org_ghb = pd.read_csv(os.path.join(pf.new_d, "org", "freyberg6.ghb_stress_period_data_1.txt"),
                              header=None, names=["l", "r", "c", "stage", "cond"])
        new_ghb = pd.read_csv(os.path.join(pf.new_d, "freyberg6.ghb_stress_period_data_1.txt"),
                              delim_whitespace=True,
                              header=None, names=["l", "r", "c", "stage", "cond"])
        d = (org_ghb.stage - new_ghb.stage).apply(np.abs)
        print(d)
        assert d.mean() == 3.0, d.mean()

        # check that the interaction between the direct ghb stage par and the additive ghb stage pars
        # is working
        par.loc[par.parnme.str.contains("ghb_stage"),"parval1"] -= 3.0
        pst.write(os.path.join(pf.new_d, "freyberg.pst"))
        pyemu.os_utils.run("{0} freyberg.pst".format(ies_exe_path), cwd=pf.new_d)
        org_ghb = pd.read_csv(os.path.join(tmp_model_ws,"freyberg6.ghb_stress_period_data_1.txt"),
                              header=None, names=["l", "r", "c", "stage", "cond"],delim_whitespace=True)
        new_ghb = pd.read_csv(os.path.join(pf.new_d, "freyberg6.ghb_stress_period_data_1.txt"),
                              delim_whitespace=True,
                              header=None, names=["l", "r", "c", "stage", "cond"])
        d = org_ghb.stage - new_ghb.stage
        print(new_ghb.stage)
        print(org_ghb.stage)
        print(d)
        assert d.sum() == 0.0, d.sum()

        # check the interaction with multiplicative ghb stage, direct ghb stage and additive ghb stage
        par.loc[par.parnme.str.contains("mltstage"), "parval1"] = 1.1
        #par.loc[par.parnme.str.contains("ghbstage_inst:0"), "parval1"] = 0.0
        #par.loc[par.parnme.str.contains("ghb_stage"), "parval1"] += 3.0
        pst.write(os.path.join(pf.new_d, "freyberg.pst"))
        pyemu.os_utils.run("{0} freyberg.pst".format(ies_exe_path), cwd=pf.new_d)
        org_ghb = pd.read_csv(os.path.join(tmp_model_ws, "freyberg6.ghb_stress_period_data_1.txt"),
                              header=None, names=["l", "r", "c", "stage", "cond"], delim_whitespace=True)
        new_ghb = pd.read_csv(os.path.join(pf.new_d, "freyberg6.ghb_stress_period_data_1.txt"),
                              delim_whitespace=True,
                              header=None, names=["l", "r", "c", "stage", "cond"])
        d = (org_ghb.stage * 1.1) - new_ghb.stage
        print(new_ghb.stage)
        print(org_ghb.stage)
        print(d)
        assert d.sum() == 0.0, d.sum()

        # turn direct recharge to min and direct wel to min and
        # check that the model results are consistent
        par = pst.parameter_data
        rch_par = par.loc[par.parnme.apply(
            lambda x: "pname:rch_gr" in x and "ptype:gr_pstyle:d" in x ), "parnme"]
        wel_par = par.loc[par.parnme.apply(
            lambda x: "pname:wel_grid" in x and "ptype:gr_usecol:3_pstyle:d" in x), "parnme"]
        par.loc[rch_par,"parval1"] = par.loc[rch_par, "parlbnd"]
        # this should set wells to zero since they are negative values in the control file
        par.loc[wel_par,"parval1"] = par.loc[wel_par, "parubnd"]
        pst.write(os.path.join(pf.new_d, "freyberg.pst"))
        pyemu.os_utils.run("{0} freyberg.pst".format(ies_exe_path), cwd=pf.new_d)
        lst = flopy.utils.Mf6ListBudget(os.path.join(pf.new_d, "freyberg6.lst"))
        flx, cum = lst.get_dataframes(diff=True)
        wel_tot = flx.wel.apply(np.abs).sum()
        print(flx.wel)
        assert wel_tot < 1.0e-6, wel_tot

        rch_files = [f for f in os.listdir(pf.new_d)
                     if ".rch_recharge" in f and f.endswith(".txt")]
        rch_val = par.loc[rch_par,"parval1"][0]
        i, j = par.loc[rch_par, ["i", 'j']].astype(int).values.T
        for rch_file in rch_files:
            arr = np.loadtxt(os.path.join(pf.new_d, rch_file))[i, j]
            print(rch_file, rch_val, arr.mean(), arr.max(), arr.min())
            if np.abs(arr.max() - rch_val) > 1.0e-6 or np.abs(arr.min() - rch_val) > 1.0e-6:
                raise Exception("recharge too diff")
    except Exception as e:
        os.chdir(bd)
        raise e
    os.chdir(bd)


def mf6_freyberg_varying_idomain(tmp_path):
    import numpy as np
    import pandas as pd
    pd.set_option('display.max_rows', 500)
    pd.set_option('display.max_columns', 500)
    pd.set_option('display.width', 1000)
    try:
        import flopy
    except:
        return

    org_model_ws = os.path.join('..', 'examples', 'freyberg_mf6')
    tmp_model_ws = setup_tmp(org_model_ws, tmp_path)
    bd = Path.cwd()
    os.chdir(tmp_path)
    try:
        tmp_model_ws = tmp_model_ws.relative_to(tmp_path)
        sim = flopy.mf6.MFSimulation.load(sim_ws=str(tmp_model_ws))
        # sim.set_all_data_external()
        sim.set_sim_path(str(tmp_model_ws))
        # sim.set_all_data_external()
        m = sim.get_model("freyberg6")
        sim.set_all_data_external(check_data=False)
        sim.write_simulation()

        #sim = None
        ib_file = os.path.join(tmp_model_ws,"freyberg6.dis_idomain_layer1.txt")
        arr = np.loadtxt(ib_file,dtype=np.int64)

        arr[:2,:14] = 0
        np.savetxt(ib_file,arr,fmt="%2d")
        print(arr)

        sim = flopy.mf6.MFSimulation.load(sim_ws=str(tmp_model_ws))
        m = sim.get_model("freyberg6")

        # SETUP pest stuff...
        os_utils.run("{0} ".format(mf6_exe_path), cwd=str(tmp_model_ws))



        template_ws = "new_temp"
        if os.path.exists(template_ws):
            shutil.rmtree(template_ws)

        # if os.path.exists(template_ws):
        #     shutil.rmtree(template_ws)
        # shutil.copytree(tmp_model_ws,template_ws)
        # hk_file = os.path.join(template_ws, "freyberg6.npf_k_layer1.txt")
        # hk = np.loadtxt(hk_file)
        #
        # hk[arr == 0] = 1.0e+30
        # np.savetxt(hk_file,hk,fmt="%50.45f")
        # os_utils.run("{0} ".format(mf6_exe_path), cwd=template_ws)
        # import matplotlib.pyplot as plt
        # hds1 = flopy.utils.HeadFile(os.path.join(tmp_model_ws, "freyberg6_freyberg.hds"))
        # hds2 = flopy.utils.HeadFile(os.path.join(template_ws, "freyberg6_freyberg.hds"))
        #
        # d = hds1.get_data() - hds2.get_data()
        # for dd in d:
        #     cb = plt.imshow(dd)
        #     plt.colorbar(cb)
        #     plt.show()
        # return

        # sr0 = m.sr
        # sr = pyemu.helpers.SpatialReference.from_namfile(
        #     os.path.join(tmp_model_ws, "freyberg6.nam"),
        #     delr=m.dis.delr.array, delc=m.dis.delc.array)

        sr = m.modelgrid
        # set up PstFrom object
        pf = PstFrom(original_d=tmp_model_ws, new_d=template_ws,
                     remove_existing=True,
                     longnames=True, spatial_reference=sr,
                     zero_based=False, start_datetime="1-1-2018")


        # pf.post_py_cmds.append("generic_function()")
        df = pd.read_csv(os.path.join(tmp_model_ws, "sfr.csv"), index_col=0)
        pf.add_observations("sfr.csv", insfile="sfr.csv.ins", index_cols="time", use_cols=list(df.columns.values),
                            ofile_sep=",")
        v = pyemu.geostats.ExpVario(contribution=1.0, a=1000)
        gr_gs = pyemu.geostats.GeoStruct(variograms=v)
        rch_temporal_gs = pyemu.geostats.GeoStruct(variograms=pyemu.geostats.ExpVario(contribution=1.0, a=60))
        pf.extra_py_imports.append('flopy')

        ib = {}
        for k in range(m.dis.nlay.data):
            a = m.dis.idomain.array[k,:,:].copy()
            print(a)
            ib[k] = a

        tags = {"npf_k_": [0.1, 10.,0.003,35]}#, "npf_k33_": [.1, 10], "sto_ss": [.1, 10], "sto_sy": [.9, 1.1]}
        dts = pd.to_datetime("1-1-2018") + pd.to_timedelta(np.cumsum(sim.tdis.perioddata.array["perlen"]), unit="d")
        print(dts)
        for tag, bnd in tags.items():
            lb, ub = bnd[0], bnd[1]
            ult_lb = bnd[2]
            ult_ub = bnd[3]
            arr_files = [f for f in os.listdir(tmp_model_ws) if tag in f and f.endswith(".txt")]

            for arr_file in arr_files:

                # these ult bounds are used later in an assert

                k = int(arr_file.split(".")[-2].split("layer")[1].split("_")[0]) - 1
                pf.add_parameters(filenames=arr_file, par_type="pilotpoints", par_name_base=arr_file.split('.')[1] + "_pp",
                                  pargp=arr_file.split('.')[1] + "_pp", upper_bound=ub, lower_bound=lb,
                                  geostruct=gr_gs, zone_array=ib[k],ult_lbound=ult_lb,ult_ubound=ult_ub)

        # add model run command
        pf.mod_sys_cmds.append("mf6")
        df = pd.read_csv(os.path.join(tmp_model_ws, "heads.csv"), index_col=0)
        df = pf.add_observations("heads.csv", insfile="heads.csv.ins", index_cols="time", use_cols=list(df.columns.values),
                            prefix="hds", ofile_sep=",")


        #pst = pf.build_pst('freyberg.pst')
        pf.parfile_relations.to_csv(os.path.join(pf.new_d, "mult2model_info.csv"))
        os.chdir(pf.new_d)
        df = pyemu.helpers.calc_array_par_summary_stats()
        os.chdir(tmp_path)
        pf.post_py_cmds.append("pyemu.helpers.calc_array_par_summary_stats()")
        pf.add_observations("arr_par_summary.csv",index_cols=["model_file"],use_cols=df.columns.tolist(),
                            obsgp=["arr_par_summary" for _ in df.columns],prefix=["arr_par_summary" for _ in df.columns])
        pst = pf.build_pst('freyberg.pst')
        pst.control_data.noptmax = 0
        pst.write(os.path.join(pf.new_d, "freyberg.pst"))
        pyemu.os_utils.run("{0} freyberg.pst".format(ies_exe_path), cwd=pf.new_d)

        res_file = os.path.join(pf.new_d, "freyberg.base.rei")
        assert os.path.exists(res_file), res_file
        pst.set_res(res_file)
        print(pst.phi)
        assert pst.phi < 1.0e-6

        pe = pf.draw(10,use_specsim=True)
        pe.enforce()
        pst.parameter_data.loc[:,"parval1"] = pe.loc[pe.index[0],pst.par_names]
        pst.write(os.path.join(pf.new_d, "freyberg.pst"))
        pyemu.os_utils.run("{0} freyberg.pst".format(ies_exe_path), cwd=pf.new_d)

        res_file = os.path.join(pf.new_d, "freyberg.base.rei")
        assert os.path.exists(res_file), res_file
        pst.set_res(res_file)
        print(pst.phi)

        df = pd.read_csv(os.path.join(pf.new_d,"mult2model_info.csv"), index_col=0)
        arr_pars = df.loc[df.index_cols.isna()].copy()
        model_files = arr_pars.model_file.unique()
        pst.try_parse_name_metadata()
        for model_file in model_files:
            arr = np.loadtxt(os.path.join(pf.new_d,model_file))
            clean_name = model_file.replace(".","_").replace("\\","_").replace("/","_")
            sim_val = pst.res.loc[pst.res.name.apply(lambda x: clean_name in x ),"modelled"]
            sim_val = sim_val.loc[sim_val.index.map(lambda x: "mean_model_file" in x)]
            print(model_file,sim_val,arr.mean())
    except Exception as e:
        os.chdir(bd)
        raise e
    os.chdir(bd)


def xsec_test(tmp_path):
    import numpy as np
    import pandas as pd
    pd.set_option('display.max_rows', 500)
    pd.set_option('display.max_columns', 500)
    pd.set_option('display.width', 1000)
    try:
        import flopy
    except:
        return

    org_model_ws = os.path.join('..', 'examples', 'xsec')
    tmp_model_ws = setup_tmp(org_model_ws, tmp_path)
    # SETUP pest stuff...
    nam_file = "10par_xsec.nam"
    os_utils.run("{0} {1}".format(mf_exe_path,nam_file), cwd=tmp_model_ws)
    bd = Path.cwd()
    os.chdir(tmp_path)
    try:
        tmp_model_ws = tmp_model_ws.relative_to(tmp_path)
        m = flopy.modflow.Modflow.load(nam_file,model_ws=tmp_model_ws,version="mfnwt")
        sr = m.modelgrid
        t_d = "template_xsec"
        pf = pyemu.utils.PstFrom(tmp_model_ws,t_d,remove_existing=True,spatial_reference=sr)
        pf.add_parameters("hk_Layer_1.ref",par_type="grid",par_style="direct",upper_bound=25,
                          lower_bound=0.25)
        pf.add_parameters("hk_Layer_1.ref", par_type="grid", par_style="multiplier", upper_bound=10.0,
                          lower_bound=0.1)

        hds_arr = np.loadtxt(os.path.join(t_d,"10par_xsec.hds"))
        with open(os.path.join(t_d,"10par_xsec.hds.ins"),'w')  as f:
            f.write("pif ~\n")
            for kper in range(hds_arr.shape[0]):
                f.write("l1 ")
                for j in range(hds_arr.shape[1]):
                    oname = "hds_{0}_{1}".format(kper,j)
                    f.write(" !{0}! ".format(oname))
                f.write("\n")
        pf.add_observations_from_ins(os.path.join(t_d,"10par_xsec.hds.ins"),pst_path=".")

        pf.mod_sys_cmds.append("mfnwt {0}".format(nam_file))

        pf.build_pst(os.path.join(t_d,"pest.pst"))

        pyemu.os_utils.run("{0} {1}".format(ies_exe_path,"pest.pst"),cwd=t_d)
        pst = pyemu.Pst(os.path.join(t_d,"pest.pst"))
        print(pst.phi)
        assert pst.phi < 1.0e-7
    except Exception as e:
        os.chdir(bd)
        raise e
    os.chdir(bd)


def mf6_freyberg_short_direct_test(tmp_path):

    import numpy as np
    import pandas as pd
    pd.set_option('display.max_rows', 500)
    pd.set_option('display.max_columns', 500)
    pd.set_option('display.width', 1000)
    try:
        import flopy
    except:
        return

    org_model_ws = os.path.join('..', 'examples', 'freyberg_mf6')
    tmp_model_ws = setup_tmp(org_model_ws, tmp_path)

    bd = Path.cwd()
    os.chdir(tmp_path)
    try:
        tmp_model_ws = tmp_model_ws.relative_to(tmp_path)
        sim = flopy.mf6.MFSimulation.load(sim_ws=str(tmp_model_ws))
        m = sim.get_model("freyberg6")
        sim.set_all_data_external()
        sim.write_simulation()

        # SETUP pest stuff...
        os_utils.run("{0} ".format("mf6"), cwd=tmp_model_ws)

        template_ws = "new_temp_direct"
        if os.path.exists(template_ws):
            shutil.rmtree(template_ws)
        sr = m.modelgrid
        # set up PstFrom object
        pf = PstFrom(original_d=tmp_model_ws, new_d=template_ws,
                     remove_existing=True,
                     longnames=False, spatial_reference=sr,
                     zero_based=False, start_datetime="1-1-2018")
        # obs
        #   using tabular style model output
        #   (generated by pyemu.gw_utils.setup_hds_obs())
        # pf.add_observations('freyberg.hds.dat', insfile='freyberg.hds.dat.ins2',
        #                     index_cols='obsnme', use_cols='obsval', prefix='hds')

        # Add stream flow observation
        # df = pd.read_csv(os.path.join(tmp_model_ws, "sfr.csv"), index_col=0)
        pf.add_observations("sfr.csv", insfile="sfr.csv.ins", index_cols="time",
                            use_cols=["GAGE_1","HEADWATER","TAILWATER"],ofile_sep=",")
        # Setup geostruct for spatial pars
        v = pyemu.geostats.ExpVario(contribution=1.0, a=1000)
        gr_gs = pyemu.geostats.GeoStruct(variograms=v, transform="log")
        rch_temporal_gs = pyemu.geostats.GeoStruct(variograms=pyemu.geostats.ExpVario(contribution=1.0, a=60))
        pf.extra_py_imports.append('flopy')
        ib = m.dis.idomain[0].array
        tags = {
            "npf_k_": [0.1, 10.],
            "npf_k33_": [.1, 10],
            "sto_ss": [.1, 10],
            "sto_sy": [.9, 1.1],
            "rch_recharge": [.5, 1.5]
        }
        dts = pd.to_datetime("1-1-2018") + pd.to_timedelta(np.cumsum(sim.tdis.perioddata.array["perlen"]), unit="d")
        print(dts)
        # setup from array style pars
        for tag, bnd in tags.items():
            lb, ub = bnd[0], bnd[1]
            arr_files = [f for f in os.listdir(tmp_model_ws) if tag in f and f.endswith(".txt")]
            if "rch" in tag:
                for arr_file in arr_files:
                    nmebase = arr_file.split('.')[1].replace('layer','').replace('_','').replace("npf",'').replace("sto",'').replace("recharge",'')
                    # indy direct grid pars for each array type file
                    recharge_files = ["recharge_1.txt","recharge_2.txt","recharge_3.txt"]
                    pf.add_parameters(filenames=arr_file, par_type="grid", par_name_base="rchg",
                                      pargp="rch_gr", zone_array=ib, upper_bound=1.0e-3, lower_bound=1.0e-7,
                                      par_style="direct")
                    # additional constant mults
                    kper = int(arr_file.split('.')[1].split('_')[-1]) - 1
                    pf.add_parameters(filenames=arr_file, par_type="constant",
                                      par_name_base=nmebase + "cn",
                                      pargp="rch_const", zone_array=ib, upper_bound=ub, lower_bound=lb,
                                      geostruct=rch_temporal_gs,
                                      datetime=dts[kper])
            else:
                for arr_file in arr_files:
                    nmebase = arr_file.split('.')[1].replace(
                        'layer', '').replace('_','').replace("npf",'').replace(
                        "sto",'').replace("recharge",'')
                    # grid mults pure and simple
                    pf.add_parameters(filenames=arr_file, par_type="grid", par_name_base=nmebase,
                                      pargp=arr_file.split('.')[1] + "_gr", zone_array=ib, upper_bound=ub,
                                      lower_bound=lb,
                                      geostruct=gr_gs)

        # Add a variety of list style pars
        list_files = ["freyberg6.wel_stress_period_data_{0}.txt".format(t)
                      for t in range(1, m.nper + 1)]
        # make dummy versions with headers
        for fl in list_files[0:2]: # this adds a header to well file
            with open(os.path.join(template_ws, fl), 'r') as fr:
                lines = [line for line in fr]
            with open(os.path.join(template_ws, f"new_{fl}"), 'w') as fw:
                fw.write("k i j flx \n")
                for line in lines:
                    fw.write(line)

        # fl = "freyberg6.wel_stress_period_data_3.txt" # Add extra string col_id
        for fl in list_files[2:4]:
            with open(os.path.join(template_ws, fl), 'r') as fr:
                lines = [line for line in fr]
            with open(os.path.join(template_ws, f"new_{fl}"), 'w') as fw:
                fw.write("well k i j flx \n")
                for i, line in enumerate(lines):
                    fw.write(f"w{i}" + line)

        list_files.sort()
        for list_file in list_files:
            kper = int(list_file.split(".")[1].split('_')[-1]) - 1
            #add spatially constant, but temporally correlated wel flux pars
            pf.add_parameters(filenames=list_file, par_type="constant", par_name_base="wel{0}".format(kper),
                              pargp="twel_mlt_{0}".format(kper), index_cols=[0, 1, 2], use_cols=[3],
                              upper_bound=1.5, lower_bound=0.5, datetime=dts[kper], geostruct=rch_temporal_gs)

            # add temporally indep, but spatially correlated wel flux pars
            pf.add_parameters(filenames=list_file, par_type="grid", par_name_base="wel{0}".format(kper),
                              pargp="wel_{0}_direct".format(kper), index_cols=[0, 1, 2], use_cols=[3],
                              upper_bound=0.0, lower_bound=-1000, geostruct=gr_gs, par_style="direct",
                              transform="none")
        # # Adding dummy list pars with different file structures
        list_file = "new_freyberg6.wel_stress_period_data_1.txt"  # with a header
        pf.add_parameters(filenames=list_file, par_type="grid", par_name_base='nw',
                          pargp='nwell_mult', index_cols=['k', 'i', 'j'], use_cols='flx',
                          upper_bound=10, lower_bound=-10, geostruct=gr_gs,
                          transform="none")
        pf.add_parameters(filenames=list_file, par_type="grid", par_name_base='nw',
                          pargp='nwell', index_cols=['k', 'i', 'j'], use_cols='flx',
                          upper_bound=10, lower_bound=-10, geostruct=gr_gs, par_style="direct",
                          transform="none")
        # with skip instead
        list_file = "new_freyberg6.wel_stress_period_data_2.txt"
        pf.add_parameters(filenames=list_file, par_type="grid", par_name_base='nw',
                          pargp='nwell', index_cols=[0, 1, 2], use_cols=3,
                          upper_bound=10, lower_bound=-10, geostruct=gr_gs, par_style="direct",
                          transform="none", mfile_skip=1)

        list_file = "new_freyberg6.wel_stress_period_data_3.txt"
        pf.add_parameters(filenames=list_file, par_type="grid",
                          pargp='nwell_mult', index_cols=['well', 'k', 'i', 'j'], use_cols='flx',
                          upper_bound=10, lower_bound=-10, geostruct=gr_gs,
                          transform="none")
        pf.add_parameters(filenames=list_file, par_type="grid",
                          pargp='nwell', index_cols=['well', 'k', 'i', 'j'], use_cols='flx',
                          upper_bound=10, lower_bound=-10, geostruct=gr_gs, par_style="direct",
                          transform="none")
        # with skip instead
        list_file = "new_freyberg6.wel_stress_period_data_4.txt"
        pf.add_parameters(filenames=list_file, par_type="grid",
                          par_name_base='nw', pargp='nwell',
                          index_cols=[0, 1, 2, 3],  # or... {'well': 0, 'k': 1, 'i': 2, 'j': 3},
                          use_cols=4, upper_bound=10, lower_bound=-10,
                          geostruct=gr_gs, par_style="direct", transform="none",
                          mfile_skip=1)

        list_file = "freyberg6.ghb_stress_period_data_1.txt"
        pf.add_parameters(filenames=list_file, par_type="constant", par_name_base=["ghbst","ghbc"],
                          pargp=["ghb_stage","ghb_cond"], index_cols=[0, 1, 2], use_cols=[3,4],
                          upper_bound=[35,150], lower_bound=[32,50], par_style="direct",
                          transform="none")

        # add model run command
        pf.mod_sys_cmds.append("mf6")
        print(pf.mult_files)
        print(pf.org_files)

        # build pest
        pst = pf.build_pst('freyberg.pst')
        #cov = pf.build_prior(fmt="non")
        #cov.to_coo("prior.jcb")
        pst.try_parse_name_metadata()
        df = pd.read_csv(os.path.join(tmp_model_ws, "heads.csv"), index_col=0)
        pf.add_observations("heads.csv", insfile="heads.csv.ins", index_cols="time",
                            use_cols=list(df.columns.values),
                            prefix="hds", rebuild_pst=True)

        # test par mults are working

        os.chdir(pf.new_d)
        pst.write_input_files()
        pyemu.helpers.apply_list_and_array_pars(
            arr_par_file="mult2model_info.csv", chunk_len=1)

        # TODO Some checks on resultant par files...
        list_files = [f for f in os.listdir('.')
                      if f.startswith('new_') and f.endswith('txt')]
        # check on that those dummy pars compare to the model versions.
        for f in list_files:
            n_df = pd.read_csv(f, sep="\s+")
            o_df = pd.read_csv(f.strip('new_'), sep="\s+", header=None)
            o_df.columns = ['k', 'i', 'j', 'flx']
            assert np.allclose(o_df.values,
                               n_df.loc[:, o_df.columns].values,
                               rtol=1e-4), (
                f"Something broke with alternative style model file: {f}"
            )
        os.chdir(tmp_path)

        num_reals = 100
        pe = pf.draw(num_reals, use_specsim=True)
        pe.to_binary(os.path.join(template_ws, "prior.jcb"))
        assert pe.shape[1] == pst.npar_adj, "{0} vs {1}".format(pe.shape[0], pst.npar_adj)
        assert pe.shape[0] == num_reals

        pst.control_data.noptmax = 0
        pst.pestpp_options["additional_ins_delimiters"] = ","

        pst.write(os.path.join(pf.new_d, "freyberg.pst"))
        pyemu.os_utils.run("{0} freyberg.pst".format(ies_exe_path), cwd=pf.new_d)

        res_file = os.path.join(pf.new_d, "freyberg.base.rei")
        assert os.path.exists(res_file), res_file
        pst.set_res(res_file)
        print(pst.phi)
        assert pst.phi < 0.1, pst.phi


        # turn direct recharge to min and direct wel to min and
        # check that the model results are consistent
        par = pst.parameter_data
        rch_par = par.loc[(par.pname == 'rch') &
                          (par.ptype == 'gr') &
                          (par.pstyle == 'd'),
                          "parnme"]
        wel_par = par.loc[(par.pname.str.contains('wel')) &
                          (par.pstyle == 'd'),
                          "parnme"]
        par.loc[rch_par, "parval1"] = par.loc[rch_par, "parlbnd"]
        # this should set wells to zero since they are negative values in the control file
        par.loc[wel_par, "parval1"] = par.loc[wel_par, "parubnd"]
        pst.write(os.path.join(pf.new_d, "freyberg.pst"))
        pyemu.os_utils.run("{0} freyberg.pst".format(ies_exe_path), cwd=pf.new_d)
        lst = flopy.utils.Mf6ListBudget(os.path.join(pf.new_d, "freyberg6.lst"))
        flx, cum = lst.get_dataframes(diff=True)
        wel_tot = flx.wel.apply(np.abs).sum()
        print(flx.wel)
        assert wel_tot < 1.0e-6, wel_tot

        # shortpars so not going to be able to get ij easily
        # rch_files = [f for f in os.listdir(pf.new_d)
        #              if ".rch_recharge" in f and f.endswith(".txt")]
        # rch_val = par.loc[rch_par,"parval1"][0]
        # i, j = par.loc[rch_par, ["i", 'j']].astype(int).values.T
        # for rch_file in rch_files:
        #     arr = np.loadtxt(os.path.join(pf.new_d, rch_file))[i, j]
        #     print(rch_file, rch_val, arr.mean(), arr.max(), arr.min())
        #     if np.abs(arr.max() - rch_val) > 1.0e-6 or np.abs(arr.min() - rch_val) > 1.0e-6:
        #         raise Exception("recharge too diff")
    except Exception as e:
        os.chdir(bd)
        raise e
    os.chdir(bd)


class TestPstFrom():
    """Test class for some PstFrom functionality
    """
    @classmethod
    @pytest.fixture(autouse=True)
    def setup(cls, tmp_path):
        # record the original wd
        cls.original_wd = Path().cwd()

        cls.sim_ws = Path(tmp_path, 'pst-from-small')
        external_files_folders = [cls.sim_ws / 'external',
                                  cls.sim_ws / '../external_files']
        for folder in external_files_folders:
            folder.mkdir(parents=True, exist_ok=True)

        cls.dest_ws = Path(tmp_path, 'pst-from-small-template')

        cls.sr = pyemu.helpers.SpatialReference(delr=np.ones(3),
                                            delc=np.ones(3),
                                            rotation=0,
                                            epsg=3070,
                                            xul=0.,
                                            yul=0.,
                                            units='meters',  # gis units of meters?
                                            lenuni=2  # model units of meters
                                            )
        # make some fake external data
        # array data
        cls.array_file = cls.sim_ws / 'hk.dat'
        cls.array_data = np.ones((3, 3))
        np.savetxt(cls.array_file, cls.array_data)
        # list data
        cls.list_file = cls.sim_ws / 'wel.dat'
        cls.list_data = pd.DataFrame({'#k': [1, 1, 1],
                                      'i': [2, 3, 3],
                                      'j': [2, 2, 1],
                                      'flux': [1., 10., 100.]
                                      }, columns=['#k', 'i', 'j', 'flux'])
        cls.list_data.to_csv(cls.list_file, sep=' ', index=False)

        # set up the zones
        zone_array = np.ones((3, 3))  # default of zone 1
        zone_array[2:, 2:] = 0  # position 3, 3 is not parametrized (no zone)
        #zone_array[0, :2] = 2  # 0, 0 and 0, 1 are in zone 2
        zone_array[1, 1] = 2  # 1, 1 is in zone 2
        cls.zone_array = zone_array

        # "geostatistical structure(s)"
        v = pyemu.geostats.ExpVario(contribution=1.0, a=1000)
        cls.grid_gs = pyemu.geostats.GeoStruct(variograms=v, transform='log')
        cls.tmp_path = tmp_path
        os.chdir(tmp_path)
        cls.sim_ws = cls.sim_ws.relative_to(tmp_path)
        cls.dest_ws = cls.dest_ws.relative_to(tmp_path)
        cls.pf = pyemu.utils.PstFrom(original_d=cls.sim_ws, new_d=cls.dest_ws,
                                 remove_existing=True,
                                 longnames=True, spatial_reference=cls.sr,
                                 zero_based=False, tpl_subfolder='tpl')
        yield
        os.chdir(cls.original_wd)

    def test_add_array_parameters(self):
        """test setting up array parameters with different external file
        configurations and path formats.
        """
        try:
            tag = 'hk'
            # test with different array input configurations
            array_file_input = [
                Path('hk0.dat'),  # sim_ws; just file name as Path instance
                'hk1.dat',  # sim_ws; just file name as string
                Path(self.sim_ws, 'hk2.dat'),  # sim_ws; full path as Path instance
                'external/hk3.dat',  # subfolder; relative file path as string
                Path('external/hk4.dat'),  # subfolder; relative path as Path instance
                '../external_files/hk5.dat',  # subfolder up one level
                                ]
            for i, array_file in enumerate(array_file_input):
                par_name_base = f'{tag}_{i:d}'

                # create the file
                # dest_file is the data file relative to the sim or dest ws
                dest_file = Path(array_file)
                if self.sim_ws in dest_file.parents:
                    dest_file = dest_file.relative_to(self.sim_ws)
                shutil.copy(self.array_file, Path(self.dest_ws, dest_file))

                self.pf.add_parameters(filenames=array_file, par_type='zone',
                                       zone_array=self.zone_array,
                                       par_name_base=par_name_base,  # basename for parameters that are set up
                                       pargp=f'{tag}_zone',  # Parameter group to assign pars to.
                                       )

                assert (self.dest_ws / dest_file).exists()
                assert (self.dest_ws / f'org/{dest_file.name}').exists()
                # mult file name is par_name_base + `instance` identifier + part_type
                mult_filename = f'{par_name_base}_inst0_zone.csv'
                assert (self.dest_ws / f'mult/{mult_filename}').exists()
                # for now, assume tpl file should be in main folder
                template_file = (self.pf.tpl_d / f'{mult_filename}.tpl')
                assert template_file.exists()

                # make the PEST control file
                pst = self.pf.build_pst()
                assert pst.filename == Path(self.dest_ws, 'pst-from-small.pst')
                assert pst.filename.exists()
                rel_tpl = pyemu.utils.pst_from.get_relative_filepath(self.pf.new_d, template_file)
                assert rel_tpl in pst.template_files

                # make the PEST control file (just filename)
                pst = self.pf.build_pst('junk.pst')
                assert pst.filename == Path(self.dest_ws, 'junk.pst')
                assert pst.filename.exists()

                # make the PEST control file (file path)
                pst = self.pf.build_pst(str(Path(self.dest_ws, 'junk2.pst')))
                assert pst.filename == Path(self.dest_ws, 'junk2.pst')
                assert pst.filename.exists()

                # check the mult2model info
                df = pd.read_csv(self.dest_ws / 'mult2model_info.csv')
                # org data file relative to dest_ws
                org_file = Path(df['org_file'].values[i])
                assert org_file == Path(f'org/{dest_file.name}')
                # model file relative to dest_ws
                model_file = Path(df['model_file'].values[i])
                assert model_file == dest_file
                # mult file
                mult_file = Path(df['mlt_file'].values[i])
                assert mult_file == Path(f'mult/{mult_filename}')

                # check applying the parameters (in the dest or template ws)
                os.chdir(self.dest_ws)
                # first delete the model file in the template ws
                model_file.unlink()
                # manually apply a multipler
                mult = 4
                mult_values = np.loadtxt(mult_file)
                mult_values[:] = mult
                np.savetxt(mult_file, mult_values)
                # apply the multiplier
                pyemu.helpers.apply_list_and_array_pars(arr_par_file='mult2model_info.csv')
                # model file should have been remade by apply_list_and_array_pars
                assert model_file.exists()
                result = np.loadtxt(model_file)
                # results should be the same with default multipliers of 1
                # assume details of parameterization are handled by other tests
                assert np.allclose(result, self.array_data * mult)
                # revert to original wd
                os.chdir(self.tmp_path)
        except Exception as e:
            os.chdir(self.original_wd)
            raise e

    def test_add_list_parameters(self):
        """test setting up list parameters with different external file
        configurations and path formats.
        """
        try:
            tag = 'wel'
            # test with different array input configurations
            list_file_input = [
                Path('wel0.dat'),  # sim_ws; just file name as Path instance
                'wel1.dat',  # sim_ws; just file name as string
                Path(self.sim_ws, 'wel2.dat'),  # sim_ws; full path as Path instance
                'external/wel3.dat',  # subfolder; relative file path as string
                Path('external/wel4.dat'),  # subfolder; relative path as Path instance
                '../external_files/wel5.dat',  # subfolder up one level
                                ]
            par_type = 'constant'
            for i, list_file in enumerate(list_file_input):
                par_name_base = f'{tag}_{i:d}'

                # create the file
                # dest_file is the data file relative to the sim or dest ws
                dest_file = Path(list_file)
                if self.sim_ws in dest_file.parents:
                    dest_file = dest_file.relative_to(self.sim_ws)
                shutil.copy(self.list_file, Path(self.dest_ws, dest_file))

                self.pf.add_parameters(filenames=list_file, par_type=par_type,
                                       par_name_base=par_name_base,
                                       index_cols=[0, 1, 2], use_cols=[3],
                                       pargp=f'{tag}_{i}',
                                       comment_char='#',
                                       )

                assert (self.dest_ws / dest_file).exists()
                assert (self.dest_ws / f'org/{dest_file.name}').exists()
                # mult file name is par_name_base + `instance` identifier + part_type
                mult_filename = f'{par_name_base}_inst0_{par_type}.csv'
                assert (self.dest_ws / f'mult/{mult_filename}').exists()
                # for now, assume tpl file should be in main folder
                template_file = (self.pf.tpl_d / f'{mult_filename}.tpl')
                assert template_file.exists()

                # make the PEST control file
                pst = self.pf.build_pst()
                rel_tpl = pyemu.utils.pst_from.get_relative_filepath(self.pf.new_d, template_file)
                assert rel_tpl in pst.template_files

                # check the mult2model info
                df = pd.read_csv(self.dest_ws / 'mult2model_info.csv')
                # org data file relative to dest_ws
                org_file = Path(df['org_file'].values[i])
                assert org_file == Path(f'org/{dest_file.name}')
                # model file relative to dest_ws
                model_file = Path(df['model_file'].values[i])
                assert model_file == dest_file
                # mult file
                mult_file = Path(df['mlt_file'].values[i])
                assert mult_file == Path(f'mult/{mult_filename}')

                # check applying the parameters (in the dest or template ws)
                os.chdir(self.dest_ws)
                # first delete the model file in the template ws
                model_file.unlink()
                # manually apply a multipler
                mult = 4
                mult_df = pd.read_csv(mult_file)
                # no idea why '3' is the column with multipliers and 'parval1_3' isn't
                # what is the purpose of 'parval1_3'?
                parval_col = '3'
                mult_df[parval_col] = mult
                mult_df.to_csv(mult_file, index=False)
                # apply the multiplier
                pyemu.helpers.apply_list_and_array_pars(arr_par_file='mult2model_info.csv')
                # model file should have been remade by apply_list_and_array_pars
                assert model_file.exists()
                result = pd.read_csv(model_file, delim_whitespace=True)
                # results should be the same with default multipliers of 1
                # assume details of parameterization are handled by other tests
                assert np.allclose(result['flux'], self.list_data['flux'] * mult)

                # revert to original wd
                os.chdir(self.tmp_path)
            new_list = self.list_data.copy()
            new_list[['x', 'y']] = new_list[['i', 'j']].apply(
                lambda r: pd.Series(
                    [self.pf._spatial_reference.ycentergrid[r.i - 1, r.j - 1],
                     self.pf._spatial_reference.xcentergrid[r.i - 1, r.j - 1]]
                ), axis=1)
            new_list.to_csv(Path(self.dest_ws, "xylist.csv"), index=False, header=False)
            self.pf.add_parameters(filenames="xylist.csv", par_type='grid',
                                   par_name_base="xywel",
                                   index_cols={'lay': 0, 'x': 4, 'y': 5},
                                   use_cols=[3],
                                   pargp=f'xywel',
                                   geostruct=self.grid_gs,
                                   rebuild_pst=True
                                   )
            cov = self.pf.build_prior()
            x = cov.as_2d[-3:, -3:]
            assert np.count_nonzero(x - np.diag(np.diagonal(x))) == 6
            assert np.sum(x < np.diag(x)) == 6
        except Exception as e:
            os.chdir(self.original_wd)
            raise e

    def test_add_array_parameters_pps_grid(self):
        """test setting up array parameters with a list of array text
        files in a subfolder.
        """
        try:
            tag = 'hk'
            par_styles = ['multiplier', #'direct'
                          ]
            array_files = ['hk_{}_{}.dat', 'external/hk_{}_{}.dat']
            for par_style in par_styles:
                mult2model_row = 0
                for j, array_file in enumerate(array_files):

                    par_types = {'pilotpoints': 'pp',
                                 'grid': 'gr'}
                    for i, (par_type, suffix) in enumerate(par_types.items()):
                        # (re)create the file
                        dest_file = array_file.format(mult2model_row, suffix)
                        shutil.copy(self.array_file, Path(self.dest_ws, dest_file))
                        # add the parameters
                        par_name_base = f'{tag}_{suffix}'
                        self.pf.add_parameters(filenames=dest_file, par_type=par_type,
                                               zone_array=self.zone_array,
                                               par_name_base=par_name_base,
                                               pargp=f'{tag}_zone',
                                               pp_space=1, geostruct=self.grid_gs,
                                               par_style=par_style
                                               )
                        if par_type != 'pilotpoints':
                            template_file = (self.pf.tpl_d / f'{par_name_base}_inst0_grid.csv.tpl')
                            assert template_file.exists()
                        else:
                            template_file = (self.pf.tpl_d / f'{par_name_base}_inst0pp.dat.tpl')
                            assert template_file.exists()

                        # make the PEST control file
                        pst = self.pf.build_pst()
                        rel_tpl = pyemu.utils.pst_from.get_relative_filepath(self.pf.new_d, template_file)
                        assert rel_tpl in pst.template_files

                        # check the mult2model info
                        df = pd.read_csv(self.dest_ws / 'mult2model_info.csv')
                        mult_file = Path(df['mlt_file'].values[mult2model_row])

                        # check applying the parameters (in the dest or template ws)
                        os.chdir(self.dest_ws)
                        # first delete the model file in the template ws
                        model_file = df['model_file'].values[mult2model_row]
                        os.remove(model_file)
                        # manually apply a multipler
                        mult = 4
                        if par_type != "pilotpoints":
                            mult_values = np.loadtxt(mult_file)
                            mult_values[:] = mult
                            np.savetxt(mult_file, mult_values)
                        else:
                            ppdata = pp_file_to_dataframe(df['pp_file'].values[mult2model_row])
                            ppdata['parval1'] = mult
                            write_pp_file(df['pp_file'].values[mult2model_row], ppdata)
                        # apply the multiplier
                        pyemu.helpers.apply_list_and_array_pars(arr_par_file='mult2model_info.csv')
                        # model files should have been remade by apply_list_and_array_pars
                        for model_file in df['model_file']:
                            assert os.path.exists(model_file)
                            result = np.loadtxt(model_file)
                            # results should be the same with default multipliers of 1
                            # assume details of parameterization are handled by other tests

                            # not sure why zone 2 is coming back as invalid (1e30)
                            zone1 = self.zone_array == 1
                            assert np.allclose(result[zone1], self.array_data[zone1] * mult)

                        # revert to original wd
                        os.chdir(self.tmp_path)
                        mult2model_row += 1
        except Exception as e:
            os.chdir(self.original_wd)
            raise e

    def test_add_direct_array_parameters(self):
        """test setting up array parameters with a list of array text
        files in a subfolder.
        """
        try:
            tag = 'hk'
            par_styles = ['direct', #'direct'
                          ]
            array_files = ['hk_{}_{}.dat', 'external/hk_{}_{}.dat']
            for par_style in par_styles:
                mult2model_row = 0
                for j, array_file in enumerate(array_files):

                    par_types = {#'constant': 'cn',
                                 'zone': 'zn',
                                 'grid': 'gr'}
                    for i, (par_type, suffix) in enumerate(par_types.items()):
                        # (re)create the file
                        dest_file = array_file.format(mult2model_row, suffix)

                        # make a new input array file with initial values
                        arr = np.loadtxt(self.array_file)
                        parval = 8
                        arr[:] = parval
                        np.savetxt(Path(self.dest_ws, dest_file), arr)

                        # add the parameters
                        par_name_base = f'{tag}_{suffix}'
                        self.pf.add_parameters(filenames=dest_file, par_type=par_type,
                                               zone_array=self.zone_array,
                                               par_name_base=par_name_base,
                                               pargp=f'{tag}_zone',
                                               par_style=par_style
                                               )
                        template_file = (self.pf.tpl_d / f'{Path(dest_file).name}.tpl')
                        assert template_file.exists()

                        # make the PEST control file
                        pst = self.pf.build_pst()
                        rel_tpl = pyemu.utils.pst_from.get_relative_filepath(self.pf.new_d, template_file)
                        assert rel_tpl in pst.template_files

                        # check the mult2model info
                        df = pd.read_csv(self.dest_ws / 'mult2model_info.csv')

                        # check applying the parameters (in the dest or template ws)
                        os.chdir(self.dest_ws)

                        # first delete the model file that was in the template ws
                        model_file = df['model_file'].values[mult2model_row]
                        assert Path(model_file) == Path(dest_file), (f"model_file: {model_file} "
                                                         f"differs from dest_file {dest_file}")
                        os.remove(model_file)

                        # pretend that PEST created the input files
                        # values from dest_file above formed basis for parval in PEST control data
                        # PEST input file is set up as the org/ version
                        # apply_list_and_array_pars then takes the org/ version and writes model_file
                        np.savetxt(pst.input_files[mult2model_row], arr)

                        pyemu.helpers.apply_list_and_array_pars(arr_par_file='mult2model_info.csv')
                        # model files should have been remade by apply_list_and_array_pars
                        for model_file in df['model_file']:
                            assert os.path.exists(model_file)
                            result = np.loadtxt(model_file)
                            # results should be the same with default multipliers of 1
                            # assume details of parameterization are handled by other tests

                            # not sure why zone 2 is coming back as invalid (1e30)
                            zone1 = self.zone_array == 1
                            assert np.allclose(result[zone1], parval)

                        # revert to original wd
                        os.chdir(self.tmp_path)
                        mult2model_row += 1
        except Exception as e:
            os.chdir(self.original_wd)
            raise e

    def test_add_array_parameters_to_file_list(self):
        """test setting up array parameters with a list of array text
        files in a subfolder.
        """
        try:
            tag = 'r'
            array_file_input = ['external/r0.dat',
                                'external/r1.dat',
                                'external/r2.dat']
            for file in array_file_input:
                shutil.copy(self.array_file, Path(self.dest_ws, file))

            # single 2D zone array applied to each file in filesnames
            self.pf.add_parameters(filenames=array_file_input, par_type='zone',
                                   zone_array=self.zone_array,
                                   par_name_base=tag,  # basename for parameters that are set up
                                   pargp=f'{tag}_zone',  # Parameter group to assign pars to.
                                   )
            # make the PEST control file
            pst = self.pf.build_pst()
            # check the mult2model info
            df = pd.read_csv(self.dest_ws / 'mult2model_info.csv')
            mult_file = Path(df['mlt_file'].values[0])

            # check applying the parameters (in the dest or template ws)
            os.chdir(self.dest_ws)
            # first delete the model file in the template ws
            for model_file in df['model_file']:
                os.remove(model_file)
            # manually apply a multipler
            mult = 4
            mult_values = np.loadtxt(mult_file)
            mult_values[:] = mult
            np.savetxt(mult_file, mult_values)
            # apply the multiplier
            pyemu.helpers.apply_list_and_array_pars(arr_par_file='mult2model_info.csv')
            # model files should have been remade by apply_list_and_array_pars
            for model_file in df['model_file']:
                assert os.path.exists(model_file)
                result = np.loadtxt(model_file)
                # results should be the same with default multipliers of 1
                # assume details of parameterization are handled by other tests
                assert np.allclose(result, self.array_data * mult)

            # revert to original wd
            os.chdir(self.tmp_path)
        except Exception as e:
            os.chdir(self.original_wd)
            raise e

    def test_add_array_parameters_alt_inst_str_none_m(self):
        """Given a list of text file arrays, test setting up
        array parameters that can extend across multiple files,
        but have a different multiplier file for each text array.
        For example, if the same zones are present in each layer of a model, 
        but have different configurations in each layer
        (such that a different zone array is needed for each layer).
        
        Test alt_inst_str=None and par_style="multiplier"
        
        TODO: switch to pytest so that we could simply use one function 
        for this with multiple parameters
        """
        try:
            tag = 'r'
            array_file_input = ['external/r0.dat',
                                'external/r1.dat',
                                'external/r2.dat']
            for file in array_file_input:
                shutil.copy(self.array_file, Path(self.dest_ws, file))
            for array_file in array_file_input:
                self.pf.add_parameters(filenames=array_file, par_type='zone',
                                        par_style="multiplier",
                                        zone_array=self.zone_array,
                                        par_name_base=tag,  # basename for parameters that are set up
                                        pargp=f'{tag}_zone',  # Parameter group to assign pars to.
                                        alt_inst_str=None
                                        )
            pst = self.pf.build_pst()
            # the parameter data section should have
            # only 2 parameters, for zones 1 and 2
            parzones = sorted(pst.parameter_data.zone.astype(float).astype(int).tolist())
            assert parzones == [1, 2]
            assert len(pst.template_files) == 3
            assert len(self.pf.mult_files) == 3
        except Exception as e:
            os.chdir(self.original_wd)
            raise e
        
    def test_add_array_parameters_alt_inst_str_0_d(self):
        """Given a list of text file arrays, test setting up
        array parameters that can extend across multiple files,
        but have a different multiplier file for each text array.
        For example, if the same zones are present in each layer of a model, 
        but have different configurations in each layer
        (such that a different zone array is needed for each layer).
        
        Test alt_inst_str="" and par_style="direct"
        """
        try:
            tag = 'r'
            array_file_input = ['external/r0.dat',
                                'external/r1.dat',
                                'external/r2.dat']
            for file in array_file_input:
                shutil.copy(self.array_file, Path(self.dest_ws, file))
            # test both None and "" for alt_inst_str
            for array_file in array_file_input:
                self.pf.add_parameters(filenames=array_file, par_type='zone',
                                        par_style="direct",
                                        zone_array=self.zone_array,
                                        par_name_base=tag,  # basename for parameters that are set up
                                        pargp=f'{tag}_zone',  # Parameter group to assign pars to.
                                        alt_inst_str=""
                                        )
            pst = self.pf.build_pst()
            # the parameter data section should have
            # only 2 parameters, for zones 1 and 2
            parzones = sorted(pst.parameter_data.zone.astype(float).astype(int).tolist())
            assert parzones == [1, 2]
            assert len(pst.template_files) == 3
        except Exception as e:
            os.chdir(self.original_wd)
            raise e


def test_get_filepath():
    from pyemu.utils.pst_from import get_filepath

    input_expected = [(('folder', 'file.txt'), Path('folder/file.txt')),
                      ((Path('folder'), 'file.txt'), Path('folder/file.txt')),
                      (('folder', Path('file.txt')), Path('folder/file.txt')),
                      ((Path('folder'), Path('file.txt')), Path('folder/file.txt')),
                      ]
    for input, expected in input_expected:
        result = get_filepath(*input)
        assert result == expected


def invest():
    import os
    import pyemu

    i = pyemu.pst_utils.InstructionFile(os.path.join("new_temp","freyberg.sfo.dat.ins"))
    i.read_output_file(os.path.join("new_temp","freyberg.sfo.dat"))


def pstfrom_profile():
    import cProfile
    import numpy as np
    import pandas as pd
    pd.set_option('display.max_rows', 500)
    pd.set_option('display.max_columns', 500)
    pd.set_option('display.width', 1000)
    try:
        import flopy
    except:
        return

    org_model_ws = os.path.join("..", "examples", "freyberg_sfr_update")
    nam_file = "freyberg.nam"
    m = flopy.modflow.Modflow.load(nam_file, model_ws=org_model_ws,
                                   check=False, forgive=False,
                                   exe_name=mf_exe_path)
    flopy.modflow.ModflowRiv(m, stress_period_data={
        0: [[0, 0, 0, m.dis.top.array[0, 0], 1.0, m.dis.botm.array[0, 0, 0]],
            [0, 0, 1, m.dis.top.array[0, 1], 1.0, m.dis.botm.array[0, 0, 1]],
            [0, 0, 1, m.dis.top.array[0, 1], 1.0, m.dis.botm.array[0, 0, 1]]]})

    tmp_model_ws = "temp_pst_from"
    if os.path.exists(tmp_model_ws):
        shutil.rmtree(tmp_model_ws)
    m.external_path = "."
    m.change_model_ws(tmp_model_ws)
    m.write_input()
    print("{0} {1}".format(mf_exe_path, m.name + ".nam"), tmp_model_ws)
    os_utils.run("{0} {1}".format(mf_exe_path, m.name + ".nam"),
                 cwd=tmp_model_ws)

    template_ws = "new_temp"
    if os.path.exists(template_ws):
        shutil.rmtree(template_ws)
    # sr0 = m.sr
    sr = pyemu.helpers.SpatialReference.from_namfile(
        os.path.join(m.model_ws, m.namefile),
        delr=m.dis.delr, delc=m.dis.delc)
    # set up PstFrom object
    shutil.copy(os.path.join(org_model_ws, 'ucn.csv'),
                os.path.join(tmp_model_ws, 'ucn.csv'))
    pf = PstFrom(original_d=tmp_model_ws, new_d=template_ws,
                 remove_existing=True,
                 longnames=True, spatial_reference=sr,
                 zero_based=False)
    # obs
    pr = cProfile.Profile()
    pr.enable()
    pf.add_observations('ucn.csv', insfile=None,
                        index_cols=['t', 'k', 'i', 'j'],
                        use_cols=["ucn"], prefix=['ucn'],
                        ofile_sep=',', obsgp=['ucn'])
    pr.disable()

    # pars
    pf.add_parameters(filenames="RIV_0000.dat", par_type="grid",
                      index_cols=[0, 1, 2], use_cols=[3, 5],
                      par_name_base=["rivstage_grid", "rivbot_grid"],
                      mfile_fmt='%10d%10d%10d %15.8F %15.8F %15.8F',
                      pargp='rivbot')
    # pf.add_parameters(filenames="RIV_0000.dat", par_type="grid",
    #                   index_cols=[0, 1, 2], use_cols=4)
    # pf.add_parameters(filenames=["WEL_0000.dat", "WEL_0001.dat"],
    #                   par_type="grid", index_cols=[0, 1, 2], use_cols=3,
    #                   par_name_base="welflux_grid",
    #                   zone_array=m.bas6.ibound.array)
    # pf.add_parameters(filenames=["WEL_0000.dat"], par_type="constant",
    #                   index_cols=[0, 1, 2], use_cols=3,
    #                   par_name_base=["flux_const"])
    # pf.add_parameters(filenames="rech_1.ref", par_type="grid",
    #                   zone_array=m.bas6.ibound[0].array,
    #                   par_name_base="rch_datetime:1-1-1970")
    # pf.add_parameters(filenames=["rech_1.ref", "rech_2.ref"],
    #                   par_type="zone", zone_array=m.bas6.ibound[0].array)
    # pf.add_parameters(filenames="rech_1.ref", par_type="pilot_point",
    #                   zone_array=m.bas6.ibound[0].array,
    #                   par_name_base="rch_datetime:1-1-1970", pp_space=4)
    # pf.add_parameters(filenames="rech_1.ref", par_type="pilot_point",
    #                   zone_array=m.bas6.ibound[0].array,
    #                   par_name_base="rch_datetime:1-1-1970", pp_space=1,
    #                   ult_ubound=100, ult_lbound=0.0)
    #
    # # add model run command
    # pf.mod_sys_cmds.append("{0} {1}".format(mf_exe_name, m.name + ".nam"))
    # print(pf.mult_files)
    # print(pf.org_files)
    #
    # # build pest
    # pst = pf.build_pst('freyberg.pst')
    #
    # # check mult files are in pst input files
    # csv = os.path.join(template_ws, "mult2model_info.csv")
    # df = pd.read_csv(csv, index_col=0)
    # pst_input_files = {str(f) for f in pst.input_files}
    # mults_not_linked_to_pst = ((set(df.mlt_file.unique()) -
    #                             pst_input_files) -
    #                            set(df.loc[df.pp_file.notna()].mlt_file))
    # assert len(mults_not_linked_to_pst) == 0, print(mults_not_linked_to_pst)
    #
    # pst.write_input_files(pst_path=pf.new_d)
    # # test par mults are working
    # b_d = os.getcwd()
    # os.chdir(pf.new_d)
    # try:
    #     pyemu.helpers.apply_list_and_array_pars(
    #         arr_par_file="mult2model_info.csv")
    # except Exception as e:
    #     os.chdir(b_d)
    #     raise Exception(str(e))
    # os.chdir(b_d)
    #
    # pst.control_data.noptmax = 0
    # pst.write(os.path.join(pf.new_d, "freyberg.pst"))
    # pyemu.os_utils.run("{0} freyberg.pst".format(ies_exe_path), cwd=pf.new_d)
    #
    # res_file = os.path.join(pf.new_d, "freyberg.base.rei")
    # assert os.path.exists(res_file), res_file
    # pst.set_res(res_file)
    # print(pst.phi)
    # assert pst.phi < 1.0e-5, pst.phi
    pr.print_stats(sort="cumtime")


def mf6_freyberg_arr_obs_and_headerless_test(tmp_path):
    import numpy as np
    import pandas as pd
    pd.set_option('display.max_rows', 500)
    pd.set_option('display.max_columns', 500)
    pd.set_option('display.width', 1000)
    try:
        import flopy
    except:
        return

    org_model_ws = os.path.join('..', 'examples', 'freyberg_mf6')
    tmp_model_ws = setup_tmp(org_model_ws, tmp_path)
    bd = Path.cwd()
    os.chdir(tmp_path)
    try:
        tmp_model_ws = tmp_model_ws.relative_to(tmp_path)
        sim = flopy.mf6.MFSimulation.load(sim_ws=str(tmp_model_ws))
        m = sim.get_model("freyberg6")
        sim.set_all_data_external(check_data=False)
        sim.write_simulation()

        # to by pass the issues with flopy
        # shutil.copytree(org_model_ws,tmp_model_ws)
        # sim = flopy.mf6.MFSimulation.load(sim_ws=org_model_ws)
        # m = sim.get_model("freyberg6")

        # SETUP pest stuff...
        os_utils.run("{0} ".format(mf6_exe_path), cwd=tmp_model_ws)

        template_ws = "new_temp"
        if os.path.exists(template_ws):
            shutil.rmtree(template_ws)
        # sr0 = m.sr
        # sr = pyemu.helpers.SpatialReference.from_namfile(
        #     os.path.join(tmp_model_ws, "freyberg6.nam"),
        #     delr=m.dis.delr.array, delc=m.dis.delc.array)
        sr = m.modelgrid
        # set up PstFrom object
        pf = PstFrom(original_d=tmp_model_ws, new_d=template_ws,
                     remove_existing=True,
                     longnames=True, spatial_reference=sr,
                     zero_based=False, start_datetime="1-1-2018")

        list_file = "freyberg6.wel_stress_period_data_1.txt"
        df = pd.read_csv(os.path.join(template_ws,list_file),header=None,delim_whitespace=True)
        df.loc[:,4] = 4
        df.loc[:,5] = 5
        df.to_csv(os.path.join(template_ws,list_file),sep=" ",index=False,header=False)
        pf.add_observations(list_file, index_cols=[0, 1, 2], use_cols=[3,5], ofile_skip=0, includes_header=False,
                            prefix="welobs")

        with open(os.path.join(template_ws,"badlistcall.txt"), "w") as fp:
            fp.write("this is actually a header\n")
            fp.write("entry 0 10 100.4 2\n")
            fp.write("entry 1 10 2.4 5.0")
        pf.add_observations("badlistcall.txt", index_cols=[0, 1], use_cols=[3, 4],
                            ofile_skip=0, includes_header=False,
                            prefix="badlistcall")


        v = pyemu.geostats.ExpVario(contribution=1.0, a=1000)
        gr_gs = pyemu.geostats.GeoStruct(variograms=v)
        rch_temporal_gs = pyemu.geostats.GeoStruct(variograms=pyemu.geostats.ExpVario(contribution=1.0, a=60))
        pf.extra_py_imports.append('flopy')
        ib = m.dis.idomain[0].array
        tags = {"npf_k_": [0.1, 10.]}
        dts = pd.to_datetime("1-1-2018") + pd.to_timedelta(np.cumsum(sim.tdis.perioddata.array["perlen"]), unit="d")
        print(dts)
        arr_dict = {}
        for tag, bnd in tags.items():
            lb, ub = bnd[0], bnd[1]
            arr_files = [f for f in os.listdir(tmp_model_ws) if tag in f and f.endswith(".txt")]
            for arr_file in arr_files:
                #pf.add_parameters(filenames=arr_file, par_type="grid", par_name_base=arr_file.split('.')[1] + "_gr",
                #                  pargp=arr_file.split('.')[1] + "_gr", zone_array=ib, upper_bound=ub, lower_bound=lb,
                #                  geostruct=gr_gs)
                pf.add_parameters(filenames=arr_file, par_type="constant", par_name_base=arr_file.split('.')[1] + "_cn",
                                  pargp=arr_file.split('.')[1] + "_cn", zone_array=ib, upper_bound=ub, lower_bound=lb,
                                  transform="fixed")
                pf.add_parameters(filenames=arr_file, par_type="constant", par_name_base=arr_file.split('.')[1] + "_cn",
                                  pargp=arr_file.split('.')[1] + "_cn", zone_array=ib, upper_bound=ub, lower_bound=lb,
                                  transform="log")


                pf.add_observations(arr_file,zone_array=ib)
                arr_dict[arr_file] = np.loadtxt(pf.new_d / arr_file)

        # add model run command
        pf.mod_sys_cmds.append("mf6")
        print(pf.mult_files)
        print(pf.org_files)

        # build pest
        pst = pf.build_pst('freyberg.pst')
        pe = pf.draw(100,use_specsim=True)
        cov = pf.build_prior()
        scnames = set(cov.row_names)
        print(pst.npar_adj,pst.npar,pe.shape)
        par = pst.parameter_data
        fpar = set(par.loc[par.partrans=="fixed","parnme"].tolist())
        spe = set(list(pe.columns))
        assert len(fpar.intersection(spe)) == 0,str(fpar.intersection(spe))
        assert len(fpar.intersection(scnames)) == 0, str(fpar.intersection(scnames))
        pst.try_parse_name_metadata()
        obs = pst.observation_data
        for fname,arr in arr_dict.items():

            fobs = obs.loc[obs.obsnme.str.contains(Path(fname).stem), :]
            #print(fobs)
            fobs = fobs.astype({c: int for c in ['i', 'j']})

            pval = fobs.loc[fobs.apply(lambda x: x.i==3 and x.j==1,axis=1),"obsval"]
            assert len(pval) == 1
            pval = pval[0]
            aval = arr[3,1]
            print(fname,pval,aval)
            assert pval == aval,"{0},{1},{2}".format(fname,pval,aval)

        df = pd.read_csv(os.path.join(template_ws,list_file),header=None,delim_whitespace=True)
        print(df)
        wobs = obs.loc[obs.obsnme.str.contains("welobs"),:]
        print(wobs)
        fvals = df.iloc[:,3]
        pvals = wobs.loc[:,"obsval"].iloc[:df.shape[0]]
        d = fvals.values - pvals.values
        print(d)
        assert d.sum() == 0
        fvals = df.iloc[:, 5]
        pvals = wobs.loc[:, "obsval"].iloc[df.shape[0]:]
        d = fvals.values - pvals.values
        print(d)
        assert d.sum() == 0
    except Exception as e:
        os.chdir(bd)
        raise e
    os.chdir(bd)


def mf6_freyberg_pp_locs_test(tmp_path):
    import numpy as np
    import pandas as pd
    pd.set_option('display.max_rows', 500)
    pd.set_option('display.max_columns', 500)
    pd.set_option('display.width', 1000)
    try:
        import flopy
    except:
        return

    org_model_ws = os.path.join('..', 'examples', 'freyberg_mf6')
    tmp_model_ws = setup_tmp(org_model_ws, tmp_path)

    bd = Path.cwd()
    os.chdir(tmp_path)
    try:
        tmp_model_ws = tmp_model_ws.relative_to(tmp_path)
        sim = flopy.mf6.MFSimulation.load(sim_ws=str(tmp_model_ws))
        m = sim.get_model("freyberg6")
        sim.set_all_data_external(check_data=False)
        sim.write_simulation()

        # SETUP pest stuff...
        os_utils.run("{0} ".format(mf6_exe_path), cwd=tmp_model_ws)

        template_ws = "new_temp"
        if os.path.exists(template_ws):
            shutil.rmtree(template_ws)
        sr = m.modelgrid
        # set up PstFrom object
        pf = PstFrom(original_d=tmp_model_ws, new_d=template_ws,
                     remove_existing=True,
                     longnames=True, spatial_reference=sr,
                     zero_based=False, start_datetime="1-1-2018",
                     chunk_len=1)

        # pf.post_py_cmds.append("generic_function()")
        df = pd.read_csv(os.path.join(tmp_model_ws, "sfr.csv"), index_col=0)
        pf.add_observations("sfr.csv", insfile="sfr.csv.ins", index_cols="time", use_cols=list(df.columns.values))
        v = pyemu.geostats.ExpVario(contribution=1.0, a=5000)
        pp_gs = pyemu.geostats.GeoStruct(variograms=v)
        pf.extra_py_imports.append('flopy')
        ib = m.dis.idomain[0].array
        tags = {"npf_k_": [0.1, 10.]}#, "npf_k33_": [.1, 10], "sto_ss": [.1, 10], "sto_sy": [.9, 1.1],
        #         "rch_recharge": [.5, 1.5]}
        dts = pd.to_datetime("1-1-2018") + pd.to_timedelta(np.cumsum(sim.tdis.perioddata.array["perlen"]), unit="d")
        print(dts)

        xmn = m.modelgrid.xvertices.min()
        xmx = m.modelgrid.xvertices.max()
        ymn = m.modelgrid.yvertices.min()
        ymx = m.modelgrid.yvertices.max()

        numpp = 20
        xvals = np.random.uniform(xmn,xmx,numpp)
        yvals = np.random.uniform(ymn, ymx, numpp)
        pp_locs = pd.DataFrame({"x":xvals,"y":yvals})
        pp_locs.loc[:,"zone"] = 1
        pp_locs.loc[:,"name"] = ["pp_{0}".format(i) for i in range(numpp)]
        pp_locs.loc[:,"parval1"] = 1.0

        pyemu.pp_utils.write_pp_shapfile(pp_locs,os.path.join(template_ws,"pp_locs.shp"))
        df = pyemu.pp_utils.pilot_points_from_shapefile(os.path.join(template_ws,"pp_locs.shp"))

        #pp_locs = pyemu.pp_utils.setup_pilotpoints_grid(sr=sr,prefix_dict={0:"pps_1"})
        #pp_locs = pp_locs.loc[:,["name","x","y","zone","parval1"]]
        pp_locs.to_csv(os.path.join(template_ws,"pp.csv"))
        pyemu.pp_utils.write_pp_file(os.path.join(template_ws,"pp_file.dat"),pp_locs)
        pp_container = ["pp_file.dat","pp.csv","pp_locs.shp"]

        for tag, bnd in tags.items():
            lb, ub = bnd[0], bnd[1]
            arr_files = [f for f in os.listdir(tmp_model_ws) if tag in f and f.endswith(".txt")]
            if "rch" in tag:
                pass
                # pf.add_parameters(filenames=arr_files, par_type="grid", par_name_base="rch_gr",
                #                   pargp="rch_gr", zone_array=ib, upper_bound=ub, lower_bound=lb,
                #                   geostruct=gr_gs)
                # for arr_file in arr_files:
                #     kper = int(arr_file.split('.')[1].split('_')[-1]) - 1
                #     pf.add_parameters(filenames=arr_file, par_type="constant", par_name_base=arr_file.split('.')[1] + "_cn",
                #                       pargp="rch_const", zone_array=ib, upper_bound=ub, lower_bound=lb,
                #                       geostruct=rch_temporal_gs,
                #                       datetime=dts[kper])
            else:
                for i,arr_file in enumerate(arr_files):
                    if i < len(pp_container):
                        pp_opt = pp_container[i]
                    else:
                        pp_opt = pp_locs
                    pf.add_parameters(filenames=arr_file, par_type="pilotpoints",
                                      par_name_base=arr_file.split('.')[1] + "_pp",
                                      pargp=arr_file.split('.')[1] + "_pp", zone_array=ib,
                                      upper_bound=ub, lower_bound=lb,pp_space=pp_opt)

        # add model run command
        pf.mod_sys_cmds.append("mf6")
        print(pf.mult_files)
        print(pf.org_files)

        # build pest
        pst = pf.build_pst('freyberg.pst')

        num_reals = 10
        pe = pf.draw(num_reals, use_specsim=True)
        pe.to_binary(os.path.join(template_ws, "prior.jcb"))

        pst.parameter_data.loc[:,"partrans"] = "fixed"
        pst.parameter_data.loc[::10, "partrans"] = "log"
        pst.control_data.noptmax = -1
        pst.write(os.path.join(template_ws,"freyberg.pst"))

        #pyemu.os_utils.run("{0} freyberg.pst".format("pestpp-glm"),cwd=template_ws)
        m_d = "master_glm"
        port = _get_port()
        print(f"Running ies on port: {port}")
        pyemu.os_utils.start_workers(template_ws,pp_exe_path,"freyberg.pst",num_workers=5,
                                     worker_root=tmp_path,
                                     master_dir=m_d, port=port)

        sen_df = pd.read_csv(os.path.join(m_d,"freyberg.isen"),index_col=0).loc[:,pst.adj_par_names]
        print(sen_df.T)
        mn = sen_df.values.min()
        print(mn)
        assert mn > 0.0
    except Exception as e:
        os.chdir(bd)
        raise e
    os.chdir(bd)


@pytest.mark.xfail
def usg_freyberg_test(tmp_path):
    import numpy as np
    import pandas as pd
    import flopy
    import pyemu
    pd.set_option('display.max_rows', 500)
    pd.set_option('display.max_columns', 500)
    pd.set_option('display.width', 1000)

    #path to org model files
    org_model_ws = os.path.join('..', 'examples', 'freyberg_usg')
    tmp_model_ws = setup_tmp(org_model_ws, tmp_path)

    bd = Path.cwd()
    os.chdir(tmp_path)
    try:
        tmp_model_ws = tmp_model_ws.relative_to(tmp_path)
        # flopy is not liking the rch package in unstruct, so allow it to fail and keep going...
        m = flopy.mfusg.MfUsg.load("freyberg.usg.nam", model_ws=tmp_model_ws,
                                   verbose=True, forgive=True, check=False)

        #convert to all open/close
        m.external_path = "."
        m.write_input()

        nam_file = os.path.join(tmp_model_ws,"freyberg.usg.nam")

        #make sure the model runs in the new dir with all external formats
        pyemu.os_utils.run("mfusg freyberg.usg.nam", cwd=tmp_model_ws)

        # for usg, we need to do some trickery to support the unstructured by layers concept
        # this is just for array-based parameters, list-based pars are g2g because they have an index
        gsf = pyemu.gw_utils.GsfReader(os.path.join(tmp_model_ws,"freyberg.usg.gsf"))
        df = gsf.get_node_data()
        df.loc[:,"xy"] = df.apply(lambda x: (x.x, x.y),axis=1)
        # these need to be zero based since they are with zero-based array indices later...
        df.loc[:,"node"] -= 1
        # process each layer
        layers = df.layer.unique()
        layers.sort()
        sr_dict_by_layer = {}
        for layer in layers:
            df_lay = df.loc[df.layer==layer,:].copy()
            df_lay.sort_values(by="node")
            #substract off the min node number so that each layers node dict starts at zero
            df_lay.loc[:,"node"] = df_lay.node - df_lay.node.min()
            print(df_lay)
            srd = {n:xy for n,xy in zip(df_lay.node.values,df_lay.xy.values)}
            sr_dict_by_layer[layer] = srd

        # gen up a fake zone array
        zone_array_k0 = np.ones((1, len(sr_dict_by_layer[1])))
        zone_array_k0[:, 200:420] = 2
        zone_array_k0[:, 600:1000] = 3

        zone_array_k2 = np.ones((1, len(sr_dict_by_layer[3])))
        zone_array_k2[:, 200:420] = 2
        zone_array_k2[:, 500:1000:3] = 3
        zone_array_k2[:,:100] = 0

        #gen up some fake pp locs
        np.random.seed(pyemu.en.SEED)
        num_pp = 20
        data = {"name":[],"x":[],"y":[],"zone":[]}
        visited = set()
        for i in range(num_pp):
            while True:
                idx = np.random.randint(0,len(sr_dict_by_layer[1]))
                if idx  not in visited:
                    break
            x,y = sr_dict_by_layer[1][idx]
            data["name"].append("pp_{0}".format(i))
            data["x"].append(x)
            data["y"].append(y)
            data["zone"].append(zone_array_k2[0,idx])
            visited.add(idx)
        # harded coded to get a zone 3 pp
        idx = 500
        assert zone_array_k2[0,idx] == 3,zone_array_k2[0,idx]

        x, y = sr_dict_by_layer[1][idx]
        data["name"].append("pp_{0}".format(i+1))
        data["x"].append(x)
        data["y"].append(y)
        data["zone"].append(zone_array_k2[0, idx])
        pp_df = pd.DataFrame(data=data,index=data["name"])

        # a geostruct that describes spatial continuity for properties
        # this is used for all props and for both grid and pilot point
        # pars cause Im lazy...
        v = pyemu.geostats.ExpVario(contribution=1.0,a=500)
        gs = pyemu.geostats.GeoStruct(variograms=v)

        # we pass the full listing of node coord info to the constructor for use
        # with list-type parameters
        template_d = Path(tmp_path, "template")
        pf = pyemu.utils.PstFrom(tmp_model_ws,template_d,longnames=True,remove_existing=True,
                                 zero_based=False,spatial_reference=gsf.get_node_coordinates(zero_based=True))

        pf.add_parameters("hk_Layer_3.ref", par_type="pilotpoints",
                          par_name_base="hk3_pp", pp_space=pp_df,
                          geostruct=gs, spatial_reference=sr_dict_by_layer[3],
                          upper_bound=2.0, lower_bound=0.5,
                          zone_array=zone_array_k2)

        # we pass layer specific sr dict for each "array" type that is spatially distributed
        pf.add_parameters("hk_Layer_1.ref",par_type="grid",par_name_base="hk1_Gr",geostruct=gs,
                          spatial_reference=sr_dict_by_layer[1],
                          upper_bound=2.0,lower_bound=0.5)
        pf.add_parameters("sy_Layer_1.ref", par_type="zone", par_name_base="sy1_zn",zone_array=zone_array_k0,
                          upper_bound=1.5,lower_bound=0.5,ult_ubound=0.35)



        # add a multiplier par for each well for each stress period
        wel_files = [f for f in os.listdir(tmp_model_ws) if f.lower().startswith("wel_") and f.lower().endswith(".dat")]
        for wel_file in wel_files:
            pf.add_parameters(wel_file,par_type="grid",par_name_base=wel_file.lower().split('.')[0],index_cols=[0],use_cols=[1],
                              geostruct=gs,lower_bound=0.5,upper_bound=1.5)

        # add pest "observations" for each active node for each stress period
        hds_runline, df = pyemu.gw_utils.setup_hds_obs(
            os.path.join(pf.new_d, "freyberg.usg.hds"), kperk_pairs=None,
            prefix="hds", include_path=False, text="headu", skip=-1.0e+30)
        pf.add_observations_from_ins(os.path.join(pf.new_d, "freyberg.usg.hds.dat.ins"), pst_path=".")
        pf.post_py_cmds.append(hds_runline)

        # the command the run the model
        pf.mod_sys_cmds.append("mfusg freyberg.usg.nam")

        #build the control file and draw the prior par ensemble
        pf.build_pst()
        pst = pf.pst
        par = pst.parameter_data

        gr_hk_pars = par.loc[par.parnme.str.contains("hk1_gr"),"parnme"]
        pf.pst.parameter_data.loc[gr_hk_pars,"parubnd"] = np.random.random(gr_hk_pars.shape[0]) * 5
        pf.pst.parameter_data.loc[gr_hk_pars, "parlbnd"] = np.random.random(gr_hk_pars.shape[0]) * 0.2
        pe = pf.draw(num_reals=100)
        pe.enforce()
        pe.to_csv(os.path.join(pf.new_d,"prior.csv"))
        cov = pf.build_prior(filename=None)
        #make sure the prior cov has off diagonals
        cov = pf.build_prior(sigma_range=6)
        covx = cov.x.copy()
        covx[np.abs(covx)>1.0e-7] = 1.0
        assert covx.sum() > pf.pst.npar_adj + 1
        dcov = pyemu.Cov.from_parameter_data(pf.pst,sigma_range=6)
        dcov = dcov.get(cov.row_names)
        diag = np.diag(cov.x)
        diff = np.abs(diag.flatten() - dcov.x.flatten())
        print(diag)
        print(dcov.x)
        print(diff)
        print(diff.max())
        assert diff.max() < 1.0e-6

        # test that the arr hds obs process is working
        os.chdir(pf.new_d)
        pyemu.gw_utils.apply_hds_obs('freyberg.usg.hds', precision='single', text='headu')
        os.chdir(tmp_path)

        # run the full process once using the initial par values in the control file
        # since we are using only multipliers, the initial values are all 1's so
        # the phi should be pretty close to zero
        pf.pst.control_data.noptmax = 0
        pf.pst.write(os.path.join(pf.new_d,"freyberg.usg.pst"),version=2)
        pyemu.os_utils.run("{0} freyberg.usg.pst".format(ies_exe_path),cwd=pf.new_d)
        pst = pyemu.Pst(os.path.join(pf.new_d,"freyberg.usg.pst"))
        assert pst.phi < 1.e-3

        #make sure the processed model input arrays are veru similar to the org arrays (again 1s for mults)
        for arr_file in ["hk_Layer_1.ref","hk_Layer_3.ref"]:
            in_arr = np.loadtxt(os.path.join(pf.new_d,arr_file))
            org_arr = np.loadtxt(os.path.join(pf.new_d,"org",arr_file))
            d = np.abs(in_arr - org_arr)
            print(d.sum())
            assert d.sum() < 1.0e-3,arr_file

        # now run a random realization from the prior par en and make sure things have changed
        pst.parameter_data.loc[pe.columns,"parval1"] = pe.iloc[0,:].values
        pst.write(os.path.join(pf.new_d, "freyberg.usg.pst"), version=2)
        pyemu.os_utils.run("{0} freyberg.usg.pst".format(ies_exe_path), cwd=pf.new_d)

        pst = pyemu.Pst(os.path.join(pf.new_d, "freyberg.usg.pst"))
        assert pst.phi > 1.0e-3,pst.phi

        for arr_file in ["hk_Layer_1.ref", "hk_Layer_3.ref"]:
            in_arr = np.loadtxt(os.path.join(pf.new_d, arr_file))
            org_arr = np.loadtxt(os.path.join(pf.new_d, "org", arr_file))
            d = np.abs(in_arr - org_arr)
            print(d.sum())
            assert d.sum() > 1.0e-3, arr_file

        # check that the pilot point process is respecting the zone array
        par = pst.parameter_data
        pp_par = par.loc[par.parnme.str.contains("pp"),:]
        pst.parameter_data.loc[pp_par.parnme,"parval1"] = pp_par.zone.apply(np.float64)
        pst.control_data.noptmax = 0
        pst.write(os.path.join(pf.new_d,"freyberg.usg.pst"),version=2)
        #pst.write_input_files(pf.new_d)
        pyemu.os_utils.run("{0} freyberg.usg.pst".format(ies_exe_path), cwd=pf.new_d)
        arr = np.loadtxt(os.path.join(pf.new_d,"mult","hk3_pp_inst0_pilotpoints.csv"))
        arr[zone_array_k2[0,:]==0] = 0
        d = np.abs(arr - zone_array_k2)
        print(d)
        print(d.sum())
        assert d.sum() == 0.0,d.sum()
    except Exception as e:
        os.chdir(bd)
        raise e
    os.chdir(bd)


def mf6_add_various_obs_test(tmp_path):
    import flopy
    org_model_ws = os.path.join('..', 'examples', 'freyberg_mf6')
    tmp_model_ws = setup_tmp(org_model_ws, tmp_path)

    bd = Path.cwd()
    os.chdir(tmp_path)
    try:
        tmp_model_ws = tmp_model_ws.relative_to(tmp_path)

        sim = flopy.mf6.MFSimulation.load(sim_ws=str(tmp_model_ws))
        m = sim.get_model("freyberg6")
        sim.set_all_data_external(check_data=False)
        sim.write_simulation()

        # SETUP pest stuff...
        os_utils.run("{0} ".format(mf6_exe_path), cwd=tmp_model_ws)

        template_ws = "new_temp"
        if os.path.exists(template_ws):
            shutil.rmtree(template_ws)
        sr = m.modelgrid
        # set up PstFrom object
        pf = PstFrom(original_d=tmp_model_ws, new_d=template_ws,
                     remove_existing=True,
                     longnames=True, spatial_reference=sr,
                     zero_based=False, start_datetime="1-1-2018",
                     chunk_len=1)

        # blind obs add
        pf.add_observations("sfr.csv", insfile="sfr.csv.ins", index_cols='time',
                            ofile_sep=',')
        pf.add_observations("heads.csv", index_cols=0, obsgp='hds')
        pf.add_observations("freyberg6.npf_k_layer1.txt",
                            obsgp='hk1', zone_array=m.dis.idomain.array[0])
        pf.add_observations("freyberg6.npf_k_layer2.txt",
                            zone_array=m.dis.idomain.array[0],
                            prefix='lay2k')
        pf.add_observations("freyberg6.npf_k_layer3.txt",
                            zone_array=m.dis.idomain.array[0])

        linelen = 10000
        _add_big_obsffile(pf, profile=True, nchar=linelen)

        # TODO more variations on the theme
        # add single par so we can run
        pf.add_parameters(["freyberg6.npf_k_layer1.txt",
                           "freyberg6.npf_k_layer2.txt",
                           "freyberg6.npf_k_layer3.txt"],par_type='constant')
        pf.mod_sys_cmds.append("mf6")
        pf.add_py_function(
            __file__,
            f"_add_big_obsffile('.', profile=False, nchar={linelen})",
            is_pre_cmd=False)
        pst = pf.build_pst('freyberg.pst', version=2)
        # pst.write(os.path.join(pf.new_d, "freyberg.usg.pst"), version=2)
        pyemu.os_utils.run("{0} {1}".format(ies_exe_path, pst.filename.name),
                           cwd=pf.new_d)
    except Exception as e:
        os.chdir(bd)
        raise e
    os.chdir(bd)


def _add_big_obsffile(pf, profile=False, nchar=50000):
    if isinstance(pf, str):
        pstfrom_add = False
        wd = pf
    else:
        pstfrom_add = True
        wd = pf.new_d
    np.random.seed(314)
    df = pd.DataFrame(np.random.random([10, nchar]),
                      columns=[hex(c) for c in range(nchar)])
    df.index.name = 'time'
    df.to_csv(os.path.join(wd, 'bigobseg.csv'))

    if pstfrom_add:
        if profile:
            import cProfile
            pr = cProfile.Profile()
            pr.enable()
            pf.add_observations('bigobseg.csv', index_cols='time')
            pr.disable()
            pr.print_stats(sort="cumtime")
        else:
            pf.add_observations('bigobseg.csv', index_cols='time')


def mf6_subdir_test(tmp_path):
    import numpy as np
    import pandas as pd
    pd.set_option('display.max_rows', 500)
    pd.set_option('display.max_columns', 500)
    pd.set_option('display.width', 1000)
    try:
        import flopy
    except:
        return

    org_model_ws = os.path.join('..', 'examples', 'freyberg_mf6')
    sd = "sub_dir"
    tmp_model_ws = setup_tmp(org_model_ws, tmp_path, sub=sd)

    bd = Path.cwd()
    os.chdir(tmp_path)
    try:
        tmp2_ws = tmp_model_ws.relative_to(tmp_path)
        tmp_model_ws = tmp2_ws.parents[tmp2_ws.parts.index(sd) - 1]
        sim = flopy.mf6.MFSimulation.load(sim_ws=str(tmp2_ws))
        m = sim.get_model("freyberg6")
        sim.set_all_data_external(check_data=False)
        sim.write_simulation()

        # SETUP pest stuff...
        if bin_path == '':
            exe = mf6_exe_path  # bit of flexibility for local/server run
        else:
            exe = os.path.join('..', mf6_exe_path)
        os_utils.run("{0} ".format(exe), cwd=tmp2_ws)
        # call generic once so that the output file exists
        df = generic_function(tmp2_ws)
        template_ws = "new_temp"
        if os.path.exists(template_ws):
            shutil.rmtree(template_ws)
        # sr0 = m.sr
        # sr = pyemu.helpers.SpatialReference.from_namfile(
        #     os.path.join(tmp_model_ws, "freyberg6.nam"),
        #     delr=m.dis.delr.array, delc=m.dis.delc.array)
        sr = m.modelgrid
        # set up PstFrom object
        pf = PstFrom(original_d=tmp_model_ws, new_d=template_ws,
                     remove_existing=True,
                     longnames=True, spatial_reference=sr,
                     zero_based=False,start_datetime="1-1-2018",
                     chunk_len=1)
        # obs
        #   using tabular style model output
        #   (generated by pyemu.gw_utils.setup_hds_obs())
        # pf.add_observations('freyberg.hds.dat', insfile='freyberg.hds.dat.ins2',
        #                     index_cols='obsnme', use_cols='obsval', prefix='hds')

        # add the values in generic to the ctl file
        pf.add_observations(
            os.path.join(sd, "generic.csv"),
            insfile="generic.csv.ins",
            index_cols=["datetime", "index_2"],
            use_cols=["simval1", "simval2"]
        )
        # add the function call to make generic to the forward run script
        pf.add_py_function(__file__, f"generic_function('{sd}')",is_pre_cmd=False)

        # add a function that isnt going to be called directly
        pf.add_py_function(__file__, "another_generic_function(some_arg)",is_pre_cmd=None)

        # pf.post_py_cmds.append("generic_function()")
        df = pd.read_csv(os.path.join(template_ws, sd, "sfr.csv"), index_col=0)
        pf.add_observations(os.path.join(sd, "sfr.csv"), index_cols="time", use_cols=list(df.columns.values))
        pf.add_observations(os.path.join(sd, "freyberg6.npf_k_layer1.txt"),
                            zone_array=m.dis.idomain.array[0])

        v = pyemu.geostats.ExpVario(contribution=1.0, a=1000)
        gr_gs = pyemu.geostats.GeoStruct(variograms=v)
        rch_temporal_gs = pyemu.geostats.GeoStruct(variograms=pyemu.geostats.ExpVario(contribution=1.0,a=60))
        pf.extra_py_imports.append('flopy')
        ib = m.dis.idomain[0].array
        tags = {"npf_k_":[0.1,10.],"npf_k33_":[.1,10],"sto_ss":[.1,10],"sto_sy":[.9,1.1],"rch_recharge":[.5,1.5]}
        dts = pd.to_datetime("1-1-2018") + pd.to_timedelta(np.cumsum(sim.tdis.perioddata.array["perlen"]),unit="d")
        print(dts)
        for tag,bnd in tags.items():
            lb,ub = bnd[0],bnd[1]
            arr_files = [os.path.join(sd, f) for f in os.listdir(os.path.join(tmp_model_ws, sd)) if tag in f and f.endswith(".txt")]
            if "rch" in tag:
                pf.add_parameters(filenames=arr_files, par_type="grid", par_name_base="rch_gr",
                                  pargp="rch_gr", zone_array=ib, upper_bound=ub, lower_bound=lb,
                                  geostruct=gr_gs)
                for arr_file in arr_files:
                    kper = int(arr_file.split('.')[1].split('_')[-1]) - 1
                    pf.add_parameters(filenames=arr_file,par_type="constant",par_name_base=arr_file.split('.')[1]+"_cn",
                                      pargp="rch_const",zone_array=ib,upper_bound=ub,lower_bound=lb,geostruct=rch_temporal_gs,
                                      datetime=dts[kper])
            else:
                for arr_file in arr_files:

                    # these ult bounds are used later in an assert
                    # and also are used so that the initial input array files
                    # are preserved
                    ult_lb = None
                    ult_ub = None
                    if "npf_k_" in arr_file:
                       ult_ub = 31.0
                       ult_lb = -1.3
                    pf.add_parameters(filenames=arr_file,par_type="grid",par_name_base=arr_file.split('.')[1]+"_gr",
                                      pargp=arr_file.split('.')[1]+"_gr",zone_array=ib,upper_bound=ub,lower_bound=lb,
                                      geostruct=gr_gs,ult_ubound=None if ult_ub is None else ult_ub + 1,
                                      ult_lbound=None if ult_lb is None else ult_lb + 1)
                    # use a slightly lower ult bound here
                    pf.add_parameters(filenames=arr_file, par_type="pilotpoints", par_name_base=arr_file.split('.')[1]+"_pp",
                                      pargp=arr_file.split('.')[1]+"_pp", zone_array=ib,upper_bound=ub,lower_bound=lb,
                                      ult_ubound=None if ult_ub is None else ult_ub - 1,
                                      ult_lbound=None if ult_lb is None else ult_lb - 1)
        #
        #
        # add SP1 spatially constant, but temporally correlated wel flux pars
        kper = 0
        list_file = os.path.join(
            sd, "freyberg6.wel_stress_period_data_{0}.txt".format(kper+1)
        )
        pf.add_parameters(filenames=list_file, par_type="constant",
                          par_name_base="twel_mlt_{0}".format(kper),
                          pargp="twel_mlt".format(kper), index_cols=[0, 1, 2],
                          use_cols=[3], upper_bound=1.5, lower_bound=0.5,
                          datetime=dts[kper], geostruct=rch_temporal_gs,
                          mfile_skip=1)
        #
        # # add temporally indep, but spatially correlated wel flux pars
        # pf.add_parameters(filenames=list_file, par_type="grid",
        #                   par_name_base="wel_grid_{0}".format(kper),
        #                   pargp="wel_{0}".format(kper), index_cols=[0, 1, 2],
        #                   use_cols=[3], upper_bound=1.5, lower_bound=0.5,
        #                   geostruct=gr_gs, mfile_skip=1)
        # kper = 1
        # list_file = "freyberg6.wel_stress_period_data_{0}.txt".format(kper+1)
        # pf.add_parameters(filenames=list_file, par_type="constant",
        #                   par_name_base="twel_mlt_{0}".format(kper),
        #                   pargp="twel_mlt".format(kper), index_cols=[0, 1, 2],
        #                   use_cols=[3], upper_bound=1.5, lower_bound=0.5,
        #                   datetime=dts[kper], geostruct=rch_temporal_gs,
        #                   mfile_skip='#')
        # # add temporally indep, but spatially correlated wel flux pars
        # pf.add_parameters(filenames=list_file, par_type="grid",
        #                   par_name_base="wel_grid_{0}".format(kper),
        #                   pargp="wel_{0}".format(kper), index_cols=[0, 1, 2],
        #                   use_cols=[3], upper_bound=1.5, lower_bound=0.5,
        #                   geostruct=gr_gs, mfile_skip='#')
        # kper = 2
        # list_file = "freyberg6.wel_stress_period_data_{0}.txt".format(kper+1)
        # pf.add_parameters(filenames=list_file, par_type="constant",
        #                   par_name_base="twel_mlt_{0}".format(kper),
        #                   pargp="twel_mlt".format(kper), index_cols=['#k', 'i', 'j'],
        #                   use_cols=['flux'], upper_bound=1.5, lower_bound=0.5,
        #                   datetime=dts[kper], geostruct=rch_temporal_gs)
        # # add temporally indep, but spatially correlated wel flux pars
        # pf.add_parameters(filenames=list_file, par_type="grid",
        #                   par_name_base="wel_grid_{0}".format(kper),
        #                   pargp="wel_{0}".format(kper), index_cols=['#k', 'i', 'j'],
        #                   use_cols=['flux'], upper_bound=1.5, lower_bound=0.5,
        #                   geostruct=gr_gs)
        # kper = 3
        # list_file = "freyberg6.wel_stress_period_data_{0}.txt".format(kper+1)
        # pf.add_parameters(filenames=list_file, par_type="constant",
        #                   par_name_base="twel_mlt_{0}".format(kper),
        #                   pargp="twel_mlt".format(kper), index_cols=['#k', 'i', 'j'],
        #                   use_cols=['flux'], upper_bound=1.5, lower_bound=0.5,
        #                   datetime=dts[kper], geostruct=rch_temporal_gs,
        #                   mfile_skip=1)
        # # add temporally indep, but spatially correlated wel flux pars
        # pf.add_parameters(filenames=list_file, par_type="grid",
        #                   par_name_base="wel_grid_{0}".format(kper),
        #                   pargp="wel_{0}".format(kper), index_cols=['#k', 'i', 'j'],
        #                   use_cols=['flux'], upper_bound=1.5, lower_bound=0.5,
        #                   geostruct=gr_gs, mfile_skip=1)
        # list_files = ["freyberg6.wel_stress_period_data_{0}.txt".format(t)
        #               for t in range(5, m.nper+1)]
        # for list_file in list_files:
        #     kper = int(list_file.split(".")[1].split('_')[-1]) - 1
        #     # add spatially constant, but temporally correlated wel flux pars
        #     pf.add_parameters(filenames=list_file,par_type="constant",par_name_base="twel_mlt_{0}".format(kper),
        #                       pargp="twel_mlt".format(kper),index_cols=[0,1,2],use_cols=[3],
        #                       upper_bound=1.5,lower_bound=0.5, datetime=dts[kper], geostruct=rch_temporal_gs)
        #
        #     # add temporally indep, but spatially correlated wel flux pars
        #     pf.add_parameters(filenames=list_file, par_type="grid", par_name_base="wel_grid_{0}".format(kper),
        #                       pargp="wel_{0}".format(kper), index_cols=[0, 1, 2], use_cols=[3],
        #                       upper_bound=1.5, lower_bound=0.5, geostruct=gr_gs)
        #
        # # test non spatial idx in list like
        # pf.add_parameters(filenames="freyberg6.sfr_packagedata_test.txt", par_name_base="sfr_rhk",
        #                   pargp="sfr_rhk", index_cols=['#rno'], use_cols=['rhk'], upper_bound=10.,
        #                   lower_bound=0.1,
        #                   par_type="grid")
        #
        # # add model run command
        pf.pre_py_cmds.append(f"os.chdir('{sd}')")
        pf.mod_sys_cmds.append("mf6")
        pf.post_py_cmds.insert(0, "os.chdir('..')")
        print(pf.mult_files)
        print(pf.org_files)

        # build pest
        pst = pf.build_pst('freyberg.pst')

        # # quick check of write and apply method
        # pars = pst.parameter_data
        # # set reach 1 hk to 100
        # sfr_pars = pars.loc[pars.parnme.str.startswith('sfr')].index
        # pars.loc[sfr_pars, 'parval1'] = np.random.random(len(sfr_pars)) * 10
        #
        # sfr_pars = pars.loc[sfr_pars].copy()
        # sfr_pars[['inst', 'usecol', '#rno']] = sfr_pars.parnme.apply(
        #     lambda x: pd.DataFrame([s.split(':') for s in x.split('_')
        #                             if ':' in s]).set_index(0)[1])
        #
        # sfr_pars['#rno'] = sfr_pars['#rno'] .astype(int)
        # os.chdir(pf.new_d)
        # pst.write_input_files()
        # try:
        #     pyemu.helpers.apply_list_and_array_pars()
        # except Exception as e:
        #     os.chdir('..')
        #     raise e
        # os.chdir('..')
        # # verify apply
        # df = pd.read_csv(os.path.join(
        #     pf.new_d, "freyberg6.sfr_packagedata_test.txt"),
        #     delim_whitespace=True, index_col=0)
        # df.index = df.index - 1
        # print(df.rhk)
        # print((sfr_pkgdf.set_index('rno').loc[df.index, 'rhk'] *
        #              sfr_pars.set_index('#rno').loc[df.index, 'parval1']))
        # assert np.isclose(
        #     df.rhk, (sfr_pkgdf.set_index('rno').loc[df.index, 'rhk'] *
        #              sfr_pars.set_index('#rno').loc[df.index, 'parval1'])).all()
        # pars.loc[sfr_pars.index, 'parval1'] = 1.0
        #
        # # add more:
        # pf.add_parameters(filenames="freyberg6.sfr_packagedata.txt", par_name_base="sfr_rhk",
        #                   pargp="sfr_rhk", index_cols={'k': 1, 'i': 2, 'j': 3}, use_cols=[9], upper_bound=10.,
        #                   lower_bound=0.1,
        #                   par_type="grid", rebuild_pst=True)
        #
        # df = pd.read_csv(os.path.join(tmp_model_ws, "heads.csv"), index_col=0)
        pf.add_observations(os.path.join(sd, "heads.csv"),
                            insfile=os.path.join(sd, "heads.csv.ins"),
                            index_cols="time",
                            prefix="hds",
                            rebuild_pst=True)
        #
        # # test par mults are working
        os.chdir(pf.new_d)
        pst.write_input_files()
        pyemu.helpers.apply_list_and_array_pars(
            arr_par_file="mult2model_info.csv",chunk_len=1)
        os.chdir(tmp_path)
        #
        # cov = pf.build_prior(fmt="none").to_dataframe()
        # twel_pars = [p for p in pst.par_names if "twel_mlt" in p]
        # twcov = cov.loc[twel_pars,twel_pars]
        # dsum = np.diag(twcov.values).sum()
        # assert twcov.sum().sum() > dsum
        #
        # rch_cn = [p for p in pst.par_names if "_cn" in p]
        # print(rch_cn)
        # rcov = cov.loc[rch_cn,rch_cn]
        # dsum = np.diag(rcov.values).sum()
        # assert rcov.sum().sum() > dsum
        #
        # num_reals = 100
        # pe = pf.draw(num_reals, use_specsim=True)
        # pe.to_binary(os.path.join(template_ws, "prior.jcb"))
        # assert pe.shape[1] == pst.npar_adj, "{0} vs {1}".format(pe.shape[0], pst.npar_adj)
        # assert pe.shape[0] == num_reals
        #
        #
        pst.control_data.noptmax = 0
        pst.pestpp_options["additional_ins_delimiters"] = ","
        #
        pst.write(os.path.join(pf.new_d, "freyberg.pst"))
        pyemu.os_utils.run("{0} freyberg.pst".format(ies_exe_path), cwd=pf.new_d)
        #
        res_file = os.path.join(pf.new_d, "freyberg.base.rei")
        assert os.path.exists(res_file), res_file
        pst.set_res(res_file)
        print(pst.phi)
        #assert pst.phi < 1.0e-5, pst.phi
        #
        # check mult files are in pst input files
        csv = os.path.join(template_ws, "mult2model_info.csv")
        df = pd.read_csv(csv, index_col=0)
        pst_input_files = {str(f) for f in pst.input_files}
        mults_not_linked_to_pst = ((set(df.mlt_file.unique()) -
                                    pst_input_files) -
                                   set(df.loc[df.pp_file.notna()].mlt_file))
        assert len(mults_not_linked_to_pst) == 0, print(mults_not_linked_to_pst)

        # make sure the appropriate ult bounds have made it thru
        # df = pd.read_csv(os.path.join(template_ws,"mult2model_info.csv"))
        # print(df.columns)
        # df = df.loc[df.model_file.apply(lambda x: "npf_k_" in x),:]
        # print(df)
        # print(df.upper_bound)
        # print(df.lower_bound)
        # assert np.abs(float(df.upper_bound.min()) - 30.) < 1.0e-6,df.upper_bound.min()
        # assert np.abs(float(df.lower_bound.max()) - -0.3) < 1.0e-6,df.lower_bound.max()
    except Exception as e:
        os.chdir(bd)
        raise Exception(str(e))
    os.chdir(bd)


def shortname_conversion_test(tmp_path):
    import numpy as np
    import pandas as pd
    import re
    pd.set_option('display.max_rows', 500)
    pd.set_option('display.max_columns', 500)
    pd.set_option('display.width', 1000)
    try:
        import flopy
    except:
        return

    tmp_model_ws = Path(tmp_path, "temp_pst_from")
    if os.path.exists(tmp_model_ws):
        shutil.rmtree(tmp_model_ws)
    os.mkdir(tmp_model_ws)
    bd = Path.cwd()
    os.chdir(tmp_path)
    try:
        tmp_model_ws = tmp_model_ws.relative_to(tmp_path)
        dims = (20,60)
        np.savetxt(os.path.join(tmp_model_ws,"parfile1"), np.ones(dims))
        np.savetxt(os.path.join(tmp_model_ws, "parfile2"), np.ones(dims))
        np.savetxt(os.path.join(tmp_model_ws, "parfile3"), np.ones(dims))
        np.savetxt(os.path.join(tmp_model_ws, "parfile4"), np.ones(dims))
        np.savetxt(os.path.join(tmp_model_ws, "parfile5"), np.ones(dims))
        np.savetxt(os.path.join(tmp_model_ws, "parfile6"), np.ones(dims))
        np.savetxt(os.path.join(tmp_model_ws, "obsfile1"), np.ones(dims))
        np.savetxt(os.path.join(tmp_model_ws, "obsfile2"), np.ones(dims))

        np.savetxt(os.path.join(tmp_model_ws, "parfile7"), np.ones(dims))
        np.savetxt(os.path.join(tmp_model_ws, "obsfile3"), np.ones(dims))
        # SETUP pest stuff...

        template_ws = "new_temp"
        if os.path.exists(template_ws):
            shutil.rmtree(template_ws)
        # set up PstFrom object
        # obs
        #   using tabular style model output
        #   (generated by pyemu.gw_utils.setup_hds_obs())
        # pf.add_observations('freyberg.hds.dat', insfile='freyberg.hds.dat.ins2',
        #                     index_cols='obsnme', use_cols='obsval', prefix='hds')
        sr = pyemu.helpers.SpatialReference(delr=[10]*dims[1],
                                            delc=[10]*dims[0],
                                            rotation=0,
                                            epsg=3070,
                                            xul=0.,
                                            yul=0.,
                                            units='meters',  # gis units of meters?
                                            lenuni=2  # model units of meters
                                            )
        pf = PstFrom(original_d=tmp_model_ws, new_d=template_ws,
                     remove_existing=True,
                     longnames=False,
                     zero_based=False,
                     spatial_reference=sr)

        v = pyemu.geostats.ExpVario(contribution=1.0, a=1000)
        gr_gs = pyemu.geostats.GeoStruct(variograms=v)
        c = 0
        parfiles = [f.name for f in Path(template_ws).glob("parfile*")][0:3]
        for f in parfiles:
            c += 1
            pf.add_parameters(filenames=f, par_type="grid",
                              par_name_base=f"par{c}",
                              pargp=f"pargp{c}", upper_bound=0.1, lower_bound=10.0,
                              geostruct=gr_gs)
        pf.add_parameters(filenames=parfiles,
                          par_type="constant", par_name_base="cpar",
                          pargp="cpargp", upper_bound=0.1, lower_bound=10.0,
                          geostruct=gr_gs)
<<<<<<< HEAD
    pf.add_parameters(filenames=parfiles,
                      par_type="constant", par_name_base="cpar",
                      pargp="cpargp", upper_bound=0.1, lower_bound=10.0,
                      geostruct=gr_gs)
    pf.add_observations(
        "obsfile1",
        prefix="longobservationname",
        rebuild_pst=False,
        obsgp="longobservationgroup",
        includes_header=False
    )
    pf.add_observations(
        "obsfile2",
        prefix="longobservationname2",
        rebuild_pst=False,
        obsgp="longobservationgroup2",
        includes_header=False
    )
    pf.add_observations(
        "obsfile3",
        prefix="longobservationname-lt",
        rebuild_pst=False,
        obsgp="less_longobservationgroup",
        includes_header=False,
        insfile="lt_obsfile3.ins"
    )
    pf.add_observations(
        "obsfile3",
        prefix="longobservationname-gt",
        rebuild_pst=False,
        obsgp="greater_longobservationgroup",
        includes_header=False,
        insfile="gt_obsfile3.ins"
    )
    pst = pf.build_pst()
    obs = set(pst.observation_data.obsnme)
    trie = pyemu.helpers.Trie()
    [trie.add(ob) for ob in obs]
    rex = re.compile(trie.pattern())
    for ins in pst.instruction_files:
        with open(os.path.join(pf.new_d, ins), "rt") as f:
            obsin = set(rex.findall(f.read()))
        obs = obs - obsin
    assert len(obs) == 0, f"{len(obs)} obs not found in insfiles: {obs[:100]}..."

    par = set(pst.parameter_data.parnme)
    trie = pyemu.helpers.Trie()
    [trie.add(p) for p in par]
    rex = re.compile(trie.pattern())
    for tpl in pst.template_files:
        with open(os.path.join(pf.new_d, tpl), "rt") as f:
            parin = set(rex.findall(f.read()))
        par = par - parin
    assert len(par) == 0, f"{len(par)} pars not found in tplfiles: {par[:100]}..."
    # test update/rebuild
    pf.add_observations(
        "obsfile3",
        prefix="longobservationname3",
        rebuild_pst=True,
        obsgp="longobservationgroup3",
        includes_header=False
    )
    pf.add_parameters(filenames="parfile7",
                      par_type="grid", par_name_base="par7",
                      pargp="par7", upper_bound=0.1, lower_bound=10.0,
                      geostruct=gr_gs,
                      rebuild_pst=True)

    obs = set(pst.observation_data.obsnme)
    trie = pyemu.helpers.Trie()
    [trie.add(ob) for ob in obs]
    rex = re.compile(trie.pattern())
    for ins in pst.instruction_files:
        with open(os.path.join(pf.new_d, ins), "rt") as f:
            obsin = set(rex.findall(f.read()))
        obs = obs - obsin
    assert len(obs) == 0, f"{len(obs)} obs not found in insfiles: {obs[:100]}..."

    par = set(pst.parameter_data.parnme)
    parin = set()
    trie = pyemu.helpers.Trie()
    [trie.add(p) for p in par]
    rex = re.compile(trie.pattern())
    for tpl in pst.template_files:
        with open(os.path.join(pf.new_d, tpl), "rt") as f:
            parin = set(rex.findall(f.read()))
        par = par - parin
    assert len(par) == 0, f"{len(par)} pars not found in tplfiles: {par[:100]}..."

def vertex_grid_test():
    import numpy as np
    import pandas as pd
    pd.set_option('display.max_rows', 500)
    pd.set_option('display.max_columns', 500)
    pd.set_option('display.width', 1000)
    import flopy

    org_model_ws = os.path.join('..', 'examples', 'freyberg_quadtree')
    tmp_model_ws = "temp_pst_from"
    if os.path.exists(tmp_model_ws):
        shutil.rmtree(tmp_model_ws)
    os.mkdir(tmp_model_ws)
    sim = flopy.mf6.MFSimulation.load(sim_ws=org_model_ws)
    # sim.set_all_data_external()
    sim.set_sim_path(tmp_model_ws)
    # sim.set_all_data_external()
    m = sim.get_model()
    sim.set_all_data_external(check_data=False)
    sim.write_simulation()

    modelgrid = m.modelgrid
    # the model grid is vertex type
    assert modelgrid.grid_type=='vertex'

    # run the model once
    os_utils.run("{0} ".format(mf6_exe_path), cwd=tmp_model_ws)

    # pst from
    template_ws = "new_temp"
    if os.path.exists(template_ws):
        shutil.rmtree(template_ws)
    # instantiate PstFrom
    pf = pyemu.utils.PstFrom(original_d=tmp_model_ws, 
                                new_d=template_ws, 
                                remove_existing=True, 
                                longnames=True, 
                                spatial_reference=modelgrid, 
                                zero_based=False, 
                                echo=True) 
    pf.mod_sys_cmds.append(mf6_exe_name)

    # exponential variogram for spatially varying parameters
    v_space = pyemu.geostats.ExpVario(contribution=1.0, 
                                        a=1000, 
                                        anisotropy=1.0,
                                        bearing=0.0 
                                        )
    # geostatistical structure for spatially varying parameters
    grid_gs = pyemu.geostats.GeoStruct(variograms=v_space, transform='log') 

    tag = "npf_k_"
    files = [f for f in os.listdir(template_ws) if tag in f.lower() and f.endswith(".txt")]

    # get the IDOMAIN array to use as zone array
    ib = m.dis.idomain.get_data()

    # make sure array files are tidy
    for f in files:
        filename=os.path.join(template_ws, f)
        with open(filename, 'r') as f:
            a = f.read()
        a = [float(i) for i in a.split()]
        np.savetxt(fname=filename, X=a)

    for f in files:
        layer = int(f.split('_layer')[-1].split('.')[0]) - 1
        # grid (fine) scale parameters
        df_gr = pf.add_parameters(f,
                        zone_array=ib[layer],
                        par_type="grid",
                        geostruct=grid_gs, 
                        par_name_base=f.split('.')[1].replace("_","")+"gr", 
                        pargp=f.split('.')[1].replace("_","")+"gr", 
                        lower_bound=0.2, upper_bound=5.0, 
                        ult_ubound=100, ult_lbound=0.01 
                    )    
        # pilot point (medium) scale parameters
        df_pp = pf.add_parameters(f,
                            zone_array=ib[layer],
                            par_type="pilotpoints",
                            use_pp_zones=True,
                            geostruct=grid_gs,
                            par_name_base=f.split('.')[1].replace("_","")+"pp",
                            pargp=f.split('.')[1].replace("_","")+"pp",
                            lower_bound=0.2,upper_bound=5.0,
                            ult_ubound=100, ult_lbound=0.01,
                            pp_space=500) # `

    # add the observations to pf
    df = pd.read_csv(os.path.join(template_ws, "sfr_obs.csv"), index_col=0)
    sfr_df = pf.add_observations("sfr_obs.csv",
                                insfile="sfr_obs.csv.ins", 
                                index_cols="time", 
                                use_cols=list(df.columns.values), 
                                prefix="sfr") 

    pst = pf.build_pst()

    # run once
    pst.control_data.noptmax=0
    pst.write(os.path.join(template_ws, 'test.pst'))
    os_utils.run("{0} test.pst".format(pp_exe_path), cwd=template_ws)
    pstchk = pyemu.Pst(os.path.join(template_ws,'test.pst'))
    assert pstchk.phi < 1e-6


    # check zone par bounds are respected
    par = pst.parameter_data
    assert 'zone' in par.columns

    par['zone'] = [int(i.split(':')[-1]) for i in par.parnme.values]
    par_org = par.copy()
    #check gr pars
    for zone in par.zone.unique():
        par.loc[(par.zone==zone) & (par.ptype=='gr'), 'parval1'] = float(zone)
        par.loc[(par.zone==zone) & (par.ptype=='gr'), 'parlbnd'] = float(zone)-0.1
        par.loc[(par.zone==zone) & (par.ptype=='gr'), 'parubnd'] = float(zone)+0.1

    # write model input files
    pst.write_input_files(template_ws)
    pyemu.os_utils.run(r'python forward_run.py', cwd=template_ws)

    ib = m.dis.idomain.get_data()
    for f in files:
        layer = int(f.split('_layer')[-1].split('.')[0]) - 1
        a = np.loadtxt(os.path.join(template_ws, f))
        a_org = np.loadtxt(os.path.join(template_ws,'org', f))
        # weak check
        for zone in par.zone.unique():
            assert all(abs((a/a_org)[ib[1]==int(zone)]-int(zone)) < 1e-6)

    #check pp pars
    #reset par values
    print(par_org.shape,par.shape)
    par.loc[:,par_org.columns] = par_org.values
    for zone in par.zone.unique():
        par.loc[(par.zone==zone) & (par.ptype=='pp'), 'parval1'] = float(zone)
        par.loc[(par.zone==zone) & (par.ptype=='pp'), 'parlbnd'] = float(zone)-0.1
        par.loc[(par.zone==zone) & (par.ptype=='pp'), 'parubnd'] = float(zone)+0.1

    # write model input files
    pst.write_input_files(template_ws)
    pyemu.os_utils.run(r'python forward_run.py', cwd=template_ws)

    ib = m.dis.idomain.get_data()
    for f in files:
        layer = int(f.split('_layer')[-1].split('.')[0]) - 1
        a = np.loadtxt(os.path.join(template_ws, f))
        a_org = np.loadtxt(os.path.join(template_ws,'org', f))
        # weak check
        for zone in par.zone.unique():
            assert all(abs((a/a_org)[ib[1]==int(zone)]-int(zone)) < 1e-6)
    return

=======
        pf.add_observations(
            "obsfile1",
            prefix="longobservationname",
            rebuild_pst=False,
            obsgp="longobservationgroup",
            includes_header=False
        )
        pf.add_observations(
            "obsfile2",
            prefix="longobservationname2",
            rebuild_pst=False,
            obsgp="longobservationgroup2",
            includes_header=False
        )
        pf.add_observations(
            "obsfile3",
            prefix="longobservationname-lt",
            rebuild_pst=False,
            obsgp="less_longobservationgroup",
            includes_header=False,
            insfile="lt_obsfile3.ins"
        )
        pf.add_observations(
            "obsfile3",
            prefix="longobservationname-gt",
            rebuild_pst=False,
            obsgp="greater_longobservationgroup",
            includes_header=False,
            insfile="gt_obsfile3.ins"
        )
        pst = pf.build_pst()
        obs = set(pst.observation_data.obsnme)
        trie = pyemu.helpers.Trie()
        [trie.add(ob) for ob in obs]
        rex = re.compile(trie.pattern())
        for ins in pst.instruction_files:
            with open(os.path.join(pf.new_d, ins), "rt") as f:
                obsin = set(rex.findall(f.read()))
            obs = obs - obsin
        assert len(obs) == 0, f"{len(obs)} obs not found in insfiles: {obs[:100]}..."

        par = set(pst.parameter_data.parnme)
        trie = pyemu.helpers.Trie()
        [trie.add(p) for p in par]
        rex = re.compile(trie.pattern())
        for tpl in pst.template_files:
            with open(os.path.join(pf.new_d, tpl), "rt") as f:
                parin = set(rex.findall(f.read()))
            par = par - parin
        assert len(par) == 0, f"{len(par)} pars not found in tplfiles: {par[:100]}..."
        # test update/rebuild
        pf.add_observations(
            "obsfile3",
            prefix="longobservationname3",
            rebuild_pst=True,
            obsgp="longobservationgroup3",
            includes_header=False
        )
        pf.add_parameters(filenames="parfile7",
                          par_type="grid", par_name_base="par7",
                          pargp="par7", upper_bound=0.1, lower_bound=10.0,
                          geostruct=gr_gs,
                          rebuild_pst=True)

        obs = set(pst.observation_data.obsnme)
        trie = pyemu.helpers.Trie()
        [trie.add(ob) for ob in obs]
        rex = re.compile(trie.pattern())
        for ins in pst.instruction_files:
            with open(os.path.join(pf.new_d, ins), "rt") as f:
                obsin = set(rex.findall(f.read()))
            obs = obs - obsin
        assert len(obs) == 0, f"{len(obs)} obs not found in insfiles: {obs[:100]}..."

        par = set(pst.parameter_data.parnme)
        parin = set()
        trie = pyemu.helpers.Trie()
        [trie.add(p) for p in par]
        rex = re.compile(trie.pattern())
        for tpl in pst.template_files:
            with open(os.path.join(pf.new_d, tpl), "rt") as f:
                parin = set(rex.findall(f.read()))
            par = par - parin
        assert len(par) == 0, f"{len(par)} pars not found in tplfiles: {par[:100]}..."
    except Exception as e:
        os.chdir(bd)
        raise Exception(str(e))
    os.chdir(bd)
>>>>>>> ede7f7cd

if __name__ == "__main__":
    # mf6_freyberg_pp_locs_test()
    # invest()
    freyberg_test()
    # freyberg_prior_build_test()
    # mf6_freyberg_test()
    #$mf6_freyberg_da_test()
    #shortname_conversion_test()
    #mf6_freyberg_shortnames_test()
    #mf6_freyberg_direct_test()
    #mf6_freyberg_varying_idomain()
    # xsec_test()
    # mf6_freyberg_short_direct_test()
    # mf6_add_various_obs_test()
    # mf6_subdir_test()
    # tpf = TestPstFrom()
    # tpf.setup()
    #tpf.test_add_array_parameters_to_file_list()
    #tpf.test_add_array_parameters_alt_inst_str_none_m()
    #tpf.test_add_array_parameters_alt_inst_str_0_d()
    # tpf.test_add_array_parameters_pps_grid()
    # tpf.test_add_list_parameters()
    # # pstfrom_profile()
    # mf6_freyberg_arr_obs_and_headerless_test()
    #usg_freyberg_test()
    vertex_grid_test()


<|MERGE_RESOLUTION|>--- conflicted
+++ resolved
@@ -4383,252 +4383,7 @@
                           par_type="constant", par_name_base="cpar",
                           pargp="cpargp", upper_bound=0.1, lower_bound=10.0,
                           geostruct=gr_gs)
-<<<<<<< HEAD
-    pf.add_parameters(filenames=parfiles,
-                      par_type="constant", par_name_base="cpar",
-                      pargp="cpargp", upper_bound=0.1, lower_bound=10.0,
-                      geostruct=gr_gs)
-    pf.add_observations(
-        "obsfile1",
-        prefix="longobservationname",
-        rebuild_pst=False,
-        obsgp="longobservationgroup",
-        includes_header=False
-    )
-    pf.add_observations(
-        "obsfile2",
-        prefix="longobservationname2",
-        rebuild_pst=False,
-        obsgp="longobservationgroup2",
-        includes_header=False
-    )
-    pf.add_observations(
-        "obsfile3",
-        prefix="longobservationname-lt",
-        rebuild_pst=False,
-        obsgp="less_longobservationgroup",
-        includes_header=False,
-        insfile="lt_obsfile3.ins"
-    )
-    pf.add_observations(
-        "obsfile3",
-        prefix="longobservationname-gt",
-        rebuild_pst=False,
-        obsgp="greater_longobservationgroup",
-        includes_header=False,
-        insfile="gt_obsfile3.ins"
-    )
-    pst = pf.build_pst()
-    obs = set(pst.observation_data.obsnme)
-    trie = pyemu.helpers.Trie()
-    [trie.add(ob) for ob in obs]
-    rex = re.compile(trie.pattern())
-    for ins in pst.instruction_files:
-        with open(os.path.join(pf.new_d, ins), "rt") as f:
-            obsin = set(rex.findall(f.read()))
-        obs = obs - obsin
-    assert len(obs) == 0, f"{len(obs)} obs not found in insfiles: {obs[:100]}..."
-
-    par = set(pst.parameter_data.parnme)
-    trie = pyemu.helpers.Trie()
-    [trie.add(p) for p in par]
-    rex = re.compile(trie.pattern())
-    for tpl in pst.template_files:
-        with open(os.path.join(pf.new_d, tpl), "rt") as f:
-            parin = set(rex.findall(f.read()))
-        par = par - parin
-    assert len(par) == 0, f"{len(par)} pars not found in tplfiles: {par[:100]}..."
-    # test update/rebuild
-    pf.add_observations(
-        "obsfile3",
-        prefix="longobservationname3",
-        rebuild_pst=True,
-        obsgp="longobservationgroup3",
-        includes_header=False
-    )
-    pf.add_parameters(filenames="parfile7",
-                      par_type="grid", par_name_base="par7",
-                      pargp="par7", upper_bound=0.1, lower_bound=10.0,
-                      geostruct=gr_gs,
-                      rebuild_pst=True)
-
-    obs = set(pst.observation_data.obsnme)
-    trie = pyemu.helpers.Trie()
-    [trie.add(ob) for ob in obs]
-    rex = re.compile(trie.pattern())
-    for ins in pst.instruction_files:
-        with open(os.path.join(pf.new_d, ins), "rt") as f:
-            obsin = set(rex.findall(f.read()))
-        obs = obs - obsin
-    assert len(obs) == 0, f"{len(obs)} obs not found in insfiles: {obs[:100]}..."
-
-    par = set(pst.parameter_data.parnme)
-    parin = set()
-    trie = pyemu.helpers.Trie()
-    [trie.add(p) for p in par]
-    rex = re.compile(trie.pattern())
-    for tpl in pst.template_files:
-        with open(os.path.join(pf.new_d, tpl), "rt") as f:
-            parin = set(rex.findall(f.read()))
-        par = par - parin
-    assert len(par) == 0, f"{len(par)} pars not found in tplfiles: {par[:100]}..."
-
-def vertex_grid_test():
-    import numpy as np
-    import pandas as pd
-    pd.set_option('display.max_rows', 500)
-    pd.set_option('display.max_columns', 500)
-    pd.set_option('display.width', 1000)
-    import flopy
-
-    org_model_ws = os.path.join('..', 'examples', 'freyberg_quadtree')
-    tmp_model_ws = "temp_pst_from"
-    if os.path.exists(tmp_model_ws):
-        shutil.rmtree(tmp_model_ws)
-    os.mkdir(tmp_model_ws)
-    sim = flopy.mf6.MFSimulation.load(sim_ws=org_model_ws)
-    # sim.set_all_data_external()
-    sim.set_sim_path(tmp_model_ws)
-    # sim.set_all_data_external()
-    m = sim.get_model()
-    sim.set_all_data_external(check_data=False)
-    sim.write_simulation()
-
-    modelgrid = m.modelgrid
-    # the model grid is vertex type
-    assert modelgrid.grid_type=='vertex'
-
-    # run the model once
-    os_utils.run("{0} ".format(mf6_exe_path), cwd=tmp_model_ws)
-
-    # pst from
-    template_ws = "new_temp"
-    if os.path.exists(template_ws):
-        shutil.rmtree(template_ws)
-    # instantiate PstFrom
-    pf = pyemu.utils.PstFrom(original_d=tmp_model_ws, 
-                                new_d=template_ws, 
-                                remove_existing=True, 
-                                longnames=True, 
-                                spatial_reference=modelgrid, 
-                                zero_based=False, 
-                                echo=True) 
-    pf.mod_sys_cmds.append(mf6_exe_name)
-
-    # exponential variogram for spatially varying parameters
-    v_space = pyemu.geostats.ExpVario(contribution=1.0, 
-                                        a=1000, 
-                                        anisotropy=1.0,
-                                        bearing=0.0 
-                                        )
-    # geostatistical structure for spatially varying parameters
-    grid_gs = pyemu.geostats.GeoStruct(variograms=v_space, transform='log') 
-
-    tag = "npf_k_"
-    files = [f for f in os.listdir(template_ws) if tag in f.lower() and f.endswith(".txt")]
-
-    # get the IDOMAIN array to use as zone array
-    ib = m.dis.idomain.get_data()
-
-    # make sure array files are tidy
-    for f in files:
-        filename=os.path.join(template_ws, f)
-        with open(filename, 'r') as f:
-            a = f.read()
-        a = [float(i) for i in a.split()]
-        np.savetxt(fname=filename, X=a)
-
-    for f in files:
-        layer = int(f.split('_layer')[-1].split('.')[0]) - 1
-        # grid (fine) scale parameters
-        df_gr = pf.add_parameters(f,
-                        zone_array=ib[layer],
-                        par_type="grid",
-                        geostruct=grid_gs, 
-                        par_name_base=f.split('.')[1].replace("_","")+"gr", 
-                        pargp=f.split('.')[1].replace("_","")+"gr", 
-                        lower_bound=0.2, upper_bound=5.0, 
-                        ult_ubound=100, ult_lbound=0.01 
-                    )    
-        # pilot point (medium) scale parameters
-        df_pp = pf.add_parameters(f,
-                            zone_array=ib[layer],
-                            par_type="pilotpoints",
-                            use_pp_zones=True,
-                            geostruct=grid_gs,
-                            par_name_base=f.split('.')[1].replace("_","")+"pp",
-                            pargp=f.split('.')[1].replace("_","")+"pp",
-                            lower_bound=0.2,upper_bound=5.0,
-                            ult_ubound=100, ult_lbound=0.01,
-                            pp_space=500) # `
-
-    # add the observations to pf
-    df = pd.read_csv(os.path.join(template_ws, "sfr_obs.csv"), index_col=0)
-    sfr_df = pf.add_observations("sfr_obs.csv",
-                                insfile="sfr_obs.csv.ins", 
-                                index_cols="time", 
-                                use_cols=list(df.columns.values), 
-                                prefix="sfr") 
-
-    pst = pf.build_pst()
-
-    # run once
-    pst.control_data.noptmax=0
-    pst.write(os.path.join(template_ws, 'test.pst'))
-    os_utils.run("{0} test.pst".format(pp_exe_path), cwd=template_ws)
-    pstchk = pyemu.Pst(os.path.join(template_ws,'test.pst'))
-    assert pstchk.phi < 1e-6
-
-
-    # check zone par bounds are respected
-    par = pst.parameter_data
-    assert 'zone' in par.columns
-
-    par['zone'] = [int(i.split(':')[-1]) for i in par.parnme.values]
-    par_org = par.copy()
-    #check gr pars
-    for zone in par.zone.unique():
-        par.loc[(par.zone==zone) & (par.ptype=='gr'), 'parval1'] = float(zone)
-        par.loc[(par.zone==zone) & (par.ptype=='gr'), 'parlbnd'] = float(zone)-0.1
-        par.loc[(par.zone==zone) & (par.ptype=='gr'), 'parubnd'] = float(zone)+0.1
-
-    # write model input files
-    pst.write_input_files(template_ws)
-    pyemu.os_utils.run(r'python forward_run.py', cwd=template_ws)
-
-    ib = m.dis.idomain.get_data()
-    for f in files:
-        layer = int(f.split('_layer')[-1].split('.')[0]) - 1
-        a = np.loadtxt(os.path.join(template_ws, f))
-        a_org = np.loadtxt(os.path.join(template_ws,'org', f))
-        # weak check
-        for zone in par.zone.unique():
-            assert all(abs((a/a_org)[ib[1]==int(zone)]-int(zone)) < 1e-6)
-
-    #check pp pars
-    #reset par values
-    print(par_org.shape,par.shape)
-    par.loc[:,par_org.columns] = par_org.values
-    for zone in par.zone.unique():
-        par.loc[(par.zone==zone) & (par.ptype=='pp'), 'parval1'] = float(zone)
-        par.loc[(par.zone==zone) & (par.ptype=='pp'), 'parlbnd'] = float(zone)-0.1
-        par.loc[(par.zone==zone) & (par.ptype=='pp'), 'parubnd'] = float(zone)+0.1
-
-    # write model input files
-    pst.write_input_files(template_ws)
-    pyemu.os_utils.run(r'python forward_run.py', cwd=template_ws)
-
-    ib = m.dis.idomain.get_data()
-    for f in files:
-        layer = int(f.split('_layer')[-1].split('.')[0]) - 1
-        a = np.loadtxt(os.path.join(template_ws, f))
-        a_org = np.loadtxt(os.path.join(template_ws,'org', f))
-        # weak check
-        for zone in par.zone.unique():
-            assert all(abs((a/a_org)[ib[1]==int(zone)]-int(zone)) < 1e-6)
-    return
-
-=======
+
         pf.add_observations(
             "obsfile1",
             prefix="longobservationname",
@@ -4717,7 +4472,163 @@
         os.chdir(bd)
         raise Exception(str(e))
     os.chdir(bd)
->>>>>>> ede7f7cd
+
+
+def vertex_grid_test():
+    import numpy as np
+    import pandas as pd
+    pd.set_option('display.max_rows', 500)
+    pd.set_option('display.max_columns', 500)
+    pd.set_option('display.width', 1000)
+    import flopy
+
+    org_model_ws = os.path.join('..', 'examples', 'freyberg_quadtree')
+    tmp_model_ws = "temp_pst_from"
+    if os.path.exists(tmp_model_ws):
+        shutil.rmtree(tmp_model_ws)
+    os.mkdir(tmp_model_ws)
+    sim = flopy.mf6.MFSimulation.load(sim_ws=org_model_ws)
+    # sim.set_all_data_external()
+    sim.set_sim_path(tmp_model_ws)
+    # sim.set_all_data_external()
+    m = sim.get_model()
+    sim.set_all_data_external(check_data=False)
+    sim.write_simulation()
+
+    modelgrid = m.modelgrid
+    # the model grid is vertex type
+    assert modelgrid.grid_type=='vertex'
+
+    # run the model once
+    os_utils.run("{0} ".format(mf6_exe_path), cwd=tmp_model_ws)
+
+    # pst from
+    template_ws = "new_temp"
+    if os.path.exists(template_ws):
+        shutil.rmtree(template_ws)
+    # instantiate PstFrom
+    pf = pyemu.utils.PstFrom(original_d=tmp_model_ws, 
+                                new_d=template_ws, 
+                                remove_existing=True, 
+                                longnames=True, 
+                                spatial_reference=modelgrid, 
+                                zero_based=False, 
+                                echo=True) 
+    pf.mod_sys_cmds.append(mf6_exe_name)
+
+    # exponential variogram for spatially varying parameters
+    v_space = pyemu.geostats.ExpVario(contribution=1.0, 
+                                        a=1000, 
+                                        anisotropy=1.0,
+                                        bearing=0.0 
+                                        )
+    # geostatistical structure for spatially varying parameters
+    grid_gs = pyemu.geostats.GeoStruct(variograms=v_space, transform='log') 
+
+    tag = "npf_k_"
+    files = [f for f in os.listdir(template_ws) if tag in f.lower() and f.endswith(".txt")]
+
+    # get the IDOMAIN array to use as zone array
+    ib = m.dis.idomain.get_data()
+
+    # make sure array files are tidy
+    for f in files:
+        filename=os.path.join(template_ws, f)
+        with open(filename, 'r') as f:
+            a = f.read()
+        a = [float(i) for i in a.split()]
+        np.savetxt(fname=filename, X=a)
+
+    for f in files:
+        layer = int(f.split('_layer')[-1].split('.')[0]) - 1
+        # grid (fine) scale parameters
+        df_gr = pf.add_parameters(f,
+                        zone_array=ib[layer],
+                        par_type="grid",
+                        geostruct=grid_gs, 
+                        par_name_base=f.split('.')[1].replace("_","")+"gr", 
+                        pargp=f.split('.')[1].replace("_","")+"gr", 
+                        lower_bound=0.2, upper_bound=5.0, 
+                        ult_ubound=100, ult_lbound=0.01 
+                    )    
+        # pilot point (medium) scale parameters
+        df_pp = pf.add_parameters(f,
+                            zone_array=ib[layer],
+                            par_type="pilotpoints",
+                            use_pp_zones=True,
+                            geostruct=grid_gs,
+                            par_name_base=f.split('.')[1].replace("_","")+"pp",
+                            pargp=f.split('.')[1].replace("_","")+"pp",
+                            lower_bound=0.2,upper_bound=5.0,
+                            ult_ubound=100, ult_lbound=0.01,
+                            pp_space=500) # `
+
+    # add the observations to pf
+    df = pd.read_csv(os.path.join(template_ws, "sfr_obs.csv"), index_col=0)
+    sfr_df = pf.add_observations("sfr_obs.csv",
+                                insfile="sfr_obs.csv.ins", 
+                                index_cols="time", 
+                                use_cols=list(df.columns.values), 
+                                prefix="sfr") 
+
+    pst = pf.build_pst()
+
+    # run once
+    pst.control_data.noptmax=0
+    pst.write(os.path.join(template_ws, 'test.pst'))
+    os_utils.run("{0} test.pst".format(pp_exe_path), cwd=template_ws)
+    pstchk = pyemu.Pst(os.path.join(template_ws,'test.pst'))
+    assert pstchk.phi < 1e-6
+
+
+    # check zone par bounds are respected
+    par = pst.parameter_data
+    assert 'zone' in par.columns
+
+    par['zone'] = [int(i.split(':')[-1]) for i in par.parnme.values]
+    par_org = par.copy()
+    #check gr pars
+    for zone in par.zone.unique():
+        par.loc[(par.zone==zone) & (par.ptype=='gr'), 'parval1'] = float(zone)
+        par.loc[(par.zone==zone) & (par.ptype=='gr'), 'parlbnd'] = float(zone)-0.1
+        par.loc[(par.zone==zone) & (par.ptype=='gr'), 'parubnd'] = float(zone)+0.1
+
+    # write model input files
+    pst.write_input_files(template_ws)
+    pyemu.os_utils.run(r'python forward_run.py', cwd=template_ws)
+
+    ib = m.dis.idomain.get_data()
+    for f in files:
+        layer = int(f.split('_layer')[-1].split('.')[0]) - 1
+        a = np.loadtxt(os.path.join(template_ws, f))
+        a_org = np.loadtxt(os.path.join(template_ws,'org', f))
+        # weak check
+        for zone in par.zone.unique():
+            assert all(abs((a/a_org)[ib[1]==int(zone)]-int(zone)) < 1e-6)
+
+    #check pp pars
+    #reset par values
+    print(par_org.shape,par.shape)
+    par.loc[:,par_org.columns] = par_org.values
+    for zone in par.zone.unique():
+        par.loc[(par.zone==zone) & (par.ptype=='pp'), 'parval1'] = float(zone)
+        par.loc[(par.zone==zone) & (par.ptype=='pp'), 'parlbnd'] = float(zone)-0.1
+        par.loc[(par.zone==zone) & (par.ptype=='pp'), 'parubnd'] = float(zone)+0.1
+
+    # write model input files
+    pst.write_input_files(template_ws)
+    pyemu.os_utils.run(r'python forward_run.py', cwd=template_ws)
+
+    ib = m.dis.idomain.get_data()
+    for f in files:
+        layer = int(f.split('_layer')[-1].split('.')[0]) - 1
+        a = np.loadtxt(os.path.join(template_ws, f))
+        a_org = np.loadtxt(os.path.join(template_ws,'org', f))
+        # weak check
+        for zone in par.zone.unique():
+            assert all(abs((a/a_org)[ib[1]==int(zone)]-int(zone)) < 1e-6)
+    return
+
 
 if __name__ == "__main__":
     # mf6_freyberg_pp_locs_test()

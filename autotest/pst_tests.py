--- conflicted
+++ resolved
@@ -1328,9 +1328,6 @@
 
     #rename_pars_test()
     #rename_obs_test()
-<<<<<<< HEAD
     #pst_ctl_opt_args_test()
     invest()
-=======
     # pst_ctl_opt_args_test()
->>>>>>> 036e162b

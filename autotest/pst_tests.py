import os
import platform
import shutil
import numpy as np
if not os.path.exists("temp"):
    os.mkdir("temp")


def from_io_with_inschek_test():
    import os
    from pyemu import Pst, pst_utils
    # creation functionality
    dir = os.path.join("..", "verification", "10par_xsec", "template_mac")
    pst = Pst(os.path.join(dir, "pest.pst"))

    tpl_files = [os.path.join(dir, f) for f in pst.template_files]
    out_files = [os.path.join(dir, f) for f in pst.output_files]
    ins_files = [os.path.join(dir, f) for f in pst.instruction_files]
    in_files = [os.path.join(dir, f) for f in pst.input_files]

    new_pst = Pst.from_io_files(tpl_files, in_files,
                                ins_files, out_files,
                                pst_filename=os.path.join("temp", "test.pst"))
    print(new_pst.observation_data)
    return


def tpl_ins_test():
    import os
    from pyemu import Pst, pst_utils, helpers
    # creation functionality
    dir = os.path.join("..", "verification", "henry", "misc")
    files = os.listdir(dir)
    tpl_files, ins_files = [], []
    for f in files:
        if f.lower().endswith(".tpl") and "coarse" not in f:
            tpl_files.append(os.path.join(dir, f))
        if f.lower().endswith(".ins"):
            ins_files.append(os.path.join(dir, f))

    out_files = [f.replace(".ins", ".junk") for f in ins_files]
    in_files = [f.replace(".tpl", ".junk") for f in tpl_files]

    helpers.pst_from_io_files(tpl_files, in_files,
                                ins_files, out_files,
                                pst_filename=os.path.join("temp", "test.pst"))
    return


def res_test():
    import os
    import numpy as np
    from pyemu import Pst, pst_utils
    # residual functionality testing
    pst_dir = os.path.join("pst")

    p = Pst(os.path.join(pst_dir, "pest.pst"))
    phi_comp = p.phi_components
    assert "regul_p" in phi_comp
    assert "regul_m" in phi_comp

    p.adjust_weights_discrepancy(original_ceiling=False)
    d = np.abs(p.phi - p.nnz_obs)
    assert d < 1.0E-5

    p = Pst(os.path.join(pst_dir, "pest.pst"))
    p.adjust_weights_discrepancy(original_ceiling=False,bygroups=True)

    d = np.abs(p.phi - p.nnz_obs)
    assert d < 1.0E-5
    p.adjust_weights(obsgrp_dict={"head": 50})
    assert np.abs(p.phi_components["head"] - 50) < 1.0e-6

    # get()
    new_p = p.get()
    new_p.prior_information = p.prior_information
    new_file = os.path.join("temp", "new.pst")
    new_p.write(new_file)

    p_load = Pst(new_file, resfile=p.resfile)
    for gname in p.phi_components:
        d = np.abs(p.phi_components[gname] - p_load.phi_components[gname])
        assert d < 1.0e-5


def pst_manip_test():
    import os
    from pyemu import Pst
    pst_dir = os.path.join("pst")
    org_path = os.path.join(pst_dir, "pest.pst")
    new_path = os.path.join("temp", "pest1.pst")
    pst = Pst(org_path)
    pst.control_data.pestmode = "regularisation"
    pst.write(new_path)
    pst = Pst(new_path)
    pst.svd_data.maxsing = 1
    pst.write(new_path)
    pst = Pst(new_path)
    pst.write(new_path,version=2)
    pst = Pst(new_path)


def load_test():
    import os
    from pyemu import Pst, pst_utils
    pst_dir = os.path.join("pst")
    temp_dir = "temp"
    if not os.path.exists(temp_dir):
        os.mkdir(temp_dir)
    # just testing all sorts of different pst files
    pst_files = os.listdir(pst_dir)
    exceptions = []
    load_fails = []
    for pst_file in pst_files:
        if "pest_tied_tester" not in pst_file:
            continue
        if pst_file.endswith(".pst") and not "comments" in pst_file and \
                not "missing" in pst_file:
            print(pst_file)
            try:
                p = Pst(os.path.join(pst_dir, pst_file))
            except Exception as e:
                exceptions.append(pst_file + " read fail: " + str(e))
                load_fails.append(pst_file)
                continue
            out_name = os.path.join(temp_dir, pst_file)
            print(out_name)
            # p.write(out_name)
            try:
                p.write(out_name)
            except Exception as e:
                exceptions.append(pst_file + " write fail: " + str(e))
                continue
            print(pst_file)
            try:
                p = Pst(out_name)
            except Exception as e:
                exceptions.append(pst_file + " reload fail: " + str(e))
                continue
            print(out_name)
            # p.write(out_name)
            try:
                p.write(out_name,version=2)
            except Exception as e:
                exceptions.append(pst_file + " v2 write fail: " + str(e))
                continue

            p = Pst(out_name)
            try:
                p = Pst(out_name)
            except Exception as e:
                exceptions.append(pst_file + " v2 reload fail: " + str(e))
                continue


    # with open("load_fails.txt",'w') as f:
    #    [f.write(pst_file+'\n') for pst_file in load_fails]
    if len(exceptions) > 0:
        raise Exception('\n'.join(exceptions))

def comments_test():
    import os
    import pyemu

    pst = pyemu.Pst(os.path.join("pst", "comments.pst"))
    pst.with_comments = True
    pst.write(os.path.join("temp", "comments.pst"),version=1)
    pst1 = pyemu.Pst(os.path.join("temp", "comments.pst"))
    assert pst1.parameter_data.extra.dropna().shape[0] == pst.parameter_data.extra.dropna().shape[0]
    pst1.with_comments = False
    pst1.write(os.path.join("temp", "comments.pst"),version=1)
    pst2 = pyemu.Pst(os.path.join("temp", "comments.pst"))
    assert pst2.parameter_data.dropna().shape[0] == 0




def tied_test():
    import os
    import pyemu
    pst_dir = os.path.join("pst")
    pst = pyemu.Pst(os.path.join(pst_dir, "br_opt_no_zero_weighted.pst"))
    print(pst.tied)
    pst.write(os.path.join("temp", "pest_tied_tester_1.pst"))

    par = pst.parameter_data
    par.loc[pst.par_names[::3], "partrans"] = "tied"
    try:
        pst.write(os.path.join("temp", "pest_tied_tester_1.pst"))
    except:
        pass
    else:
        raise Exception()
    par.loc[pst.par_names[::3], "partied"] = pst.par_names[0]
    return
    pst = pyemu.Pst(os.path.join("pst", "pest.pst"))
    print(pst.tied)
    par = pst.parameter_data
    par.loc[pst.par_names[2], "partrans"] = "tied"
    print(pst.tied)
    par.loc[pst.par_names[2], "partied"] = "junk1"
    pst.write(os.path.join("temp", "test.pst"))
    pst = pyemu.Pst(os.path.join("temp", "test.pst"))

    pst = pyemu.Pst(os.path.join("pst", "pest.pst"))
    print(pst.tied)
    par = pst.parameter_data
    par.loc[pst.par_names[2], "partrans"] = "tied"
    par.loc[pst.par_names[2], "partied"] = "junk"
    pst.write(os.path.join("temp", "test.pst"))
    pst = pyemu.Pst(os.path.join("temp", "test.pst"))




def derivative_increment_tests():
    import os
    import pyemu

    pst = pyemu.Pst(os.path.join("pst", "inctest.pst"))
    pst.calculate_pertubations()


def pestpp_args_test():
    import os
    import pyemu
    pst_dir = os.path.join("pst")
    pst = pyemu.Pst(os.path.join(pst_dir, "br_opt_no_zero_weighted.pst"))
    pst.pestpp_options["lambdas"] = "0.1,0.2,0.3"
    pst.write(os.path.join("temp", "temp.pst"))
    pst = pyemu.Pst(os.path.join("temp", "temp.pst"))
    print(pst.pestpp_options)


def reweight_test():
    import os
    import numpy as np
    from pyemu import Pst, pst_utils
    pst_dir = os.path.join("pst")
    p = Pst(os.path.join(pst_dir, "pest.pst"))
    obsgrp_dict = {"pred": 1.0, "head": 1.0, "conc": 1.0}
    p.adjust_weights(obsgrp_dict=obsgrp_dict)
    assert np.abs(p.phi - 3.0) < 1.0e-5, p.phi

    obs = p.observation_data
    obs.loc[obs.obgnme == "pred", "weight"] = 0.0
    assert np.abs(p.phi - 2.0) < 1.0e-5, p.phi

    obs_dict = {"pd_one": 1.0, "pd_ten": 1.0}
    p.adjust_weights(obs_dict=obs_dict)
    assert np.abs(p.phi - 4.0) < 1.0e-5, p.phi


def reweight_res_test():
    import os
    import numpy as np
    import pyemu
    pst = pyemu.Pst(os.path.join("pst", "pest.pst"))
    print(pst.res.loc[pst.nnz_obs_names, :])
    print(pst.phi, pst.nnz_obs)
    pst.adjust_weights_discrepancy(bygroups=True)
    print(pst.phi, pst.nnz_obs)
    assert np.abs(pst.phi - pst.nnz_obs) < 1.0e-6


def regul_rectify_test():
    import os
    import pyemu
    pst = pyemu.Pst(os.path.join("pst", "inctest.pst"))
    pyemu.helpers.zero_order_tikhonov(pst)
    assert pst.prior_information.shape[0] == pst.npar_adj
    pst._update_control_section()
    assert pst.control_data.nprior == pst.prior_information.shape[0]
    fix_names = pst.adj_par_names[::2]
    pst.parameter_data.loc[fix_names, "partrans"] = "fixed"
    pst.rectify_pi()
    assert pst.prior_information.shape[0] == pst.npar_adj
    pst._update_control_section()
    assert pst.control_data.nprior == pst.prior_information.shape[0]


def nnz_groups_test():
    import os
    import pyemu
    pst_dir = os.path.join("pst")
    pst = pyemu.Pst(os.path.join(pst_dir, "br_opt_no_zero_weighted.pst"))
    org_og = pst.obs_groups
    org_nnz_og = pst.nnz_obs_groups
    obs = pst.observation_data
    obs.loc[obs.obgnme == org_og[0], "weight"] = 0.0
    new_og = pst.obs_groups
    new_nnz_og = pst.nnz_obs_groups
    assert org_og[0] not in new_nnz_og


def adj_group_test():
    import os
    import pyemu
    pst_dir = os.path.join("pst")
    pst = pyemu.Pst(os.path.join(pst_dir, "pest.pst"))
    par = pst.parameter_data
    par.loc[par.pargp.apply(lambda x: x in pst.par_groups[1:]),"partrans"] = "fixed"
    assert pst.adj_par_groups == [pst.par_groups[0]]

def regdata_test():
    import os
    import pyemu

    pst = pyemu.Pst(os.path.join("pst", "pest.pst"))
    phimlim = 10.0
    pst.reg_data.phimlim = phimlim
    pst.control_data.pestmode = "regularization"
    pst.write(os.path.join("temp", "pest_regultest.pst"))
    pst_new = pyemu.Pst(os.path.join("temp", "pest_regultest.pst"))
    assert pst_new.reg_data.phimlim == phimlim









def add_pi_test():
    import os
    import pyemu
    pst = pyemu.Pst(os.path.join("pst", "pest.pst"))
    pst.prior_information = pst.null_prior
    par_names = pst.parameter_data.parnme[:10]
    pst.add_pi_equation(par_names, coef_dict={par_names[1]: -1.0})
    pst.write(os.path.join("temp", "test.pst"))

    pst = pyemu.Pst(os.path.join("temp", "test.pst"))
    print(pst.prior_information)


def setattr_test():
    import os
    import pyemu
    pst = pyemu.Pst(os.path.join("pst", "pest.pst"))
    pst.model_command = 'test'
    assert isinstance(pst.model_command, list)
    pst.model_command = ["test", "test1"]
    assert isinstance(pst.model_command, list)
    pst.write(os.path.join("temp", "test.pst"))
    pst = pyemu.Pst(os.path.join("temp", "test.pst"))
    assert isinstance(pst.model_command, list)


def add_pars_test():
    import os
    import pyemu
    pst = pyemu.Pst(os.path.join("pst", "pest.pst"))
    npar = pst.npar
    tpl_file = os.path.join("temp", "crap.in.tpl")
    with open(tpl_file, 'w') as f:
        f.write("ptf ~\n")
        f.write("  ~junk1   ~\n")
        f.write("  ~ {0}  ~\n".format(pst.parameter_data.parnme[0]))
    print(pst.npar)
    pst.add_parameters(tpl_file, "crap.in", pst_path="temp")
    assert npar + 1 == pst.npar
    assert "junk1" in pst.parameter_data.parnme
    assert os.path.join("temp", "crap.in") in pst.input_files
    assert os.path.join("temp", "crap.in.tpl") in pst.template_files

    pyemu.helpers.zero_order_tikhonov(pst)
    nprior,npar = pst.nprior,pst.npar
    pst.parameter_data.loc[pst.par_names[0], "partrans"] = "tied"
    pst.parameter_data.loc[pst.par_names[0], "partied"] = "junk1"
    try:
        pst.drop_parameters(tpl_file,"temp")
    except:
        pass
    else:
        raise Exception("should have failed")

    pst.parameter_data.loc[pst.par_names[0], "partrans"] = "log"
    pst.drop_parameters(tpl_file, "temp")
    print(pst.npar,npar)
    print(pst.nprior,nprior)
    print(pst.par_names)
    assert pst.npar == npar - 2
    assert pst.nprior == nprior - 2



def add_obs_test():
    import os
    import pyemu
    pst = pyemu.Pst(os.path.join("pst", "pest.pst"))
    nobs = pst.nobs
    ins_file = os.path.join("temp", "crap.out.ins")
    out_file = os.path.join("temp", "crap.out")
    oval = 1234.56
    with open(ins_file, 'w') as f:
        f.write("pif ~\n")
        # f.write("  ~junk1   ~\n")
        # f.write("  ~ {0}  ~\n".format(pst.parameter_data.parnme[0]))
        f.write("l1 w  !{0}!\n".format("crap1"))
    with open(out_file, "w") as f:
        f.write("junk1  {0:8.2f} \n".format(oval))
    pst.add_observations(ins_file, out_file)
    assert nobs + 1 == pst.nobs
    assert "crap1" in pst.observation_data.obsnme
    assert os.path.join("temp", "crap.out") in pst.output_files, str(pst.output_files)
    assert os.path.join("temp", "crap.out.ins") in pst.instruction_files
    print(pst.observation_data.loc["crap1", "obsval"], oval)
    nobs = pst.nobs
    pst.drop_observations(ins_file,pst_path="temp")
    assert pst.nobs == nobs - 1
    assert ins_file not in pst.model_output_data.pest_file.to_list()


def test_write_input_files():
    import os
    import shutil
    import numpy as np
    import pyemu
    from pyemu import Pst, pst_utils
    # creation functionality
    dir = os.path.join("..", "verification", "10par_xsec", "template_mac")
    if os.path.exists("temp_dir"):
        shutil.rmtree("temp_dir")
    shutil.copytree(dir, "temp_dir")
    os.chdir("temp_dir")
    pst = Pst(os.path.join("pest.pst"))
    pst.write_input_files()
    arr1 = np.loadtxt(pst.input_files[0])
    print(pst.parameter_data.parval1)
    pst.parameter_data.loc[:, "parval1"] *= 10.0
    pst.write_input_files()
    arr2 = np.loadtxt(pst.input_files[0])
    assert (arr1 * 10).sum() == arr2.sum()
    os.chdir("..")


def res_stats_test():
    import os
    import pyemu

    import os
    import numpy as np
    from pyemu import Pst, pst_utils
    # residual functionality testing
    pst_dir = os.path.join("pst")

    p = pyemu.pst_utils.generic_pst(["p1"], ["o1"])
    try:
        p.get_res_stats()
    except:
        pass
    else:
        raise Exception()

    p = Pst(os.path.join(pst_dir, "pest.pst"))
    phi_comp = p.phi_components
    # print(phi_comp)
    df = p.get_res_stats()
    assert np.abs(df.loc["rss", "all"] - p.phi) < 1.0e-6, "{0},{1}".format(df.loc["rss", "all"], p.phi)
    for pc in phi_comp.keys():
        assert phi_comp[pc] == p.phi_components[pc]


def write_tables_test():
    import os
    import pyemu

    pst = pyemu.Pst(os.path.join("pst", "freyberg_gr.pst"))
    group_names = {"w0": "wells t"}
    pst.write_par_summary_table(group_names=group_names)
    pst.write_obs_summary_table(group_names={"calhead": "calibration heads"})
    pst.write_par_summary_table(filename='testpar.xlsx', group_names=group_names)
    pst.write_par_summary_table(filename='testpar2.xlsx', group_names=group_names, report_in_linear_space=True)   
    pst.write_obs_summary_table(filename = 'testobs.xlsx', group_names={"calhead": "calibration heads"})
    

def test_e_clean():
    import os
    import pyemu

    pst_name = os.path.join("pst", "test_missing_e.pst")
    try:
        pst = pyemu.Pst(pst_name)
    except:
        pass
    else:
        raise Exception()

    clean_name = os.path.join("temp", "clean.pst")
    pyemu.pst_utils.clean_missing_exponent(pst_name, clean_name)
    pst = pyemu.Pst(clean_name)


def run_test():
    import os
    import pyemu

    pst = pyemu.Pst(os.path.join("pst", "pest.pst"))
    # pst.run("pestchek")
    pst.write(os.path.join("temp", "test.pst"))


    try:
        pst.run("pestchek")
    except:
        print("error calling pestchek")


def rectify_pgroup_test():
    import os
    import pyemu
    pst = pyemu.Pst(os.path.join("pst", "pest.pst"))
    npar = pst.npar
    tpl_file = os.path.join("temp", "crap.in.tpl")
    with open(tpl_file, 'w') as f:
        f.write("ptf ~\n")
        f.write("  ~junk1   ~\n")
        f.write("  ~ {0}  ~\n".format(pst.parameter_data.parnme[0]))
    # print(pst.parameter_groups)

    pst.add_parameters(tpl_file, "crap.in", pst_path="temp")

    # print(pst.parameter_groups)
    pst.rectify_pgroups()
    # print(pst.parameter_groups)

    pst.parameter_groups.loc["pargp", "inctyp"] = "absolute"
    print(pst.parameter_groups)
    pst.write(os.path.join('temp', "test.pst"))
    print(pst.parameter_groups)


def try_process_ins_test():
    import os
    import numpy as np
    import pandas as pd
    import pyemu

    ins_file = os.path.join("ins","primary.dat.ins")
    i = pyemu.pst_utils.InstructionFile(ins_file)
    df2 = i.read_output_file(ins_file.replace(".ins", ""))
    print(df2)

    ins_file = os.path.join("utils", "BH.mt3d.processed.ins")
    i = pyemu.pst_utils.InstructionFile(ins_file)
    df2 = i.read_output_file(ins_file.replace(".ins",""))
    df2.loc[df2.obsval>1.0e+10,"obsval"] = np.NaN


    # df1 = pyemu.pst_utils._try_run_inschek(ins_file,ins_file.replace(".ins",""))
    df1 = pd.read_csv(ins_file.replace(".ins", ".obf"), delim_whitespace=True, names=["obsnme", "obsval"], index_col=0)
    df1.loc[df1.obsval > 1.0e+10, "obsval"] = np.NaN
    print(df1.max())
    print(df2.max())
    # df1.index = df1.obsnme
    df1.loc[:, "obsnme"] = df1.index
    df1.index = df1.obsnme
    # df1 = df1.loc[df.obsnme,:]
    diff = df2.obsval - df1.obsval
    print(diff.max(), diff.min())
    print(diff.sum())
    assert diff.sum() < 1.0e+10




def sanity_check_test():
    import os
    import pyemu
    pst = pyemu.Pst(os.path.join("pst", "pest.pst"))
    pst.parameter_data.loc[:, "parnme"] = "crap"

    try:
        pst.write(os.path.join("temp", "test.pst"))
    except:
        pass
    else:
        raise Exception("should have failed")

    pst = pyemu.Pst(os.path.join("pst", "pest.pst"))
    pst.observation_data.loc[:, "obsnme"] = "crap"
    try:
        pst.write(os.path.join("temp", "test.pst"))
    except:
        pass
    else:
        raise Exception("should have failed")

    pst = pyemu.Pst(os.path.join("pst", "pest.pst"))
    pst.parameter_data.loc[:, "partrans"] = "tied"
    pst.parameter_data.loc[:,"partied"] = pst.parameter_data.loc[:,"parnme"]
    try:
        pst.write(os.path.join("temp", "test.pst"))
    except:
        pass
    else:
        raise Exception("should have failed")

    pst = pyemu.Pst(os.path.join("pst", "pest.pst"))
    pst.parameter_data.loc[:, "partrans"] = "tied"
    pst.parameter_data.loc[:, "partied"] = pst.par_names[0]
    pst.parameter_data.loc[pst.par_names[0], "partrans"] = "fixed"
    try:
        pst.write(os.path.join("temp", "test.pst"))
    except:
        pass
    else:
        raise Exception("should have failed")



def csv_to_ins_test():
    import os
    import numpy as np
    import pandas as pd
    import pyemu

    cnames = ["col{0}".format(i) for i in range(10)]
    rnames = ["row{0}".format(i) for i in range(10)]
    df = pd.DataFrame(index=rnames,columns=cnames)
    df.loc[:,:] = np.random.random(df.shape)
    df.to_csv(os.path.join("temp", "temp.csv"))
    names = pyemu.pst_utils.csv_to_ins_file(df, ins_filename=os.path.join("temp", "temp.csv.ins"),
                                            only_cols=cnames[0],prefix="test")
    obnames = pyemu.pst_utils.parse_ins_file(os.path.join("temp", "temp.csv.ins"))
    assert len(names) == df.shape[0] == len(obnames), names
    for name in names.obsnme:
        assert name.startswith("test"),name

    names = pyemu.pst_utils.csv_to_ins_file(df, ins_filename=os.path.join("temp", "temp.csv.ins"),
                                            only_cols=cnames[0:2])
    assert len(names) == df.shape[0]*2, names

    names = pyemu.pst_utils.csv_to_ins_file(df, ins_filename=os.path.join("temp", "temp.csv.ins"),
                                            only_rows=rnames[0])
    assert len(names) == df.shape[1], names

    names = pyemu.pst_utils.csv_to_ins_file(df, ins_filename=os.path.join("temp", "temp.csv.ins"),
                                            only_rows=rnames[0:2])
    assert len(names) == df.shape[1] * 2, names

    names = pyemu.pst_utils.csv_to_ins_file(df,ins_filename=os.path.join("temp","temp.csv.ins"))
    assert len(names) == df.shape[0] * df.shape[1]

    df.columns = ["col" for i in range(df.shape[1])]
    names = pyemu.pst_utils.csv_to_ins_file(df, ins_filename=os.path.join("temp", "temp.csv.ins"))
    assert len(names) == df.shape[0] * df.shape[1]

    names = pyemu.pst_utils.csv_to_ins_file(df, ins_filename=os.path.join("temp", "temp.csv.ins"),
                                            only_cols="col")
    assert len(names) == df.shape[0] * df.shape[1]

    df.index = ["row" for i in range(df.shape[0])]
    names = pyemu.pst_utils.csv_to_ins_file(df, ins_filename=os.path.join("temp", "temp.csv.ins"))
    assert len(names) == df.shape[0] * df.shape[1]

    names = pyemu.pst_utils.csv_to_ins_file(df, ins_filename=os.path.join("temp", "temp.csv.ins"),
                                            only_cols="col",only_rows="row")
    assert len(names) == df.shape[0] * df.shape[1]



def lt_gt_constraint_names_test():
    import os
    import pyemu
    import os
    import pyemu
    pst = pyemu.Pst(os.path.join("pst", "pest.pst"))
    obs = pst.observation_data
    obs.loc[:,"weight"] = 1.0
    pst.observation_data.loc[pst.obs_names[:4],"obgnme"] = "lessjunk"
    pst.observation_data.loc[pst.obs_names[4:8], "obgnme"] = "l_junk"
    pst.observation_data.loc[pst.obs_names[8:12], "obgnme"] = "greaterjunk"
    pst.observation_data.loc[pst.obs_names[12:16], "obgnme"] = "g_junk"
    assert pst.less_than_obs_constraints.shape[0] == 8
    assert pst.greater_than_obs_constraints.shape[0] == 8

    obs.loc[:, "weight"] = 0.0
    assert pst.less_than_obs_constraints.shape[0] == 0
    assert pst.greater_than_obs_constraints.shape[0] == 0

    pi = pst.prior_information
    pi.loc[pst.prior_names[:4],"obgnme"] = "lessjunk"
    pi.loc[pst.prior_names[4:8], "obgnme"] = "l_junk"
    pi.loc[pst.prior_names[8:12], "obgnme"] = "greaterjunk"
    pi.loc[pst.prior_names[12:16], "obgnme"] = "g_junk"
    assert pst.less_than_pi_constraints.shape[0] == 8
    assert pst.greater_than_pi_constraints.shape[0] == 8

    pi.loc[:, "weight"] = 0.0
    assert pst.less_than_pi_constraints.shape[0] == 0
    assert pst.greater_than_pi_constraints.shape[0] == 0


def new_format_test_2():
    import pyemu
    pst_dir = "newpst"
    pst_files = [f for f in os.listdir(pst_dir) if f.endswith(".pst")]
    b_d = os.getcwd()
    os.chdir(pst_dir)
    #try:
    for pst_file in pst_files:
        print(pst_file)
        if os.path.exists("temp_pst"):
            shutil.rmtree("temp_pst")
        os.makedirs("temp_pst")
        if "fail" in pst_file:
            try:
                pst = pyemu.Pst(os.path.join(pst_file))

            except:
                pass
            else:
                raise Exception("should have failed on {0}".format(pst_file))
        else:
            pst = pyemu.Pst(os.path.join(pst_file))
            pst.write(os.path.join("temp_pst","pst_test.pst"))
            new_pst = pyemu.Pst(os.path.join("temp_pst","pst_test.pst"))
            d = set(pst.par_names).symmetric_difference(new_pst.par_names)
            assert len(d) == 0,d
            d = set(pst.obs_names).symmetric_difference(new_pst.obs_names)
            assert len(d) == 0,d
            d = set(pst.template_files).symmetric_difference(new_pst.template_files)
            assert len(d) == 0, d
            assert pst.nnz_obs == new_pst.nnz_obs
            assert pst.npar_adj == new_pst.npar_adj

            new_pst.write(os.path.join("temp_pst","pst_test.pst"),version=2)

            assert os.path.exists(os.path.join("temp_pst","pst_test.par_data.csv"))
            assert os.path.exists(os.path.join("temp_pst", "pst_test.obs_data.csv"))
            assert os.path.exists(os.path.join("temp_pst", "pst_test.tplfile_data.csv"))
            assert os.path.exists(os.path.join("temp_pst", "pst_test.insfile_data.csv"))

            new_pst = pyemu.Pst(os.path.join("temp_pst","pst_test.pst"))
            d = set(pst.par_names).symmetric_difference(new_pst.par_names)
            assert len(d) == 0, d
            d = set(pst.obs_names).symmetric_difference(new_pst.obs_names)
            assert len(d) == 0, d
            d = set(pst.template_files).symmetric_difference(new_pst.template_files)
            assert len(d) == 0, d
            assert pst.nnz_obs == new_pst.nnz_obs
            print(pst.npar_adj,new_pst.npar_adj)
            assert pst.npar_adj == new_pst.npar_adj
    os.chdir(b_d)

def new_format_test():
    import numpy as np
    import pyemu
    pst_files = [f for f in os.listdir("pst") if f.endswith(".pst")]
    for pst_file in pst_files:
        try:
            pst = pyemu.Pst(os.path.join("pst", pst_file))
        except:
            print("error loading",pst_file)
            continue
        print(pst_file)
        npar,nobs,npr = pst.npar,pst.nobs,pst.nprior
        ppo = pst.pestpp_options
        pst.write("test.pst",version=2)



        pst_new = pyemu.Pst("test.pst")
        npar1, nobs1, npr1 = pst_new.npar, pst_new.nobs, pst_new.nprior
        ppo1 = pst_new.pestpp_options

        assert len(ppo) == len(ppo1),"{0},{1}".format(ppo,ppo1)
        assert npar == npar1
        assert nobs == nobs1
        assert npr == npr1,"{0}: {1},{2}".format(pst_file,npr,npr1)
        assert len(pst.template_files) == len(pst_new.template_files)
        assert len(pst.input_files) == len(pst_new.input_files)
        assert len(pst.instruction_files) == len(pst_new.instruction_files)
        assert len(pst.output_files) == len(pst_new.output_files)

        pst_new.write("test.pst",version=1)
        pst_new = pyemu.Pst("test.pst")
        npar1, nobs1, npr1 = pst_new.npar, pst_new.nobs, pst_new.nprior
        ppo1 = pst_new.pestpp_options
        assert len(ppo) == len(ppo1)
        assert npar == npar1
        assert nobs == nobs1
        assert npr == npr1, "{0}: {1},{2}".format(pst_file, npr, npr1)
        assert len(pst.template_files) == len(pst_new.template_files)
        assert len(pst.input_files) == len(pst_new.input_files)
        assert len(pst.instruction_files) == len(pst_new.instruction_files)
        assert len(pst.output_files) == len(pst_new.output_files)
        pst_new.write("test.pst",version=2)
        pst_new = pyemu.Pst("test.pst")
        npar1, nobs1, npr1 = pst_new.npar, pst_new.nobs, pst_new.nprior
        ppo1 = pst_new.pestpp_options
        assert len(ppo) == len(ppo1)
        assert npar == npar1
        assert nobs == nobs1
        assert npr == npr1, "{0}: {1},{2}".format(pst_file, npr, npr1)
        assert len(pst.template_files) == len(pst_new.template_files)
        assert len(pst.input_files) == len(pst_new.input_files)
        assert len(pst.instruction_files) == len(pst_new.instruction_files)
        assert len(pst.output_files) == len(pst_new.output_files)


    pst_new.parameter_groups.loc[:,:] = np.NaN
    pst_new.parameter_groups.dropna(inplace=True)
    pst_new.write("test.pst",version=2)
    pst_new = pyemu.Pst("test.pst")


    pst_new.parameter_data.loc[:,"counter"] = 1
    pst_new.observation_data.loc[:,"x"] = 999.0
    pst_new.observation_data.loc[:,'y'] = 888.0
    pst_new.write("test.pst",version=2)
    pst_new = pyemu.Pst("test.pst")
    assert "counter" in pst_new.parameter_data.columns
    assert "x" in pst_new.observation_data.columns
    assert "y" in pst_new.observation_data.columns

    # lines = open("test.pst").readlines()
    # for i,line in enumerate(lines):
    #     lines[i] = line.replace("header=True","header=False")
    # with open("test.pst",'w') as f:
    #     [f.write(line) for line in lines]
    # try:
    #     pst_new = pyemu.Pst("test.pst")
    # except:
    #     pass
    # else:
    #     raise Exception()


def change_limit_test():
    import numpy as np
    import pyemu
    pst = pyemu.Pst(os.path.join("pst","pest.pst"))
    #print(pst.parameter_data)
    cols = ["parval1", "rel_upper", "rel_lower", "fac_upper", "fac_lower","chg_upper","chg_lower"]
    pst.control_data.relparmax = 3
    pst.control_data.facparmax = 3
    par = pst.parameter_data

    par.loc[:,"parval1"] = 1.0
    df = pst.get_par_change_limits()
    assert df.rel_upper.mean() == 4.0
    assert df.rel_lower.mean() == -2.0
    assert df.fac_upper.mean() == 3.0
    assert np.abs(df.fac_lower.mean() -  0.33333) < 1.0e-3

    pst.control_data.facorig = 2.0
    par.loc[:,"partrans"] = "none"
    df = pst.get_par_change_limits()
    assert df.rel_upper.mean() == 8.0
    assert df.rel_lower.mean() == -4.0
    assert df.fac_upper.mean() == 6.0
    assert np.abs(df.fac_lower.mean() - 0.66666) < 1.0e-3

    pst.control_data.facorig = 0.001
    par.loc[:, "partrans"] = "none"
    par.loc[:, "parval1"] = -1.0
    df = pst.get_par_change_limits()
    #print(df.loc[:, cols])
    assert df.rel_upper.mean() == 2.0
    assert df.rel_lower.mean() == -4.0
    assert df.fac_lower.mean() == -3.0
    assert np.abs(df.fac_upper.mean() + 0.33333) < 1.0e-3

    print(df.loc[:,["eff_upper","eff_lower"]])
    print(df.loc[:,cols])


def process_output_files_test():

    import os
    import numpy as np
    from pyemu import Pst, pst_utils

    # ins_file = os.path.join("utils","hauraki_transient.mt3d.processed.ins")
    # out_file = ins_file.replace(".ins","")
    #
    # i = pst_utils.InstructionFile(ins_file)
    # print(i.read_output_file(out_file))
    # return

    ins_dir = "ins"
    ins_files = [os.path.join(ins_dir,f) for f in os.listdir(ins_dir) if f.endswith(".ins")]
    ins_files.sort()
    out_files = [f.replace(".ins","") for f in ins_files]
    print(ins_files)

    i4 = pst_utils.InstructionFile(ins_files[4])
    s4 = i4.read_output_file(out_files[4])
    print(s4)
    assert s4.loc["h01_03", "obsval"] == 3.481,s4.loc["h01_03", "obsval"]
    assert s4.loc["h02_10", "obsval"] == 11.1,s4.loc["h02_10", "obsval"]

    i4 = pst_utils.InstructionFile(ins_files[3])
    s4 = i4.read_output_file(out_files[3])
    print(s4)
    assert s4.loc["h01_02", "obsval"] == 1.024
    assert s4.loc["h01_10", "obsval"] == 4.498

    i5 = pst_utils.InstructionFile(ins_files[5])
    s5 = i5.read_output_file(out_files[5])
    print(s5)
    assert s5.loc["obs3_1","obsval"] == 1962323.838381853
    assert s5.loc["obs3_2","obsval"] == 1012443.579448909



    i3 = pst_utils.InstructionFile(ins_files[2])
    s3 = i3.read_output_file(out_files[2])
    #print(s3)
    assert s3.loc["test","obsval"] == 1.23456
    assert s3.loc["h01_02","obsval"] == 1.024

    i1 = pst_utils.InstructionFile(ins_files[0])
    s1 = i1.read_output_file(out_files[0])
    a1 = np.loadtxt(out_files[0]).flatten()
    assert np.abs(s1.obsval.values - a1).sum() == 0.0

    i2 = pst_utils.InstructionFile(ins_files[1])
    s2 = i2.read_output_file(out_files[1])
    assert s2.loc["h01_02","obsval"] == 1.024

def new_format_path_mechanics_test():
    import pyemu

    l_path = "d1/d2/d3/d4/test.pst"
    w_path = "d1\\d2\\d3\\d4\\test.pst"
    true_path = os.path.join("d1","d2","d3","d4")
    test_path = pyemu.Pst._parse_path_agnostic(w_path)
    assert test_path[0] == true_path
    assert test_path[1] == "test.pst"
    test_path = pyemu.Pst._parse_path_agnostic(l_path)
    assert test_path[0] == true_path
    assert test_path[1] == "test.pst"

    l_eline = "d1/d2/d3/d4/Test.dat sep W"
    filename, options = pyemu.Pst._parse_external_line(l_eline,pst_path=".")
    assert filename == "Test.dat"
    assert "sep" in options,options
    assert options["sep"] == "w",options
    l_eline = "d1/d2/d3/d4/Test.dat sep W"
    filename, options = pyemu.Pst._parse_external_line(l_eline, pst_path="template")
    assert filename == os.path.join("template","Test.dat")
    assert "sep" in options, options
    assert options["sep"] == "w", options

    w_eline = "d1\\d2\\d3\\d4\\Test.dat sep W"
    filename, options = pyemu.Pst._parse_external_line(w_eline, pst_path=".")
    assert filename == "Test.dat"
    assert "sep" in options, options
    assert options["sep"] == "w", options

    w_eline = "d1\\d2\\d3\\d4\\Test.dat sep W"
    filename, options = pyemu.Pst._parse_external_line(w_eline, pst_path="template")
    assert filename == os.path.join("template","Test.dat")
    assert "sep" in options, options
    assert options["sep"] == "w", options


def ctrl_data_test():
    import os
    import numpy as np
    import pyemu
    pst = pyemu.Pst(os.path.join("pst","sm.pst"))
    pst.write(os.path.join("pst","test.pst"))

    pst2 = pyemu.Pst(os.path.join("pst", "test.pst"))

    #print(pst.control_data._df.passed)
    #print(pst2.control_data._df.passed)
    for i in pst.control_data._df.index:
        if pst.control_data._df.loc[i,"passed"] != pst2.control_data._df.loc[i,"passed"]:
            print(i)
    assert np.all(pst.control_data._df.passed == pst2.control_data._df.passed)

    pst2.write(os.path.join("pst","test2.pst"),version=2)
    pst3 = pyemu.Pst(os.path.join("pst", "test2.pst"))

def read_in_tpl_test():
    import pyemu
    tpl_d = "tpl"
    df = pyemu.pst_utils.try_read_input_file_with_tpl(os.path.join(tpl_d,"test1.dat.tpl"))
    print(df)
    assert df.parval1["p1"] == df.parval1["p2"]
    assert df.parval1["p3"] == df.parval1["p4"]
    assert df.parval1["p5"] == df.parval1["p6"]
    assert df.parval1["p5"] == df.parval1["p7"]

def read_in_tpl_test2():
    import pyemu
    tpl_d = "tpl"
    df = pyemu.pst_utils.try_read_input_file_with_tpl(os.path.join(tpl_d,"test2.dat.tpl"))
    assert np.isclose(df.loc['par1'].parval1, 8.675309)

def write2_nan_test():
    import numpy as np
    import pyemu
    import os


    pst = pyemu.Pst(os.path.join("pst", "pest.pst"))
    pst.control_data.nphinored = 1000
    pst.write("test.pst",version=2)

    pst = pyemu.Pst(os.path.join("test.pst"))
    print(pst.control_data.nphinored)

    pst.write("test.pst", version=2)

    pst = pyemu.Pst(os.path.join("test.pst"))
    assert pst.control_data.nphinored == 1000

    pst = pyemu.Pst(os.path.join("pst", "pest.pst"))
    pyemu.helpers.zero_order_tikhonov(pst)
    pst.prior_information.loc[pst.prior_names[0], "weight"] = np.NaN
    try:
        pst.write("test.pst", version=1)
    except:
        pass
    else:
        raise Exception("should have failed")
    try:
        pst.write("test.pst", version=2)
    except:
        pass
    else:
        raise Exception("should have failed")

    pst = pyemu.Pst(os.path.join("pst", "pest.pst"))
    pst.model_output_data.loc[pst.instruction_files[0], "pest_file"] = np.NaN
    try:
        pst.write("test.pst", version=1)
    except:
        pass
    else:
        raise Exception("should have failed")
    try:
        pst.write("test.pst", version=2)
    except:
        pass
    else:
        raise Exception("should have failed")

    pst = pyemu.Pst(os.path.join("pst", "pest.pst"))
    pst.model_input_data.loc[pst.template_files[0], "pest_file"] = np.NaN
    try:
        pst.write("test.pst", version=1)
    except:
        pass
    else:
        raise Exception("should have failed")
    try:
        pst.write("test.pst", version=2)
    except:
        pass
    else:
        raise Exception("should have failed")

    pst = pyemu.Pst(os.path.join("pst","pest.pst"))
    pst.parameter_data.loc[pst.par_names[0],"parval1"] = np.NaN
    try:
        pst.write("test.pst",version=2)
    except:
        pass
    else:
        raise Exception("should have failed")
    try:
        pst.write("test.pst",version=1)
    except:
        pass
    else:
        raise Exception("should have failed")

    pst = pyemu.Pst(os.path.join("pst", "pest.pst"))
    pst.parameter_groups.loc[pst.parameter_groups.pargpnme[0], "derinc"] = np.NaN
    try:
        pst.write("test.pst", version=2)
    except:
        pass
    else:
        raise Exception("should have failed")
    try:
        pst.write("test.pst", version=1)
    except:
        pass
    else:
        raise Exception("should have failed")

    pst = pyemu.Pst(os.path.join("pst", "pest.pst"))
    pst.observation_data.loc[pst.obs_names[0], "weight"] = np.NaN
    try:
        pst.write("test.pst", version=2)
    except:
        pass
    else:
        raise Exception("should have failed")
    try:
        pst.write("test.pst", version=1)
    except:
        pass
    else:
        raise Exception("should have failed")


def rename_pars_test():
    import pyemu
    org_d = os.path.join("..","examples","henry")
    new_d = "henry"
    if os.path.exists(new_d):
        shutil.rmtree(new_d)
    shutil.copytree(org_d,new_d)
    pst = pyemu.Pst(os.path.join(new_d,"pest.pst"))
    pyemu.helpers.zero_order_tikhonov(pst)
    name_dict = {"mult1":"first_multiplier","kr01c01":"hk_r:1_c:1"}
    #print(pst.par_names)
    pst.rename_parameters(name_dict,pst_path=new_d)

    found = []
    for eq in pst.prior_information.equation:
        for old,new in name_dict.items():
            if old in eq:
                raise Exception(old)
            elif new in eq:
                found.append(new)
    assert len(found) == len(name_dict)

    snames = set(pst.par_names)
    for old,new in name_dict.items():
        assert old not in snames
        assert new in snames
    found = []
    for tpl_file in pst.model_input_data.loc[:, "pest_file"].apply(
        lambda x: x.replace("\\", os.path.sep)):
        if not os.path.exists(os.path.join(new_d,tpl_file)):
            continue
        t = set(pyemu.pst_utils.parse_tpl_file(os.path.join(new_d,tpl_file)))
        for old,new in name_dict.items():
            assert old not in t
            if new in t:
                found.append(new)
    found = set(found)
    assert len(found) == len(name_dict)
    pst.write(os.path.join(new_d,"test.pst"))
    pst.write(os.path.join(new_d, "test.pst"),version=2)

    name_dict = {"junk":"sux"}
    try:
        pst.rename_parameters(name_dict, pst_path=new_d)
    except:
        pass
    else:
        raise Exception("should have failed")


def rename_obs_test():
    import pyemu
    org_d = os.path.join("..","examples","henry")
    new_d = "henry"
    if os.path.exists(new_d):
        shutil.rmtree(new_d)
    shutil.copytree(org_d,new_d)
    pst = pyemu.Pst(os.path.join(new_d,"pest.pst"))
    print(pst.obs_names)
    return
    name_dict = {"h_obs01_1":"head_site:01_kper:0","c_obs13_2":"concen_site:01_kper:1"}
    pst.rename_observations(name_dict,pst_path=new_d)
    snames = set(pst.obs_names)
    for old,new in name_dict.items():
        assert old not in snames
        assert new in snames
    found = []
    for ins_file in pst.model_output_data.loc[:, "pest_file"].apply(
        lambda x: x.replace("\\", os.path.sep)):
        if not os.path.exists(os.path.join(new_d,ins_file)):
            continue
        i = pyemu.pst_utils.InstructionFile(os.path.join(new_d,ins_file))

        t = i.obs_name_set
        for old,new in name_dict.items():
            assert old not in t
            if new in t:
                found.append(new)
    found = set(found)
    assert len(found) == len(name_dict)
    pst.write(os.path.join(new_d,"test.pst"))
    pst.write(os.path.join(new_d, "test.pst"),version=2)

    name_dict = {"junk":"sux"}
    try:
        pst.rename_observations(name_dict, pst_path=new_d)
    except:
        pass
    else:
        raise Exception("should have failed")







if __name__ == "__main__":
    
    #write2_nan_test()
    #process_output_files_test()
    # change_limit_test()
    # new_format_test()
    # lt_gt_constraint_names_test()
    #csv_to_ins_test()
    #ctrl_data_test()
    #change_limit_test()
    #new_format_test_2()
    # try_process_ins_test()
    # write_tables_test()
    # res_stats_test()
    # test_write_input_files()
    #add_obs_test()
    #add_pars_test()
    # setattr_test()

    # add_pi_test()
    # regdata_test()
    # nnz_groups_test()
    # adj_group_test()
    # regul_rectify_test()
    # derivative_increment_tests()
    # tied_test()

    #pst_manip_test()
    #tpl_ins_test()
    #comments_test()
    #test_e_clean()
    # load_test()
    # res_test()
    #
    # from_io_with_inschek_test()
    # pestpp_args_test()
    # reweight_test()
    # reweight_res_test()
    # run_test()
    # rectify_pgroup_test()
    #sanity_check_test()
    #change_limit_test()
    #write_tables_test()
    #pi_helper_test()
    #ctrl_data_test()
    new_format_test_2()
    #try_process_ins_test()
    #tpl_ins_test()
    #process_output_files_test()
    #comments_test()
    #read_in_tpl_test()
    #read_in_tpl_test2()
    
    #comments_test()
    #csv_to_ins_test()

    rename_pars_test()
<<<<<<< HEAD
    #rename_obs_test()

    #tied_test()
=======
    #rename_obs_test()
>>>>>>> 3045ad3e
<|MERGE_RESOLUTION|>--- conflicted
+++ resolved
@@ -1259,10 +1259,4 @@
     #csv_to_ins_test()
 
     rename_pars_test()
-<<<<<<< HEAD
     #rename_obs_test()
-
-    #tied_test()
-=======
-    #rename_obs_test()
->>>>>>> 3045ad3e

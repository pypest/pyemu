--- conflicted
+++ resolved
@@ -1258,12 +1258,7 @@
     #comments_test()
     #csv_to_ins_test()
 
-<<<<<<< HEAD
     rename_pars_test()
     #rename_obs_test()
-=======
-    #rename_pars_test()
-    #rename_obs_test()
-
-    #tied_test()
->>>>>>> 81ed026a
+
+    #tied_test()
import os
if not os.path.exists("temp"):
    os.mkdir("temp")


def from_io_with_inschek_test():
    import os
    from pyemu import Pst,pst_utils
    # creation functionality
    dir = os.path.join("..","verification","10par_xsec","template_mac")
    pst = Pst(os.path.join(dir,"pest.pst"))


    tpl_files = [os.path.join(dir,f) for f in pst.template_files]
    out_files = [os.path.join(dir,f) for f in pst.output_files]
    ins_files = [os.path.join(dir,f) for f in pst.instruction_files]
    in_files = [os.path.join(dir,f) for f in pst.input_files]


    new_pst = Pst.from_io_files(tpl_files, in_files,
                                ins_files, out_files,
                                pst_filename=os.path.join("temp","test.pst"))
    print(new_pst.observation_data)
    return

def tpl_ins_test():
    import os
    from pyemu import Pst,pst_utils
    # creation functionality
    dir = os.path.join("..","verification","henry","misc")
    files = os.listdir(dir)
    tpl_files,ins_files = [],[]
    for f in files:
        if f.lower().endswith(".tpl") and "coarse" not in f:
            tpl_files.append(os.path.join(dir,f))
        if f.lower().endswith(".ins"):
            ins_files.append(os.path.join(dir,f))

    out_files = [f.replace(".ins",".junk") for f in ins_files]
    in_files = [f.replace(".tpl",".junk") for f in tpl_files]

    pst_utils.pst_from_io_files(tpl_files, in_files,
                                ins_files, out_files,
                                pst_filename=os.path.join("temp","test.pst"))
    return


def res_test():
    import os
    import numpy as np
    from pyemu import Pst,pst_utils
    # residual functionality testing
    pst_dir = os.path.join("pst")

    p = Pst(os.path.join(pst_dir,"pest.pst"))
    phi_comp = p.phi_components
    assert "regul_p" in phi_comp
    assert "regul_m" in phi_comp

    p.adjust_weights_resfile()

    d = np.abs(p.phi - p.nnz_obs)
    assert d < 1.0E-5
    p.adjust_weights(obsgrp_dict={"head": 50})
    assert np.abs(p.phi_components["head"] - 50) < 1.0e-6

    # get()
    new_p = p.get()
    new_p.prior_information = p.prior_information
    new_file = os.path.join("temp", "new.pst")
    new_p.write(new_file)

    p_load = Pst(new_file,resfile=p.resfile)
    for gname in p.phi_components:
        d = np.abs(p.phi_components[gname] - p_load.phi_components[gname])
        assert d < 1.0e-5

def pst_manip_test():
    import os
    from pyemu import Pst
    pst_dir = os.path.join("pst")
    org_path = os.path.join(pst_dir,"pest.pst")
    new_path = os.path.join("temp","pest1.pst")
    pst = Pst(org_path)
    pst.control_data.pestmode = "regularisation"
    pst.write(new_path)
    pst = Pst(new_path)
    pst.svd_data.maxsing = 1
    pst.write(new_path,update_regul=True)


def load_test():
    import os
    from pyemu import Pst,pst_utils
    pst_dir = os.path.join("pst")
    temp_dir = "temp"
    if not os.path.exists(temp_dir):
        os.mkdir(temp_dir)
    # just testing all sorts of different pst files
    pst_files = os.listdir(pst_dir)
    exceptions = []
    load_fails = []
    for pst_file in pst_files:
        if pst_file.endswith(".pst") and not "comments" in pst_file and \
                not "missing" in pst_file:
            print(pst_file)
            try:
                p = Pst(os.path.join(pst_dir,pst_file))
            except Exception as e:
                exceptions.append(pst_file + " read fail: " + str(e))
                load_fails.append(pst_file)
                continue
            out_name = os.path.join(temp_dir,pst_file)
            print(out_name)
           #p.write(out_name,update_regul=True)
            try:
                p.write(out_name,update_regul=True)
            except Exception as e:
                exceptions.append(pst_file + " write fail: " + str(e))
                continue
            print(pst_file)
            try:
                p = Pst(out_name)
            except Exception as e:
                exceptions.append(pst_file + " reload fail: " + str(e))
                continue

    #with open("load_fails.txt",'w') as f:
    #    [f.write(pst_file+'\n') for pst_file in load_fails]
    if len(exceptions) > 0:
        raise Exception('\n'.join(exceptions))


def flex_load_test():
    import os
    from pyemu import Pst,pst_utils
    pst_dir = os.path.join("pst")
    temp_dir = "temp"
    if not os.path.exists(temp_dir):
        os.mkdir(temp_dir)
    # just testing all sorts of different pst files
    pst_files = os.listdir(pst_dir)
    exceptions = []
    load_fails = []
    for pst_file in pst_files:
        if pst_file.endswith(".pst") and not "missing" in pst_file:
            #if not pst_file.startswith("LPR"):
            #    continue
            print(pst_file)
            p = Pst(os.path.join(pst_dir, pst_file), flex=True)
            out_name = os.path.join(temp_dir, pst_file)
            print("write")
            p.write(out_name, update_regul=True)
            p = Pst(out_name)
           #  try:
           #      p = Pst(os.path.join(pst_dir,pst_file),flex=True)
           #  except Exception as e:
           #      exceptions.append(pst_file + " read fail: " + str(e))
           #      load_fails.append(pst_file)
           #      continue
           #  out_name = os.path.join(temp_dir,pst_file)
           #  print(out_name)
           # #p.write(out_name,update_regul=True)
           #  try:
           #      p.write(out_name,update_regul=True)
           #  except Exception as e:
           #      exceptions.append(pst_file + " write fail: " + str(e))
           #      continue
           #  print(pst_file)
           #  try:
           #      p = Pst(out_name)
           #  except Exception as e:
           #      exceptions.append(pst_file + " reload fail: " + str(e))
           #      continue

    #with open("load_fails.txt",'w') as f:
    #    [f.write(pst_file+'\n') for pst_file in load_fails]
    if len(exceptions) > 0:
        raise Exception('\n'.join(exceptions))

def comments_test():

    import os
    import pyemu


    pst = pyemu.Pst(os.path.join("pst","comments.pst"))
    pst.with_comments = True
    pst.write(os.path.join("temp","comments.pst"))
    pst1 = pyemu.Pst(os.path.join("temp","comments.pst"))
    assert pst1.parameter_data.extra.dropna().shape[0] == pst.parameter_data.extra.dropna().shape[0]
    pst1.with_comments = False
    pst1.write(os.path.join("temp","comments.pst"))
    pst2 = pyemu.Pst(os.path.join("temp","comments.pst"))
    assert pst2.parameter_data.dropna().shape[0] == 0

def smp_test():
    import os
    from pyemu.pst.pst_utils import smp_to_dataframe,dataframe_to_smp,\
        parse_ins_file,smp_to_ins
    
    smp_filename = os.path.join("misc","gainloss.smp")
    df = smp_to_dataframe(smp_filename)
    print(df.dtypes)
    dataframe_to_smp(df,smp_filename+".test")
    smp_to_ins(smp_filename)
    obs_names = parse_ins_file(smp_filename+".ins")
    print(len(obs_names))

    smp_filename = os.path.join("misc","sim_hds_v6.smp")
    df = smp_to_dataframe(smp_filename)
    print(df.dtypes)
    dataframe_to_smp(df,smp_filename+".test")
    smp_to_ins(smp_filename)
    obs_names = parse_ins_file(smp_filename+".ins")
    print(len(obs_names))


def smp_dateparser_test():
    import os
    from pyemu.pst.pst_utils import smp_to_dataframe,dataframe_to_smp,\
        parse_ins_file,smp_to_ins

    smp_filename = os.path.join("misc","gainloss.smp")
    df = smp_to_dataframe(smp_filename,datetime_format= "%d/%m/%Y %H:%M:%S")
    print(df.dtypes)
    dataframe_to_smp(df,smp_filename+".test")
    smp_to_ins(smp_filename)
    obs_names = parse_ins_file(smp_filename+".ins")
    print(len(obs_names))

    smp_filename = os.path.join("misc","sim_hds_v6.smp")
    df = smp_to_dataframe(smp_filename)
    print(df.dtypes)
    dataframe_to_smp(df,smp_filename+".test")
    smp_to_ins(smp_filename)
    obs_names = parse_ins_file(smp_filename+".ins")
    print(len(obs_names))


def tied_test():
    import os
    import pyemu
    pst_dir = os.path.join("pst")
    pst = pyemu.Pst(os.path.join(pst_dir,"br_opt_no_zero_weighted.pst"))
    print(pst.tied)
    pst.write(os.path.join("temp","pest_tied_tester_1.pst"))
    mc = pyemu.MonteCarlo(pst=pst)
    mc.draw(1)
    mc.write_psts(os.path.join("temp","tiedtest_"))

    par = pst.parameter_data
    par.loc[pst.par_names[::3],"partrans"] = "tied"
    try:
        pst.write(os.path.join("temp", "pest_tied_tester_1.pst"))
    except:
        pass
    else:
        raise Exception()
    par.loc[pst.par_names[::3],"partied"] = pst.par_names[0]

    pst = pyemu.Pst(os.path.join("pst","pest.pst"))
    print(pst.tied)
    par = pst.parameter_data
    par.loc[pst.par_names[2],"partrans"] = "tied"
    print(pst.tied)
    par.loc[pst.par_names[2],"partied"] = "junk1"
    pst.write(os.path.join("temp","test.pst"))
    pst = pyemu.Pst(os.path.join("temp","test.pst"))

    pst = pyemu.Pst(os.path.join("pst", "pest.pst"))
    print(pst.tied)
    par = pst.parameter_data
    par.loc[pst.par_names[2], "partrans"] = "tied"
    par.loc[pst.par_names[2],"partied"] = "junk"
    pst.write(os.path.join("temp", "test.pst"))
    pst = pyemu.Pst(os.path.join("temp", "test.pst"))


def derivative_increment_tests():
    import os
    import pyemu

    pst = pyemu.Pst(os.path.join("pst","inctest.pst"))
    pst.calculate_pertubations()


def pestpp_args_test():
    import os
    import pyemu
    pst_dir = os.path.join("pst")
    pst = pyemu.Pst(os.path.join(pst_dir,"br_opt_no_zero_weighted.pst"))
    pst.pestpp_options["lambdas"] = "0.1,0.2,0.3"
    pst.write(os.path.join("temp","temp.pst"))
    pst = pyemu.Pst(os.path.join("temp","temp.pst"))
    print(pst.pestpp_options)


def reweight_test():
    import os
    import numpy as np
    from pyemu import Pst,pst_utils
    pst_dir = os.path.join("pst")
    p = Pst(os.path.join(pst_dir,"pest.pst"))
    obsgrp_dict = {"pred":1.0,"head":1.0,"conc":1.0}
    p.adjust_weights(obsgrp_dict=obsgrp_dict)
    assert np.abs(p.phi - 3.0) < 1.0e-5,p.phi

    obs = p.observation_data
    obs.loc[obs.obgnme=="pred","weight"] = 0.0
    assert np.abs(p.phi - 2.0) < 1.0e-5,p.phi

    obs_dict = {"pd_one":1.0,"pd_ten":1.0}
    p.adjust_weights(obs_dict=obs_dict)
    assert np.abs(p.phi - 4.0) < 1.0e-5,p.phi


def reweight_res_test():
    import os
    import numpy as np
    import pyemu
    pst = pyemu.Pst(os.path.join("pst","pest.pst"))
    print(pst.res.loc[pst.nnz_obs_names,:])
    print(pst.phi,pst.nnz_obs)
    pst.adjust_weights_resfile()
    print(pst.phi,pst.nnz_obs)
    assert np.abs(pst.phi - pst.nnz_obs) < 1.0e-6


def regul_rectify_test():
    import os
    import pyemu
    pst = pyemu.Pst(os.path.join("pst","inctest.pst"))
    pyemu.helpers.zero_order_tikhonov(pst)
    assert pst.prior_information.shape[0] == pst.npar_adj
    pst._update_control_section()
    assert pst.control_data.nprior == pst.prior_information.shape[0]
    fix_names = pst.adj_par_names[::2]
    pst.parameter_data.loc[fix_names,"partrans"] = "fixed"
    pst.rectify_pi()
    assert pst.prior_information.shape[0] == pst.npar_adj
    pst._update_control_section()
    assert pst.control_data.nprior == pst.prior_information.shape[0]


def nnz_groups_test():
    import os
    import pyemu
    pst_dir = os.path.join("pst")
    pst = pyemu.Pst(os.path.join(pst_dir,"br_opt_no_zero_weighted.pst"))
    org_og = pst.obs_groups
    org_nnz_og = pst.nnz_obs_groups
    obs = pst.observation_data
    obs.loc[obs.obgnme==org_og[0],"weight"] = 0.0
    new_og = pst.obs_groups
    new_nnz_og = pst.nnz_obs_groups
    assert org_og[0] not in new_nnz_og


def regdata_test():
    import os
    import pyemu

    pst = pyemu.Pst(os.path.join("pst","pest.pst"))
    phimlim = 10.0
    pst.reg_data.phimlim = phimlim
    pst.control_data.pestmode = "regularization"
    pst.write(os.path.join("temp","pest_regultest.pst"))
    pst_new = pyemu.Pst(os.path.join("temp","pest_regultest.pst"))
    assert pst_new.reg_data.phimlim == phimlim


def plot_flopy_par_ensemble_test():
    import shutil
    import numpy as np
    try:
        import flopy
    except:
        return
    try:
        import matplotlib.pyplot as plt
    except:
        print("error importing pyplot")
        return
    import pyemu
    org_model_ws = os.path.join("..", "examples", "Freyberg_transient")
    nam_file = "freyberg.nam"

    new_model_ws = "temp_pst_from_flopy"
    pp_props = [["upw.hk", 0], ["upw.hk", 1]]
    helper = pyemu.helpers.PstFromFlopyModel(nam_file, new_model_ws, org_model_ws,
                                             grid_props=pp_props, remove_existing=True,
                                             model_exe_name="mfnwt")

    pst = pyemu.Pst(os.path.join(new_model_ws,"freyberg.pst"))
    mc = pyemu.MonteCarlo(pst=pst)
    os.chdir(new_model_ws)
    cov = pyemu.Cov.from_ascii("freyberg.pst.prior.cov")
    mc.draw(100,cov=cov)
    #pyemu.helpers.plot_flopy_par_ensemble(mc.pst, mc.parensemble, num_reals=None, model=helper.m)
    #pyemu.helpers.plot_flopy_par_ensemble(mc.pst, mc.parensemble, num_reals=None)

    #3try:
    import cartopy.crs as ccrs
    import cartopy.io.img_tiles as cimgt

    import pyproj
    # except:
    #     return

    stamen_terrain = cimgt.StamenTerrain()
    zoom = 10

    def fig_ax_gen():
        fig = plt.figure(figsize=(20,20))
        nrow,ncol = 5,4

        axes = []
        for i in range(nrow*ncol):
            #print(i)
            ax = plt.subplot(nrow,ncol,i+1,projection=stamen_terrain.crs)
            ax.set_extent([-97.775, -97.625, 30.2, 30.35])
            #ax.set_extent([175.2, 176.2, -37, -38.2])
            ax.add_image(stamen_terrain,zoom)
            #plt.show()
            axes.append(ax)

            #break
        return fig, axes
    #fig,axes = fig_ax_gen()
    #plt.show()
    #return
    pcolormesh_trans = ccrs.UTM(zone=14)
    pyemu.helpers.plot_flopy_par_ensemble(mc.pst, mc.parensemble, num_reals=None,fig_axes_generator=fig_ax_gen,
                                          pcolormesh_transform=pcolormesh_trans,model="freyberg.nam")

    os.chdir("..")


def from_flopy_test():
    import shutil
    import numpy as np
    import pandas as pd
    try:
        import flopy
    except:
        return
    import pyemu
    org_model_ws = os.path.join("..","examples","freyberg_sfr_update")
    nam_file = "freyberg.nam"
    m = flopy.modflow.Modflow.load(nam_file, model_ws=org_model_ws, check=False)
    flopy.modflow.ModflowRiv(m,stress_period_data={0:[[0,0,0,30.0,1.0,25.0],
                                                      [0,0,1,31.0,1.0,25.0],
                                                      [0,0,1,31.0,1.0,25.0]]})
    org_model_ws = "temp"
    m.change_model_ws(org_model_ws)
    m.write_input()

    new_model_ws = "temp_pst_from_flopy"





    hds_kperk = []
    for k in range(m.nlay):
        for kper in range(m.nper):
            hds_kperk.append([kper, k])
    temp_bc_props = [["wel.flux",None]]
    spat_bc_props = [["riv.cond", 0], ["riv.stage", 0]]
    ph = pyemu.helpers.PstFromFlopyModel(nam_file, new_model_ws=new_model_ws,
                                         org_model_ws=org_model_ws,
                                         zone_props=[["rch.rech", 0], ["rch.rech", [1, 2]]],
                                         remove_existing=True,
                                         model_exe_name="mfnwt",temporal_bc_props=temp_bc_props,
                                         spatial_bc_props=spat_bc_props)
    par = ph.pst.parameter_data
    par.loc["welflux_000",'parval1'] = 2.0

    os.chdir(new_model_ws)
    ph.pst.write_input_files()
    pyemu.helpers.apply_bc_pars()
    os.chdir("..")



    ph = pyemu.helpers.PstFromFlopyModel(nam_file, new_model_ws=new_model_ws,
                                         org_model_ws=org_model_ws,
                                         zone_props=[["rch.rech", 0], ["rch.rech", [1, 2]]],
                                         remove_existing=True,
                                         model_exe_name="mfnwt",
                                         spatial_bc_props=spat_bc_props)

    ph = pyemu.helpers.PstFromFlopyModel(nam_file, new_model_ws=new_model_ws,
                                         org_model_ws=org_model_ws,
                                         zone_props=[["rch.rech", 0], ["rch.rech", [1, 2]]],
                                         remove_existing=True,
                                         model_exe_name="mfnwt", temporal_bc_props=temp_bc_props)

    ph.pst.parameter_data.loc["rech0_zn1", "parval1"] = 2.0

    bd = os.getcwd()
    os.chdir(new_model_ws)
    # try:
    ph.pst.write_input_files()
    csv = os.path.join("arr_pars.csv")
    df = pd.read_csv(csv)
    df.loc[:,"upper_bound"] = np.NaN
    df.loc[:,"lower_bound"] = np.NaN
    df.to_csv(csv)
    pyemu.helpers.apply_array_pars()

    df.loc[:, "org_file"] = df.org_file.iloc[0]
    df.loc[:, "model_file"] = df.org_file
    df.loc[:, "upper_bound"] = np.arange(df.shape[0])
    df.loc[:, "lower_bound"] = np.NaN
    print(df)
    df.to_csv(csv)
    try:
        pyemu.helpers.apply_array_pars()
    except:
        pass
    else:
        raise Exception()
    df.loc[:, "lower_bound"] = np.arange(df.shape[0])
    df.loc[:, "upper_bound"] = np.NaN
    print(df)
    df.to_csv(csv)
    try:
        pyemu.helpers.apply_array_pars()
    except:
        pass
    else:
        raise Exception()

    df.loc[:, "lower_bound"] = 0.1
    df.loc[:, "upper_bound"] = 0.9
    print(df)
    df.to_csv(csv)

    pyemu.helpers.apply_array_pars()
    arr = np.loadtxt(df.model_file.iloc[0])
    assert arr.min() >= df.lower_bound.iloc[0]
    assert arr.max() <= df.upper_bound.iloc[0]

    # except:
    #     pass
    os.chdir(bd)

    org_model_ws = os.path.join("..", "examples", "freyberg_sfr_update")
    nam_file = "freyberg.nam"
    m = flopy.modflow.Modflow.load(nam_file, model_ws=org_model_ws, check=False)

    helper = pyemu.helpers.PstFromFlopyModel(nam_file, new_model_ws, org_model_ws,
                                             hds_kperk=[0, 0], remove_existing=True,
                                             model_exe_name="mfnwt", sfr_pars=True, sfr_obs=True)
    bd = os.getcwd()

    pp_props = [["upw.ss",[0,1]],["upw.ss",1],["upw.ss",2],["extra.prsity",0],\
                ["rch.rech",0],["rch.rech",[1,2]]]
    helper = pyemu.helpers.PstFromFlopyModel(nam_file,new_model_ws,org_model_ws,
                                    pp_props=pp_props,hds_kperk=[0,0],remove_existing=True,
                                             model_exe_name="mfnwt")

    m = flopy.modflow.Modflow.load(nam_file,model_ws=org_model_ws,exe_name="mfnwt",check=False)
    const_props = [["rch.rech",i] for i in range(m.nper)]
    helper = pyemu.helpers.PstFromFlopyModel(m,new_model_ws,
                                    const_props=const_props,hds_kperk=[0,0],remove_existing=True)

    grid_props = [["extra.pr",0]]
    for k in range(3):
        #grid scale pars for hk in all layers
        grid_props.append(["upw.hk",k])
        # const par for hk, ss, sy in all layers
        const_props.append(["upw.hk",k])
        const_props.append(["upw.ss",k])
        const_props.append(["upw.sy",k])
    helper = pyemu.helpers.PstFromFlopyModel(nam_file,new_model_ws,org_model_ws,
                                    grid_props=grid_props,hds_kperk=[0,0],remove_existing=True)

    # zones using ibound values - vka in layer 2
    zone_props = ["upw.vka",1]
    helper = pyemu.helpers.PstFromFlopyModel(nam_file,new_model_ws,org_model_ws,
                                   zone_props=zone_props,hds_kperk=[0,0],remove_existing=True)

    # kper-level multipliers for boundary conditions
    bc_props = []
    for iper in range(m.nper):
        bc_props.append(["wel.flux",iper])
        #bc_props.append(["drn.elev",iper])
    helper = pyemu.helpers.PstFromFlopyModel(nam_file,new_model_ws,org_model_ws,
                                    bc_props=bc_props,hds_kperk=[0,0],remove_existing=True)


    zn_arr = np.loadtxt(os.path.join("..","examples","Freyberg_Truth","hk.zones"),dtype=int)
    k_zone_dict = {k:zn_arr for k in range(3)}


    obssim_smp_pairs = None
    helper = pyemu.helpers.PstFromFlopyModel(nam_file,new_model_ws,org_model_ws,
                                    pp_props=pp_props,
                                    const_props=const_props,
                                    grid_props=grid_props,
                                    zone_props=zone_props,
                                    temporal_bc_props=bc_props,
                                    spatial_bc_props=bc_props,
                                    remove_existing=True,
                                    obssim_smp_pairs=obssim_smp_pairs,
                                    pp_space=4,
                                    use_pp_zones=False,
                                    k_zone_dict=k_zone_dict,
                                    hds_kperk=[0,0],build_prior=False)
    pst = helper.pst
    obs = pst.observation_data
    obs.loc[:,"weight"] = 0.0
    obs.loc[obs.obsnme.apply(lambda x: x.startswith("cr")),"weight"] = 1.0
    obs.loc[obs.weight>0.0,"obsval"] += np.random.normal(0.0,2.0,pst.nnz_obs)
    pst.control_data.noptmax = 0
    pst.write(os.path.join(new_model_ws,"freyberg_pest.pst"))
    cov = helper.build_prior(fmt="none",sparse=True)
    cov.to_coo(os.path.join("temp","cov.coo"))




def run_array_pars():
    import os
    import pyemu
    new_model_ws = "temp_pst_from_flopy"
    os.chdir(new_model_ws)
    pyemu.helpers.apply_array_pars()
    os.chdir('..')

def add_pi_test():
    import os
    import pyemu
    pst = pyemu.Pst(os.path.join("pst","pest.pst"))
    pst.prior_information = pst.null_prior
    par_names = pst.parameter_data.parnme[:10]
    pst.add_pi_equation(par_names,coef_dict={par_names[1]:-1.0})
    pst.write(os.path.join("temp","test.pst"))

    pst = pyemu.Pst(os.path.join("temp","test.pst"))
    print(pst.prior_information)

def setattr_test():
    import os
    import pyemu
    pst = pyemu.Pst(os.path.join("pst","pest.pst"))
    pst.model_command = 'test'
    assert isinstance(pst.model_command,list)
    pst.model_command = ["test","test1"]
    assert isinstance(pst.model_command,list)
    pst.write(os.path.join("temp","test.pst"))
    pst = pyemu.Pst(os.path.join("temp","test.pst"))
    assert isinstance(pst.model_command,list)


def add_pars_test():
    import os
    import pyemu
    pst = pyemu.Pst(os.path.join("pst", "pest.pst"))
    npar = pst.npar
    tpl_file = os.path.join("temp","crap.in.tpl")
    with open(tpl_file,'w') as f:
        f.write("ptf ~\n")
        f.write("  ~junk1   ~\n")
        f.write("  ~ {0}  ~\n".format(pst.parameter_data.parnme[0]))
    pst.add_parameters(tpl_file,"crap.in",pst_path="temp")
    assert npar + 1 == pst.npar
    assert "junk1" in pst.parameter_data.parnme
    assert os.path.join("temp","crap.in") in pst.input_files
    assert os.path.join("temp","crap.in.tpl") in pst.template_files

def add_obs_test():
    import os
    import pyemu
    pst = pyemu.Pst(os.path.join("pst", "pest.pst"))
    nobs = pst.nobs
    ins_file = os.path.join("temp", "crap.out.ins")
    out_file = os.path.join("temp","crap.out")
    oval = 1234.56
    with open(ins_file, 'w') as f:
        f.write("pif ~\n")
        #f.write("  ~junk1   ~\n")
        #f.write("  ~ {0}  ~\n".format(pst.parameter_data.parnme[0]))
        f.write("l1 w  !{0}!\n".format("crap1"))
    with open(out_file,"w") as f:
        f.write("junk1  {0:8.2f} \n".format(oval))
    pst.add_observations(ins_file,out_file, pst_path="temp")
    assert nobs + 1 == pst.nobs
    assert "crap1" in pst.observation_data.obsnme
    assert os.path.join("temp", "crap.out") in pst.output_files,str(pst.output_files)
    assert os.path.join("temp", "crap.out.ins") in pst.instruction_files
    print(pst.observation_data.loc["crap1","obsval"], oval)

def test_write_input_files():
    import os
    import shutil
    import numpy as np
    import pyemu
    from pyemu import Pst, pst_utils
    # creation functionality
    dir = os.path.join("..", "verification", "10par_xsec", "template_mac")
    if os.path.exists("temp_dir"):
        shutil.rmtree("temp_dir")
    shutil.copytree(dir,"temp_dir")
    os.chdir("temp_dir")
    pst = Pst(os.path.join("pest.pst"))
    pst.write_input_files()
    arr1 = np.loadtxt(pst.input_files[0])
    print(pst.parameter_data.parval1)
    pst.parameter_data.loc[:,"parval1"] *= 10.0
    pst.write_input_files()
    arr2 = np.loadtxt(pst.input_files[0])
    assert (arr1 * 10).sum() == arr2.sum()
    os.chdir("..")


def res_stats_test():
    import os
    import pyemu

    import os
    import numpy as np
    from pyemu import Pst, pst_utils
    # residual functionality testing
    pst_dir = os.path.join("pst")

    p = pyemu.pst_utils.generic_pst(["p1"],["o1"])
    try:
        p.get_res_stats()
    except:
        pass
    else:
        raise Exception()

    p = Pst(os.path.join(pst_dir, "pest.pst"))
    phi_comp = p.phi_components
    #print(phi_comp)
    df = p.get_res_stats()
    assert np.abs(df.loc["rss","all"] - p.phi) < 1.0e-6,"{0},{1}".format(df.loc["rss","all"],p.phi)
    for pc in phi_comp.keys():
        assert phi_comp[pc] == p.phi_components[pc]


def write_tables_test():
    import os
    import pyemu

    pst = pyemu.Pst(os.path.join("pst","freyberg_gr.pst"))
    group_names = {"w0":"wells t"}
    pst.write_par_summary_table(group_names=group_names,caption="par table")
    pst.write_obs_summary_table(group_names={"calhead":"calibration heads"},caption="obs table")


def flex_test():
    import os
    import pyemu
    pst = pyemu.Pst(os.path.join("pst","pest_comments.pst"),flex=True)
    pst.with_comments = True
    pst.write(os.path.join("temp","pest_comments.pst"))


def test_e_clean():
    import os
    import pyemu

    pst_name = os.path.join("pst","test_missing_e.pst")
    try:
        pst = pyemu.Pst(pst_name)
    except:
        pass
    else:
        raise Exception()

    clean_name = os.path.join("temp","clean.pst")
    pyemu.pst_utils.clean_missing_exponent(pst_name,clean_name)
    pst = pyemu.Pst(clean_name)


def run_test():
    import os
    import pyemu



if __name__ == "__main__":
    # write_tables_test()
    # res_stats_test()
    # test_write_input_files()
    # add_obs_test()
    # add_pars_test()
    # setattr_test()
    # run_array_pars()
    from_flopy_test()
    # plot_flopy_par_ensemble_test()
    #add_pi_test()
    #regdata_test()
    #nnz_groups_test()
    #regul_rectify_test()
    #derivative_increment_tests()
    #tied_test()
    #smp_test()
    #smp_dateparser_test()
    #pst_manip_test()
    #tpl_ins_test()
    #flex_test()
    #comments_test()
    #test_e_clean()
    #load_test()
    # flex_load_test()
    # res_test()
    # smp_test()
    # from_io_with_inschek_test()
    # pestpp_args_test()
    # reweight_test()
<<<<<<< HEAD
    # reweight_res_test()
=======
    # reweight_res_test()
    run_test()
>>>>>>> 8c7422c6
<|MERGE_RESOLUTION|>--- conflicted
+++ resolved
@@ -815,9 +815,5 @@
     # from_io_with_inschek_test()
     # pestpp_args_test()
     # reweight_test()
-<<<<<<< HEAD
     # reweight_res_test()
-=======
-    # reweight_res_test()
-    run_test()
->>>>>>> 8c7422c6
+    run_test()
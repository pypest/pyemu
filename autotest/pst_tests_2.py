--- conflicted
+++ resolved
@@ -896,106 +896,21 @@
     #print(org_phi, pst.phi)
 
 
-<<<<<<< HEAD
 def test_pstfromflopy_deprecation():
     try:
         pyemu.helpers.PstFromFlopyModel()
     except DeprecationWarning:
-=======
-def interface_check_test():
-    import pyemu
-    nins_files = 3
-    ntpl_files = 3
-
-    t_d = "interface_temp"
-    if os.path.exists(t_d):
-        shutil.rmtree(t_d)
-    os.makedirs(t_d)
-    ins_files,tpl_files = [],[]
-    ocount,pcount = 0,0
-    for i in range(nins_files):
-        ins_file = os.path.join(t_d,"ins_{0}.dat.ins".format(i))
-        with open(ins_file,'w') as f:
-            f.write("pif ~\n")
-            f.write('l1 !obs_{0}!\n'.format(ocount))
-            ocount += 1
-        ins_files.append(ins_file)
-    for i in range(ntpl_files):
-        tpl_file = os.path.join(t_d,"tpl_{0}.dat.tpl".format(i))
-        with open(tpl_file,'w') as f:
-            f.write("ptf ~\n")
-            f.write('~  par_{0}  ~'.format(pcount))
-            pcount += 1
-        tpl_files.append(tpl_file)
-    in_files = [f.replace(".tpl","") for f in tpl_files]
-    out_files = [f.replace(".ins", "") for f in ins_files]
-
-    pst = pyemu.Pst.from_io_files(tpl_files,in_files,ins_files,out_files,pst_path=".")
-    pyemu.pst_utils.check_interface(pst,t_d)
-    pst.write(os.path.join(t_d,"test.pst"),check_interface=True)
-
-    pst.parameter_data = pst.parameter_data.iloc[:-1,:]
-    try:
-        pst.write(os.path.join(t_d, "test.pst"),check_interface=True)
-    except:
         pass
-    else:
-        raise Exception("should have failed")
-
-    try:
-        pyemu.pst_utils.check_interface(pst, t_d)
-    except:
-        pass
-    else:
-        raise Exception("should have failed")
-
-    pst = pyemu.Pst.from_io_files(tpl_files, in_files, ins_files, out_files, pst_path=".")
-    pyemu.pst_utils.check_interface(pst, t_d)
-    pst.observation_data = pst.observation_data.iloc[:-1,:]
-    try:
-        pyemu.pst_utils.check_interface(pst, t_d)
-    except:
->>>>>>> e0cdd900
-        pass
-    else:
-        raise Exception("should have failed")
-
-<<<<<<< HEAD
-=======
-    pst = pyemu.Pst.from_io_files(tpl_files, in_files, ins_files, out_files, pst_path=".")
-    pyemu.pst_utils.check_interface(pst, t_d)
-    pst.model_input_data = pst.model_input_data.iloc[:-1, :]
-    try:
-        pyemu.pst_utils.check_interface(pst, t_d)
-    except:
-        pass
-    else:
-        raise Exception("should have failed")
-
-    pst = pyemu.Pst.from_io_files(tpl_files, in_files, ins_files, out_files, pst_path=".")
-    pyemu.pst_utils.check_interface(pst, t_d)
-    pst.model_output_data = pst.model_output_data.iloc[:-1, :]
-    try:
-        pyemu.pst_utils.check_interface(pst, t_d)
-    except:
-        pass
-    else:
-        raise Exception("should have failed")
-
-
-
->>>>>>> e0cdd900
+
 
 if __name__ == "__main__":
-
-    interface_check_test()
     #at_bounds_test()
 
     #pst_from_flopy_geo_draw_test()
     #pst_from_flopy_specsim_draw_test()
     # run_array_pars()
     # from_flopy_zone_pars()
-    #from_flopy_pp_test()
+    from_flopy_pp_test()
     #from_flopy()
     #parrep_test()
     #from_flopy_kl_test()

--- conflicted
+++ resolved
@@ -1371,11 +1371,7 @@
     #sfr_obs_test()
     #gage_obs_test()
     #setup_pp_test()
-<<<<<<< HEAD
-    # sfr_helper_test()
-=======
     #sfr_helper_test()
->>>>>>> efd3a91c
     # gw_sft_ins_test()
     # par_knowledge_test()
     grid_obs_test()

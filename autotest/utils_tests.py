import os
import shutil
import pytest
# if not os.path.exists("temp"):
#     os.mkdir("temp")
from pathlib import Path

def add_pi_obj_func_test(tmp_path):
    import os
    import pyemu

    pst = os.path.join("utils","dewater_pest.pst")
    pst = pyemu.optimization.add_pi_obj_func(
        pst,
        out_pst_name=os.path.join(tmp_path,"dewater_pest.piobj.pst")
    )
    print(pst.prior_information.loc["pi_obj_func","equation"])
    #pst._update_control_section()
    assert pst.control_data.nprior == 1

def fac2real_test(tmp_path):
    import os
    import numpy as np
    import pyemu
    # pp_file = os.path.join("utils","points1.dat")
    # factors_file = os.path.join("utils","factors1.dat")
    # pyemu.utils.gw_utils.fac2real(pp_file,factors_file,
    #                               out_file=os.path.join("utils","test.ref"))

    pp_file = os.path.join("utils", "points2.dat")
    factors_file = os.path.join("utils", "factors2.dat")
    pyemu.geostats.fac2real(pp_file, factors_file,
                            out_file=os.path.join(tmp_path, "test.ref"))
    arr1 = np.loadtxt(os.path.join("utils", "fac2real_points2.ref"))
    arr2 = np.loadtxt(os.path.join(tmp_path, "test.ref"))

    #print(np.nansum(np.abs(arr1-arr2)))
    #print(np.nanmax(np.abs(arr1-arr2)))
    nmax = np.nanmax(np.abs(arr1-arr2))
    assert nmax < 0.01

    # import matplotlib.pyplot as plt
    # diff = (arr1-arr2)/arr1 * 100.0
    # diff[np.isnan(arr1)] = np.nan
    # p = plt.imshow(diff,interpolation='n')
    # plt.colorbar(p)
    # plt.show()


def vario_test():
    import numpy as np
    import pyemu
    contribution = 0.1
    a = 2.0
    for const in [pyemu.utils.geostats.ExpVario,pyemu.utils.geostats.GauVario,
                  pyemu.utils.geostats.SphVario]:

        v = const(contribution,a)
        h = v._h_function(np.array([0.0]))
        assert h == contribution
        h = v._h_function(np.array([a*1000]))
        assert h == 0.0

        v2 = const(contribution,a,anisotropy=2.0,bearing=90.0)
        print(v2._h_function(np.array([a])))


def aniso_test():

    import pyemu
    contribution = 0.1
    a = 2.0
    for const in [pyemu.utils.geostats.ExpVario,pyemu.utils.geostats.GauVario,
                  pyemu.utils.geostats.SphVario]:

        v = const(contribution,a)
        v2 = const(contribution,a,anisotropy=2.0,bearing=90.0)
        v3 = const(contribution,a,anisotropy=2.0,bearing=0.0)
        pt0 = (0,0)
        pt1 = (1,0)
        assert v.covariance(pt0,pt1) == v2.covariance(pt0,pt1)

        pt0 = (0,0)
        pt1 = (0,1)
        assert v.covariance(pt0,pt1) == v3.covariance(pt0,pt1)


def geostruct_test():
    import pyemu
    v1 = pyemu.utils.geostats.ExpVario(0.1,2.0)
    v2 = pyemu.utils.geostats.GauVario(0.1,2.0)
    v3 = pyemu.utils.geostats.SphVario(0.1,2.0)

    g = pyemu.utils.geostats.GeoStruct(0.2,[v1,v2,v3])
    pt0 = (0,0)
    pt1 = (0,0)
    print(g.covariance(pt0,pt1))
    assert g.covariance(pt0,pt1) == 0.5

    pt0 = (0,0)
    pt1 = (1.0e+10,0)
    assert g.covariance(pt0,pt1) == 0.2


def struct_file_test(tmp_path):
    import os
    import pyemu
    o_str_file = os.path.join("utils","struct.dat")
    str_file = os.path.join(tmp_path,"struct.dat")
    shutil.copy(o_str_file, str_file)
    structs = pyemu.utils.geostats.read_struct_file(str_file)
    #print(structs[0])
    pt0 = (0,0)
    pt1 = (0,0)
    for s in structs:
        assert s.covariance(pt0,pt1) == s.nugget + \
                                             s.variograms[0].contribution
    with open(os.path.join(tmp_path, "struct_out.dat"),'w') as f:
        for s in structs:
            s.to_struct_file(f)
    structs1 = pyemu.utils.geostats.read_struct_file(
            os.path.join(tmp_path,"struct_out.dat"))
    for s in structs1:
        assert s.covariance(pt0,pt1) == s.nugget + \
                                             s.variograms[0].contribution


def covariance_matrix_test():
    import os
    import pandas as pd
    import pyemu

    pts = pd.read_csv(os.path.join("utils","points1.dat"),delim_whitespace=True,
                      header=None,names=["name","x","y"],usecols=[0,1,2])
    struct = pyemu.utils.geostats.read_struct_file(
            os.path.join("utils","struct.dat"))[0]
    struct.variograms[0].covariance_matrix(pts.x,pts.y,names=pts.name)

    print(struct.covariance_matrix(pts.x,pts.y,names=pts.name).x)


def setup_ppcov_simple(tmp_path):
    import os
    import platform

    exe_file = os.path.join("utils","ppcov.exe")
    print(platform.platform())
    if not os.path.exists(exe_file) or not platform.platform().lower().startswith("win"):
        print("can't run ppcov setup")
        return
    pts_file = os.path.join("utils","points1_test.dat")
    str_file = os.path.join("utils","struct_test.dat")

    args1 = [pts_file,'0.0',str_file,"struct1",os.path.join("utils","ppcov.struct1.out"),'','']
    args2 = [pts_file,'0.0',str_file,"struct2",os.path.join("utils","ppcov.struct2.out"),'','']
    args3 = [pts_file,'0.0',str_file,"struct3",os.path.join("utils","ppcov.struct3.out"),'','']


    for args in [args1,args2,args3]:
        in_file = os.path.join(tmp_path, "utils", "ppcov.in")
        with open(in_file,'w') as f:
            f.write('\n'.join(args))
        os.system(exe_file + '<' + in_file)


def ppcov_simple_test():
    import os
    import numpy as np
    import pandas as pd
    import pyemu

    pts_file = os.path.join("utils","points1_test.dat")
    str_file = os.path.join("utils","struct_test.dat")

    mat1_file = os.path.join("utils","ppcov.struct1.out")
    mat2_file = os.path.join("utils","ppcov.struct2.out")
    mat3_file = os.path.join("utils","ppcov.struct3.out")

    ppc_mat1 = pyemu.Cov.from_ascii(mat1_file)
    ppc_mat2 = pyemu.Cov.from_ascii(mat2_file)
    ppc_mat3 = pyemu.Cov.from_ascii(mat3_file)

    pts = pd.read_csv(pts_file,header=None,names=["name","x","y"],usecols=[0,1,2],
                      delim_whitespace=True)

    struct1,struct2,struct3 = pyemu.utils.geostats.read_struct_file(str_file)
    print(struct1)
    print(struct2)
    print(struct3)

    for mat,struct in zip([ppc_mat1,ppc_mat2,ppc_mat3],[struct1,struct2,struct3]):

        str_mat = struct.covariance_matrix(x=pts.x,y=pts.y,names=pts.name)
        print(str_mat.row_names)
        delt = mat.x - str_mat.x
        assert np.abs(delt).max() < 1.0e-7



def setup_ppcov_complex(tmp_path):
    import os
    import platform

    exe_file = os.path.join("utils","ppcov.exe")
    print(platform.platform())
    if not os.path.exists(exe_file) or not platform.platform().lower().startswith("win"):
        print("can't run ppcov setup")
        return
    pts_file = os.path.join("utils","points1_test.dat")
    str_file = os.path.join("utils","struct_complex.dat")

    args1 = [pts_file,'0.0',str_file,"struct1",os.path.join("utils","ppcov.complex.struct1.out"),'','']
    args2 = [pts_file,'0.0',str_file,"struct2",os.path.join("utils","ppcov.complex.struct2.out"),'','']

    for args in [args1,args2]:
        in_file = os.path.join(tmp_path, "utils","ppcov.in")
        with open(in_file,'w') as f:
            f.write('\n'.join(args))
        os.system(exe_file + '<' + in_file)


def ppcov_complex_test():
    import os
    import numpy as np
    import pandas as pd
    import pyemu

    pts_file = os.path.join("utils","points1_test.dat")
    str_file = os.path.join("utils","struct_complex.dat")

    mat1_file = os.path.join("utils","ppcov.complex.struct1.out")
    mat2_file = os.path.join("utils","ppcov.complex.struct2.out")

    ppc_mat1 = pyemu.Cov.from_ascii(mat1_file)
    ppc_mat2 = pyemu.Cov.from_ascii(mat2_file)

    pts = pd.read_csv(pts_file,header=None,names=["name","x","y"],usecols=[0,1,2],
                      delim_whitespace=True)

    struct1,struct2 = pyemu.utils.geostats.read_struct_file(str_file)
    print(struct1)
    print(struct2)

    for mat,struct in zip([ppc_mat1,ppc_mat2],[struct1,struct2]):

        str_mat = struct.covariance_matrix(x=pts.x,y=pts.y,names=pts.name)
        delt = mat.x - str_mat.x
        print(mat.x[:,0])
        print(str_mat.x[:,0])


        print(np.abs(delt).max())

        assert np.abs(delt).max() < 1.0e-7
        #break

def pp_to_tpl_test(tmp_path):
    import os
    import pyemu
    o_pp_file = os.path.join("utils","points1.dat")
    pp_file = os.path.join(tmp_path, "points1.dat")
    shutil.copy(o_pp_file, pp_file)
    pp_df = pyemu.pp_utils.pilot_points_to_tpl(pp_file,name_prefix="test_")
    print(pp_df.columns)


def tpl_to_dataframe_test(tmp_path):
    import os
    import pyemu
    o_pp_file = os.path.join("utils","points1.dat")
    pp_file = os.path.join(tmp_path, "points1.dat")
    shutil.copy(o_pp_file, pp_file)
    pp_df = pyemu.pp_utils.pilot_points_to_tpl(pp_file, name_prefix="test_")
    df_tpl = pyemu.pp_utils.pp_tpl_to_dataframe(pp_file+".tpl")
    assert df_tpl.shape[0] == pp_df.shape[0]

# def to_mps_test():
#     import os
#     import pyemu
#     jco_file = os.path.join("utils","dewater_pest.jcb")
#     jco = pyemu.Jco.from_binary(jco_file)
#     #print(jco.x)
#     pst = pyemu.Pst(jco_file.replace(".jcb",".pst"))
#     #print(pst.nnz_obs_names)
#     oc_dict = {oc:"l" for oc in pst.nnz_obs_names}
#     obj_func = {name:1.0 for name in pst.par_names}
#
#     #pyemu.optimization.to_mps(jco=jco_file)
#     #pyemu.optimization.to_mps(jco=jco_file,obs_constraint_sense=oc_dict)
#     #pyemu.optimization.to_mps(jco=jco_file,obj_func="h00_00")
#     decision_var_names = pst.parameter_data.loc[pst.parameter_data.pargp=="q","parnme"].tolist()
#     pyemu.optimization.to_mps(jco=jco_file,obj_func=obj_func,decision_var_names=decision_var_names,
#                               risk=0.975)

def setup_pp_test(tmp_path):
    import os
    import pyemu
    try:
        import flopy
    except:
        return
    o_model_ws = os.path.join("..","examples","Freyberg","extra_crispy")
    model_ws = os.path.join(tmp_path, "extra_crispy")
    shutil.copytree(o_model_ws, model_ws)
    ml = flopy.modflow.Modflow.load("freyberg.nam",model_ws=model_ws,check=False)
    pp_dir = os.path.join(tmp_path)
    #ml.export(os.path.join("temp","test_unrot_grid.shp"))
    sr = pyemu.helpers.SpatialReference().from_namfile(
        os.path.join(ml.model_ws, ml.namefile),
        delc=ml.dis.delc, delr=ml.dis.delr)
    sr.rotation = 0.
    par_info_unrot = pyemu.pp_utils.setup_pilotpoints_grid(sr=sr, prefix_dict={0: "hk1",1:"hk2"},
                                                           every_n_cell=2, pp_dir=pp_dir, tpl_dir=pp_dir,
                                                           shapename=os.path.join(tmp_path, "test_unrot.shp"),
                                                           )
    #print(par_info_unrot.parnme.value_counts())
    gs = pyemu.geostats.GeoStruct(variograms=pyemu.geostats.ExpVario(a=1000,contribution=1.0))
    ok = pyemu.geostats.OrdinaryKrige(gs,par_info_unrot)
    ok.calc_factors_grid(sr)
    
    sr2 = pyemu.helpers.SpatialReference.from_gridspec(
        os.path.join(ml.model_ws, "test.spc"), lenuni=2)
    par_info_drot = pyemu.pp_utils.setup_pilotpoints_grid(sr=sr2, prefix_dict={0: ["hk1_", "sy1_", "rch_"]},
                                                           every_n_cell=2, pp_dir=pp_dir, tpl_dir=pp_dir,
                                                           shapename=os.path.join(tmp_path, "test_unrot.shp"),
                                                           )
    ok = pyemu.geostats.OrdinaryKrige(gs, par_info_unrot)
    ok.calc_factors_grid(sr2)

    par_info_mrot = pyemu.pp_utils.setup_pilotpoints_grid(ml,prefix_dict={0:["hk1_","sy1_","rch_"]},
                                                     every_n_cell=2,pp_dir=pp_dir,tpl_dir=pp_dir,
                                                     shapename=os.path.join(tmp_path,"test_unrot.shp"))
    ok = pyemu.geostats.OrdinaryKrige(gs, par_info_unrot)
    ok.calc_factors_grid(sr)



    sr.rotation = 15
    #ml.export(os.path.join("temp","test_rot_grid.shp"))

    #pyemu.gw_utils.setup_pilotpoints_grid(ml)

    par_info_rot = pyemu.pp_utils.setup_pilotpoints_grid(sr=sr,every_n_cell=2, pp_dir=pp_dir, tpl_dir=pp_dir,
                                                     shapename=os.path.join(tmp_path, "test_rot.shp"))
    ok = pyemu.geostats.OrdinaryKrige(gs, par_info_unrot)
    ok.calc_factors_grid(sr)
    print(par_info_unrot.x)
    print(par_info_drot.x)
    print(par_info_mrot.x)
    print(par_info_rot.x)


def read_hob_test(tmp_path):
    import os
    import pyemu
    o_hob_file = os.path.join("utils","HOB.txt")
    hob_file = os.path.join(tmp_path,"HOB.txt")
    shutil.copy(o_hob_file, hob_file)
    df = pyemu.gw_utils.modflow_hob_to_instruction_file(hob_file)
    print(df.obsnme)


def read_pval_test(tmp_path):
    import os
    import pyemu
    import shutil
    o_pval_file = os.path.join("utils", "meras_trEnhance.pval")
    pval_file = os.path.join(tmp_path, "meras_trEnhance.pval")
    shutil.copy(o_pval_file, pval_file)
    pyemu.gw_utils.modflow_pval_to_template_file(pval_file)


def pp_to_shapefile_test(tmp_path):
    import os
    import pyemu
    try:
        import shapefile
    except:
        print("no pyshp")
        return
    o_pp_file = os.path.join("utils", "points1.dat")
    pp_file = os.path.join(tmp_path, "points1.dat")
    shutil.copy(o_pp_file, pp_file)
    shp_file = os.path.join(tmp_path, "points1.dat.shp")
    pyemu.pp_utils.write_pp_shapfile(pp_file, shp_file)


def write_tpl_test(tmp_path):
    import os
    import pyemu
    o_tpl_file = os.path.join("utils","test_write.tpl")
    tpl_file = os.path.join(tmp_path, "test_write.tpl")
    shutil.copy(o_tpl_file,tpl_file)
    in_file = os.path.join(tmp_path,"tpl_test.dat")
    par_vals = {"q{0}".format(i+1):12345678.90123456 for i in range(7)}
    pyemu.pst_utils.write_to_template(par_vals,tpl_file,in_file)


def read_pestpp_runstorage_file_test():
    import os
    import pyemu
    rnj_file = os.path.join("utils","freyberg.rnj")
    #rnj_file = os.path.join("..", "..", "verification", "10par_xsec", "master_opt1","pest.rnj")
    p1,o1 = pyemu.helpers.read_pestpp_runstorage(rnj_file)
    p2,o2 = pyemu.helpers.read_pestpp_runstorage(rnj_file,9)
    diff = p1 - p2
    diff.sort_values("parval1",inplace=True)

def smp_to_ins_test(tmp_path):
    import os
    import pyemu
    smp = os.path.join("utils","TWDB_wells.smp")
    ins = os.path.join(tmp_path,"test.ins")
    try:
        pyemu.pst_utils.smp_to_ins(smp,ins)
    except:
        pass
    else:
        raise Exception("should have failed")
    pyemu.smp_utils.smp_to_ins(smp,ins,True)

def master_and_workers(tmp_path):  # not run?!?
    import pyemu
    worker_dir = os.path.join("..","verification","10par_xsec","template_mac")
    master_dir = os.path.join(tmp_path,"master")
    if not os.path.exists(master_dir):
        os.mkdir(master_dir)
    assert os.path.exists(worker_dir)
    pyemu.helpers.start_workers(worker_dir,"pestpp","pest.pst",1,
                               worker_root=tmp_path,master_dir=master_dir, port=4009)

    #now try it from within the master dir
    base_cwd = os.getcwd()
    os.chdir(master_dir)
    worker_dir = Path(worker_dir).relative_to(master_dir)
    pyemu.helpers.start_workers(worker_dir,
                              "pestpp","pest.pst",3,
                              master_dir='.', port=4009)
    os.chdir(base_cwd)


def first_order_pearson_regul_test(tmp_path):
    import os
    from pyemu import Schur
    from pyemu.utils.helpers import first_order_pearson_tikhonov,zero_order_tikhonov
    w_dir = "la"
    sc = Schur(jco=os.path.join(w_dir,"pest.jcb"))
    pt = sc.posterior_parameter
    zero_order_tikhonov(sc.pst)
    first_order_pearson_tikhonov(sc.pst,pt,reset=False)

    print(sc.pst.prior_information)
    sc.pst.rectify_pi()
    assert sc.pst.control_data.pestmode == "regularization"
    sc.pst.write(os.path.join(tmp_path, 'test.pst'))

def zero_order_regul_test(tmp_path):
    import os
    import pyemu
    pst = pyemu.Pst(os.path.join("pst","inctest.pst"))
    pyemu.helpers.zero_order_tikhonov(pst)
    print(pst.prior_information)
    assert pst.control_data.pestmode == "regularization"
    pst.write(os.path.join(tmp_path,'test.pst'))

    pyemu.helpers.zero_order_tikhonov(pst,reset=False)
    assert pst.prior_information.shape[0] == pst.npar_adj * 2


def kl_test(tmp_path):
    import os
    import numpy as np
    import pyemu
    import matplotlib.pyplot as plt
    try:
        import flopy
    except:
        print("flopy not imported...")
        return
    o_model_ws = os.path.join("..","verification","Freyberg","extra_crispy")
    model_ws = Path(tmp_path, "extra_crispy")
    shutil.copytree(o_model_ws, model_ws)

    ml = flopy.modflow.Modflow.load("freyberg.nam",model_ws=model_ws,check=False)
    o_str_file = os.path.join("..","verification","Freyberg","structure.dat")
    str_file = "structure.dat"
    shutil.copy(o_str_file, os.path.join(tmp_path, str_file))

    arr_tru = np.loadtxt(Path(model_ws, "hk.truth.ref")) + 20
    basis_file = "basis.jco"
    tpl_file = "test.tpl"
    factors_file = "factors.dat"
    num_eig = 100
    prefixes = ["hk1"]
    sr = pyemu.helpers.SpatialReference(delc=ml.dis.delc.array,delr=ml.dis.delr.array)
    bd = os.getcwd()
    os.chdir(tmp_path)
    df = pyemu.utils.helpers.kl_setup(num_eig=num_eig, sr=sr,
                                             struct=str_file,
                                             factors_file=factors_file,
                                             basis_file=basis_file,
                                            prefixes=prefixes,islog=False,
                                      tpl_dir='.')

    basis = pyemu.Matrix.from_binary(basis_file)
    basis = basis[:,:num_eig]
    arr_tru = np.atleast_2d(arr_tru.flatten()).transpose()
    proj = np.dot(basis.T.x,arr_tru)[:num_eig]
    #proj.autoalign = False
    back = np.dot(basis.x, proj)

    back = back.reshape(ml.nrow,ml.ncol)
    df.parval1 = proj
    arr = pyemu.geostats.fac2real(df,factors_file,out_file=None)
    os.chdir(bd)

    fig = plt.figure(figsize=(10, 10))
    ax1, ax2 = plt.subplot(121),plt.subplot(122)
    mn,mx = arr_tru.min(),arr_tru.max()
    print(arr.max(), arr.min())
    print(back.max(),back.min())
    diff = np.abs(back - arr)
    print(diff.max())
    assert diff.max() < 1.0e-5


def ok_test(tmp_path):
    import os
    import pandas as pd
    import pyemu
    import numpy as np
    o_str_file = os.path.join("utils","struct_test.dat")
    str_file = os.path.join(tmp_path, "struct_test.dat")
    shutil.copy(o_str_file, str_file)
    pts_data = pd.DataFrame({"x":[1.0,2.0,3.0],"y":[0.,0.,0.],"name":["p1","p2","p3"]})
    gs = pyemu.utils.geostats.read_struct_file(str_file)[0]
    ok = pyemu.utils.geostats.OrdinaryKrige(gs,pts_data)
    interp_points = pts_data.copy()
    kf = ok.calc_factors(interp_points.x,interp_points.y)
    #for ptname in pts_data.name:
    for i in kf.index:
        assert len(kf.loc[i,"inames"])== 1
        assert kf.loc[i,"ifacts"][0] == 1.0
        assert sum(kf.loc[i,"ifacts"]) == 1.0
    print(kf)

    # evaluate the negative factor correction
    # set up some points with a cluster far from a single points - this triggers some negative factors for testing
    pts_data = pd.DataFrame({"x":[1.0,1.0,1.0,1.0,2.0,3.0, 3500.0],"y":[0.,0.1,-0.1,0.001,0.,0.,0.],"name":["p1","p2","p3","p4","p5","p6","p7"]})     
    ok = pyemu.utils.geostats.OrdinaryKrige(gs,pts_data)
    # evaluate factors with and without negative correction
    kf2_nocorr = ok.calc_factors([1000.0],[0.],remove_negative_factors=False)
    kf2_corr = ok.calc_factors([1000.0],[0.])
    
    print(kf2_nocorr)
    print(kf2_corr)
    # do some checking here
    # do all the factors sum to unity with and without correction?
    assert np.isclose(kf2_nocorr.iloc[0].ifacts.sum(), 1,atol=1e-6)
    assert np.isclose(kf2_corr.iloc[0].ifacts.sum(), 1,atol=1e-6)
    
    # are the corrected factors still reasonably close to the uncorrected positive values?
    fcorr = kf2_corr.iloc[0].ifacts
    fnocorr = kf2_nocorr.iloc[0].ifacts
    np.allclose(fcorr,fnocorr[fnocorr>0], atol=1e-2)


def ok_grid_test(tmp_path):

    try:
        import flopy
    except:
        return

    import numpy as np
    import pandas as pd
    import pyemu
    nrow,ncol = 10,5
    delr = np.ones((ncol)) * 1.0/float(ncol)
    delc = np.ones((nrow)) * 1.0/float(nrow)

    num_pts = 0
    ptx = np.random.random(num_pts)
    pty = np.random.random(num_pts)
    ptname = ["p{0}".format(i) for i in range(num_pts)]
    pts_data = pd.DataFrame({"x":ptx,"y":pty,"name":ptname})
    pts_data.index = pts_data.name
    pts_data = pts_data.loc[:,["x","y","name"]]


    sr = pyemu.helpers.SpatialReference(delr=delr,delc=delc)
    pts_data.loc["i0j0", :] = [sr.xcentergrid[0,0],sr.ycentergrid[0,0],"i0j0"]
    pts_data.loc["imxjmx", :] = [sr.xcentergrid[-1, -1], sr.ycentergrid[-1, -1], "imxjmx"]
    str_file = os.path.join("utils","struct_test.dat")
    gs = pyemu.utils.geostats.read_struct_file(str_file)[0]
    ok = pyemu.utils.geostats.OrdinaryKrige(gs,pts_data)
    kf = ok.calc_factors_grid(sr,verbose=False,var_filename=os.path.join(tmp_path,"test_var.ref"),minpts_interp=1)
    ok.to_grid_factors_file(os.path.join(tmp_path,"test.fac"))


def ok_grid_zone_test(tmp_path):

    try:
        import flopy
    except:
        return

    import numpy as np
    import pandas as pd
    import pyemu
    nrow,ncol = 10,5
    delr = np.ones((ncol)) * 1.0/float(ncol)
    delc = np.ones((nrow)) * 1.0/float(nrow)

    num_pts = 0
    ptx = np.random.random(num_pts)
    pty = np.random.random(num_pts)
    ptname = ["p{0}".format(i) for i in range(num_pts)]
    pts_data = pd.DataFrame({"x":ptx,"y":pty,"name":ptname})
    pts_data.index = pts_data.name
    pts_data = pts_data.loc[:,["x","y","name"]]


    sr = pyemu.helpers.SpatialReference(delr=delr,delc=delc)
    pts_data.loc["i0j0", :] = [sr.xcentergrid[0,0],sr.ycentergrid[0,0],"i0j0"]
    pts_data.loc["imxjmx", :] = [sr.xcentergrid[-1, -1], sr.ycentergrid[-1, -1], "imxjmx"]
    pts_data.loc[:,"zone"] = 1
    pts_data.zone.iloc[1] = 2
    print(pts_data.zone.unique())
    str_file = os.path.join("utils","struct_test.dat")
    gs = pyemu.utils.geostats.read_struct_file(str_file)[0]
    ok = pyemu.utils.geostats.OrdinaryKrige(gs,pts_data)
    zone_array = np.ones((nrow,ncol))
    zone_array[0,0] = 2
    kf = ok.calc_factors_grid(sr,verbose=False,
                              var_filename=os.path.join(tmp_path,"test_var.ref"),
                              minpts_interp=1,zone_array=zone_array,num_threads=2)
    ok.to_grid_factors_file(os.path.join(tmp_path,"test.fac"))


def ppk2fac_verf_test(tmp_path):
    import os
    import numpy as np
    import pyemu
    try:
        import flopy
    except:
        return
    ws = os.path.join("..","verification","Freyberg")
    filedict = dict(gspc_file="grid.spc",
                    pp_file="pp_00_pp.dat",
                    str_file="structure.complex.dat",
                    ppk2fac_facfile="ppk2fac_fac.dat",
                    zone_arr=os.path.join("extra_crispy","ref","ibound.ref"))
    [shutil.copy(os.path.join(ws, f), tmp_path) for _, f in filedict.items()]
    gspc_file = os.path.join(tmp_path, filedict['gspc_file'])
    pp_file = os.path.join(tmp_path, filedict['pp_file'])
    str_file = os.path.join(tmp_path, filedict['str_file'])
    ppk2fac_facfile = os.path.join(tmp_path, filedict['ppk2fac_facfile'])
    zone_arr = np.loadtxt(os.path.join(tmp_path, os.path.basename(filedict["zone_arr"])))
    pyemu_facfile = os.path.join(tmp_path, "pyemu_facfile.dat")
    sr = pyemu.helpers.SpatialReference.from_gridspec(gspc_file)
    ok = pyemu.utils.OrdinaryKrige(str_file, pp_file)
    ok.calc_factors_grid(sr, maxpts_interp=10)
    ok.to_grid_factors_file(pyemu_facfile)

    pyemu_arr = pyemu.utils.fac2real(pp_file,pyemu_facfile,out_file=None)
    ppk2fac_arr = pyemu.utils.fac2real(pp_file,ppk2fac_facfile,out_file=None)
    pyemu_arr[zone_arr == 0] = np.NaN
    pyemu_arr[zone_arr == -1] = np.NaN
    ppk2fac_arr[zone_arr == 0] = np.NaN
    ppk2fac_arr[zone_arr == -1] = np.NaN

    diff = np.abs(pyemu_arr - ppk2fac_arr)
    print(diff)

    assert np.nansum(diff) < 1.0e-6,np.nansum(diff)


# def opt_obs_worth():
#     import os
#     import pyemu
#     wdir = os.path.join("utils")
#     os.chdir(wdir)
#     pst = pyemu.Pst(os.path.join("supply2_pest.fosm.pst"))
#     zero_weight_names = [n for n,w in zip(pst.observation_data.obsnme,pst.observation_data.weight) if w == 0.0]
#     #print(zero_weight_names)
#     #for attr in ["base_jacobian","hotstart_resfile"]:
#     #    pst.pestpp_options[attr] = os.path.join(wdir,pst.pestpp_options[attr])
#     #pst.template_files = [os.path.join(wdir,f) for f in pst.template_files]
#     #pst.instruction_files = [os.path.join(wdir,f) for f in pst.instruction_files]
#     #print(pst.template_files)
#     df = pyemu.optimization.get_added_obs_importance(pst,obslist_dict={"zeros":zero_weight_names})
#     os.chdir("..")
#     print(df)


def mflist_budget_test(tmp_path):
    import pyemu
    import os
    import pandas as pd
    import shutil
    try:
        import flopy
    except:
        print("no flopy...")
        return
    model_ws = os.path.join("..", "examples", "Freyberg_transient")
    shutil.copytree(model_ws, Path(tmp_path, "Freyberg_transient"))
    model_ws = Path(tmp_path, "Freyberg_transient")
    ml = flopy.modflow.Modflow.load("freyberg.nam",model_ws=model_ws,check=False,load_only=[])
    list_filename = os.path.join(model_ws,"freyberg.list")
    assert os.path.exists(list_filename)
    df = pyemu.gw_utils.setup_mflist_budget_obs(list_filename,
                                                flx_filename=os.path.join(tmp_path, "flux.dat"),
                                                vol_filename=os.path.join(tmp_path, "vol.dat"),
                                                start_datetime=ml.start_datetime)
    print(df)

    times = df.loc[df.index.str.startswith('vol_wells')].index.str.split(
        '_', expand=True).get_level_values(2)[::100]
    times = pd.to_datetime(times, yearfirst=True)
    df = pyemu.gw_utils.setup_mflist_budget_obs(
        list_filename,
        flx_filename=os.path.join(tmp_path, "flux.dat"),
        vol_filename=os.path.join(tmp_path, "vol.dat"),
        start_datetime=ml.start_datetime, specify_times=times)
    flx, vol = pyemu.gw_utils.apply_mflist_budget_obs(
        list_filename, os.path.join(tmp_path, 'flux.dat'),
        os.path.join(tmp_path,'vol.dat'),
        start_datetime=ml.start_datetime,
        times=os.path.join(tmp_path, 'budget_times.config')
    )
    assert (flx.index == vol.index).all()
    assert (flx.index == times).all()


def mtlist_budget_test(tmp_path):
    import pyemu
    import shutil
    import os
    try:
        import flopy
    except:
        print("no flopy...")
        return

    list_filenames = [Path("utils","mt3d.list"), Path("utils", "mt3d_imm_sor.lst")]
    _ = [shutil.copy(list_filename, Path(tmp_path, list_filename.name))
         for list_filename in list_filenames]
    list_filename = "mt3d.list"
    bd = Path.cwd()
    os.chdir(tmp_path)
    assert os.path.exists(list_filename)
    frun_line,ins_files, df = pyemu.gw_utils.setup_mtlist_budget_obs(
        list_filename,start_datetime='1-1-1970')
    assert len(ins_files) == 2

    frun_line,ins_files, df = pyemu.gw_utils.setup_mtlist_budget_obs(
        list_filename,start_datetime='1-1-1970', gw_prefix='')
    assert len(ins_files) == 2

    frun_line, ins_files, df = pyemu.gw_utils.setup_mtlist_budget_obs(
        list_filename, start_datetime=None)
    assert len(ins_files) == 2

    list_filename = "mt3d_imm_sor.lst"
    assert os.path.exists(list_filename)
    frun_line, ins_files, df = pyemu.gw_utils.setup_mtlist_budget_obs(
        list_filename, start_datetime='1-1-1970')
    os.chdir(bd)


def geostat_prior_builder_test(tmp_path):
    import os
    import numpy as np
    import pyemu
    pst_file = os.path.join("pst","pest.pst")
    pst = pyemu.Pst(pst_file)
    # print(pst.parameter_data)
    o_tpl_file = os.path.join("utils", "pp_locs.tpl")
    o_str_file = os.path.join("utils", "structure.dat")
    tpl_file = os.path.join(tmp_path, "pp_locs.tpl")
    str_file = os.path.join(tmp_path, "structure.dat")
    shutil.copy(o_tpl_file, tpl_file)
    shutil.copy(o_str_file, str_file)

    cov = pyemu.helpers.geostatistical_prior_builder(pst_file,{str_file:tpl_file})
    d1 = np.diag(cov.x)

    df = pyemu.pp_utils.pp_tpl_to_dataframe(tpl_file)
    df.loc[:,"zone"] = np.arange(df.shape[0])
    gs = pyemu.geostats.read_struct_file(str_file)
    cov = pyemu.helpers.geostatistical_prior_builder(pst_file,{gs:df},
                                               sigma_range=4)
    nnz = np.count_nonzero(cov.x)
    assert nnz == pst.npar_adj
    d2 = np.diag(cov.x)
    assert np.array_equiv(d1, d2)

    pst.parameter_data.loc[pst.par_names[1:10], "partrans"] = "tied"
    pst.parameter_data.loc[pst.par_names[1:10], "partied"] = pst.par_names[0]
    cov = pyemu.helpers.geostatistical_prior_builder(pst, {gs: df},
                                                     sigma_range=4)
    nnz = np.count_nonzero(cov.x)
    assert nnz == pst.npar_adj


    ttpl_file = os.path.join(tmp_path, "temp.dat.tpl")
    with open(ttpl_file, 'w') as f:
        f.write("ptf ~\n ~ temp1  ~\n")
    pst.add_parameters(ttpl_file, ttpl_file.replace(".tpl", ""))

    pst.parameter_data.loc["temp1", "parubnd"] = 1.1
    pst.parameter_data.loc["temp1", "parlbnd"] = 0.9

    cov = pyemu.helpers.geostatistical_prior_builder(pst, {str_file: tpl_file})
    assert cov.shape[0] == pst.npar_adj


def geostat_draws_test(tmp_path):
    import os
    import numpy as np
    import pandas as pd
    import pyemu
    pst_file = os.path.join("pst","pest.pst")
    pst = pyemu.Pst(pst_file)
    print(pst.parameter_data)
    tpl_file = os.path.join("utils", "pp_locs.tpl")
    str_file = os.path.join("utils", "structure.dat")

    #make a df with one entry
    df_one = pd.DataFrame({"parnme":"mult1","x":-999,"y":-9999,"zone":-9999},index=["mult1"])


    pe = pyemu.helpers.geostatistical_draws(pst_file,{str_file:tpl_file,str_file:df_one})
    assert (pe.shape == pe.dropna().shape)

    pst.parameter_data.loc[pst.par_names[1:10], "partrans"] = "tied"
    pst.parameter_data.loc[pst.par_names[1:10], "partied"] = pst.par_names[0]
    pe = pyemu.helpers.geostatistical_draws(pst, {str_file: tpl_file})
    assert (pe.shape == pe.dropna().shape)
    assert "mult1" in pe.columns

    df = pyemu.pp_utils.pp_tpl_to_dataframe(tpl_file)
    df.loc[:,"zone"] = np.arange(df.shape[0])
    gs = pyemu.geostats.read_struct_file(str_file)
    pe = pyemu.helpers.geostatistical_draws(pst_file,{gs:df},
                                          sigma_range=4)

    ttpl_file = os.path.join(tmp_path, "temp.dat.tpl")
    with open(ttpl_file, 'w') as f:
        f.write("ptf ~\n ~ temp1  ~\n")
    pst.add_parameters(ttpl_file, ttpl_file.replace(".tpl", ""))

    pst.parameter_data.loc["temp1", "parubnd"] = 1.1
    pst.parameter_data.loc["temp1", "parlbnd"] = 0.9
    pst.parameter_data.loc[pst.par_names[1:10],"partrans"] = "tied"
    pst.parameter_data.loc[pst.par_names[1:10], "partied"] = pst.par_names[0]
    pe = pyemu.helpers.geostatistical_draws(pst, {str_file: tpl_file})
    assert (pe.shape == pe.dropna().shape)


# def linearuniversal_krige_test():
#     try:
#         import flopy
#     except:
#         return
#
#     import numpy as np
#     import pandas as pd
#     import pyemu
#     nrow,ncol = 10,5
#     delr = np.ones((ncol)) * 1.0/float(ncol)
#     delc = np.ones((nrow)) * 1.0/float(nrow)
#
#     num_pts = 0
#     ptx = np.random.random(num_pts)
#     pty = np.random.random(num_pts)
#     ptname = ["p{0}".format(i) for i in range(num_pts)]
#     pts_data = pd.DataFrame({"x":ptx,"y":pty,"name":ptname})
#     pts_data.index = pts_data.name
#     pts_data = pts_data.loc[:,["x","y","name"]]
#
#
#     sr = flopy.utils.SpatialReference(delr=delr,delc=delc)
#     pts_data.loc["i0j0", :] = [sr.xcentergrid[0,0],sr.ycentergrid[0,0],"i0j0"]
#     pts_data.loc["imxjmx", :] = [sr.xcentergrid[-1, -1], sr.ycentergrid[-1, -1], "imxjmx"]
#     pts_data.loc["i0j0","value"] = 1.0
#     pts_data.loc["imxjmx","value"] = 0.0
#
#     str_file = os.path.join("utils","struct_test.dat")
#     gs = pyemu.utils.geostats.read_struct_file(str_file)[0]
#     luk = pyemu.utils.geostats.LinearUniversalKrige(gs,pts_data)
#     df = luk.estimate_grid(sr,verbose=True,
#                                var_filename=os.path.join("utils","test_var.ref"),
#                                minpts_interp=1)


def gslib_2_dataframe_test():
    import os
    import pyemu
    gslib_file = os.path.join("utils","ch91pt.shp.gslib")
    df = pyemu.geostats.gslib_2_dataframe(gslib_file)
    print(df)


def sgems_to_geostruct_test():
    import os
    import pyemu
    xml_file = os.path.join("utils", "ch00")
    gs = pyemu.geostats.read_sgems_variogram_xml(xml_file)


def load_sgems_expvar_test():
    import os
    import numpy as np
    #import matplotlib.pyplot as plt
    import pyemu
    dfs = pyemu.geostats.load_sgems_exp_var(os.path.join("utils","ch00_expvar"))
    xmn,xmx = 1.0e+10,-1.0e+10
    for d,df in dfs.items():
        xmn = min(xmn,df.x.min())
        xmx = max(xmx,df.x.max())

    xml_file = os.path.join("utils", "ch00")
    gs = pyemu.geostats.read_sgems_variogram_xml(xml_file)
    v = gs.variograms[0]
    #ax = gs.plot(ls="--")
    #plt.show()
    #x = np.linspace(xmn,xmx,100)
    #y = v.inv_h(x)

    #
    #plt.plot(x,y)
    #plt.show()


def read_hydmod_test(tmp_path):
    import os
    import numpy as np
    import pandas as pd
    import pyemu
    try:
        import flopy
    except:
        return
    df, outfile = pyemu.gw_utils.modflow_read_hydmod_file(os.path.join('utils','freyberg.hyd.bin'),
                                                          os.path.join(tmp_path,'freyberg.hyd.bin.dat'))
    df = pd.read_csv(os.path.join(tmp_path, 'freyberg.hyd.bin.dat'), delim_whitespace=True)
    dftrue = pd.read_csv(os.path.join('utils', 'freyberg.hyd.bin.dat.true'), delim_whitespace=True)

    assert np.allclose(df.obsval.values, dftrue.obsval.values)


def make_hydmod_insfile_test(tmp_path):
    import os
    import shutil
    import pyemu
    try:
        import flopy
    except:
        return
    shutil.copy2(os.path.join('utils','freyberg.hyd.bin'),os.path.join(tmp_path,'freyberg.hyd.bin'))
    bd = os.getcwd()
    os.chdir(tmp_path)
    try:
        pyemu.gw_utils.modflow_hydmod_to_instruction_file('freyberg.hyd.bin')
        #assert open(os.path.join('utils','freyberg.hyd.bin.dat.ins'),'r').read() == open('freyberg.hyd.dat.ins', 'r').read()
        assert os.path.exists('freyberg.hyd.bin.dat.ins')
    except Exception as e:
        os.chdir(bd)
        raise e
    os.chdir(bd)


def plot_summary_test(tmp_path):
    import os
    import pandas as pd

    import pyemu
    try:
        import matplotlib.pyplot as plt
    except:
        return

    par_df = pd.read_csv(os.path.join("utils","freyberg_pp.par.usum.csv"),
                         index_col=0)
    idx = list(par_df.index.map(lambda x: x.startswith("HK")))
    par_df = par_df.loc[idx,:]
    ax = pyemu.plot_utils.plot_summary_distributions(par_df,label_post=True)
    plt.savefig(os.path.join(tmp_path,"hk_par.png"))
    plt.close()

    df = os.path.join("utils","freyberg_pp.pred.usum.csv")
    figs,axes = pyemu.plot_utils.plot_summary_distributions(df,subplots=True)
    #plt.show()
    for i,fig in enumerate(figs):
        plt.figure(fig.number)
        plt.savefig(os.path.join(tmp_path,"test_pred_{0}.png".format(i)))
        plt.close(fig)
    df = os.path.join("utils","freyberg_pp.par.usum.csv")
    figs, axes = pyemu.plot_utils.plot_summary_distributions(df,subplots=True)
    for i,fig in enumerate(figs):
        plt.figure(fig.number)
        plt.savefig(os.path.join(tmp_path,"test_par_{0}.png".format(i)))
        plt.close(fig)


def hds_timeseries_test(tmp_path):
    import os
    import shutil
    import numpy as np
    try:
        import flopy
    except:
        return
    import pyemu

    model_ws =os.path.join("..","examples","Freyberg_transient")
    org_hds_file = os.path.join(model_ws, "freyberg.hds")
    hds_file = os.path.join(tmp_path, "freyberg.hds")

    org_cbc_file = org_hds_file.replace(".hds",".cbc")
    cbc_file = hds_file.replace(".hds", ".cbc")

    shutil.copy2(org_hds_file, hds_file)
    shutil.copy2(org_cbc_file, cbc_file)

    m = flopy.modflow.Modflow.load("freyberg.nam", model_ws=model_ws, check=False)
    kij_dict = {"test1": [0, 0, 0], "test2": (1, 1, 1), "test": (0, 10, 14)}

    pyemu.gw_utils.setup_hds_timeseries(hds_file, kij_dict, include_path=True)

    # m.change_model_ws("temp",reset_external=True)
    # m.write_input()
    # pyemu.os_utils.run("mfnwt freyberg.nam",cwd="temp")

    cmd, df1 = pyemu.gw_utils.setup_hds_timeseries(cbc_file, kij_dict, include_path=True, prefix="stor",
                                                   text="storage", fill=0.0)

    cmd,df2 = pyemu.gw_utils.setup_hds_timeseries(cbc_file, kij_dict, model=m, include_path=True, prefix="stor",
                                        text="storage",fill=0.0)

    print(df1)
    d = np.abs(df1.obsval.values - df2.obsval.values)
    print(d.max())
    assert d.max() == 0.0,d

    try:
        pyemu.gw_utils.setup_hds_timeseries(cbc_file, kij_dict, model=m, include_path=True, prefix="consthead",
                                            text="constant head")
    except:
        pass
    else:
        raise Exception("should have failed")
    try:
        pyemu.gw_utils.setup_hds_timeseries(cbc_file, kij_dict, model=m, include_path=True, prefix="consthead",
                                            text="JUNK")
    except:
        pass
    else:
        raise Exception("should have failed")


    pyemu.gw_utils.setup_hds_timeseries(hds_file, kij_dict, include_path=True,prefix="hds")

    m = flopy.modflow.Modflow.load("freyberg.nam",model_ws=model_ws,load_only=[],check=False)
    pyemu.gw_utils.setup_hds_timeseries(hds_file, kij_dict,model=m,include_path=True)
    pyemu.gw_utils.setup_hds_timeseries(hds_file, kij_dict, model=m, include_path=True,prefix="hds")

    org_hds_file = os.path.join("utils", "MT3D001.UCN")
    hds_file = os.path.join(tmp_path, "MT3D001.UCN")
    shutil.copy2(org_hds_file, hds_file)
    kij_dict = {"test1": [0, 0, 0], "test2": (1, 1, 1)}

    pyemu.gw_utils.setup_hds_timeseries(hds_file, kij_dict, include_path=True)
    pyemu.gw_utils.setup_hds_timeseries(hds_file, kij_dict, include_path=True, prefix="hds")

    m = flopy.modflow.Modflow.load("freyberg.nam", model_ws=model_ws, load_only=[], check=False)
    pyemu.gw_utils.setup_hds_timeseries(hds_file, kij_dict, model=m, include_path=True)
    pyemu.gw_utils.setup_hds_timeseries(hds_file, kij_dict, model=m, include_path=True, prefix="hds")

    # df1 = pd.read_csv(out_file, delim_whitespace=True)
    # pyemu.gw_utils.apply_hds_obs(hds_file)
    # df2 = pd.read_csv(out_file, delim_whitespace=True)
    # diff = df1.obsval - df2.obsval


def grid_obs_test(tmp_path):
    import os
    import shutil
    import numpy as np
    import pandas as pd
    try:
        import flopy
    except:
        return
    import pyemu

    m_ws = os.path.join("..", "examples", "freyberg_sfr_update")
    shutil.copytree(m_ws, os.path.join(tmp_path, "freyberg_sfr_update"))
    m_ws = os.path.join(tmp_path, "freyberg_sfr_update")
    org_hds_file = os.path.join("..","examples","Freyberg_Truth","freyberg.hds")
    multlay_hds_file = os.path.join(m_ws, "freyberg.hds")  # 3 layer version
    ucn_file = os.path.join(m_ws, "MT3D001.UCN")  # mt example
    hds_file = os.path.join(tmp_path,"freyberg.hds")
    out_file = hds_file+".dat"
    multlay_out_file = multlay_hds_file+".dat"
    ucn_out_file = ucn_file+".dat"
    shutil.copy2(org_hds_file,hds_file)
    # todo filepaths might be relative (if not running it pytest)

    bd = os.getcwd()
    os.chdir(tmp_path)
    m_ws = "freyberg_sfr_update"
    try:
        pyemu.gw_utils.setup_hds_obs(hds_file)
        df1 = pd.read_csv(out_file,delim_whitespace=True)
        pyemu.gw_utils.apply_hds_obs(hds_file)
        df2 = pd.read_csv(out_file,delim_whitespace=True)
        diff = df1.obsval - df2.obsval
        assert abs(diff.max()) < 1.0e-6, abs(diff.max())

        pyemu.gw_utils.setup_hds_obs(multlay_hds_file)
        df1 = pd.read_csv(multlay_out_file,delim_whitespace=True)
        assert len(df1) == 3*len(df2), "{} != 3*{}".format(len(df1), len(df2))
        pyemu.gw_utils.apply_hds_obs(multlay_hds_file)
        df2 = pd.read_csv(multlay_out_file,delim_whitespace=True)
        diff = df1.obsval - df2.obsval
        assert np.allclose(df1.obsval,df2.obsval), abs(diff.max())

        pyemu.gw_utils.setup_hds_obs(hds_file,skip=-999)
        df1 = pd.read_csv(out_file,delim_whitespace=True)
        pyemu.gw_utils.apply_hds_obs(hds_file)
        df2 = pd.read_csv(out_file,delim_whitespace=True)
        diff = df1.obsval - df2.obsval
        assert diff.max() < 1.0e-6

        pyemu.gw_utils.setup_hds_obs(ucn_file, skip=1.e30, prefix='ucn')
        df1 = pd.read_csv(ucn_out_file, delim_whitespace=True)
        pyemu.gw_utils.apply_hds_obs(ucn_file)
        df2 = pd.read_csv(ucn_out_file, delim_whitespace=True)
        diff = df1.obsval - df2.obsval
        assert np.allclose(df1.obsval, df2.obsval), abs(diff.max())

        # skip = lambda x : x < -888.0
        skip = lambda x: x if x > -888.0 else np.NaN
        pyemu.gw_utils.setup_hds_obs(hds_file,skip=skip)
        df1 = pd.read_csv(out_file,delim_whitespace=True)
        pyemu.gw_utils.apply_hds_obs(hds_file)
        df2 = pd.read_csv(out_file,delim_whitespace=True)
        diff = df1.obsval - df2.obsval
        assert diff.max() < 1.0e-6

        kperk_pairs = (0,0)
        pyemu.gw_utils.setup_hds_obs(hds_file,kperk_pairs=kperk_pairs,
                                     skip=skip)
        df1 = pd.read_csv(out_file,delim_whitespace=True)
        pyemu.gw_utils.apply_hds_obs(hds_file)
        df2 = pd.read_csv(out_file,delim_whitespace=True)
        diff = df1.obsval - df2.obsval
        assert diff.max() < 1.0e-6

        kperk_pairs = [(0, 0), (0, 1), (0, 2)]
        pyemu.gw_utils.setup_hds_obs(multlay_hds_file, kperk_pairs=kperk_pairs,
                                     skip=skip)
        df1 = pd.read_csv(multlay_out_file, delim_whitespace=True)
        assert len(df1) == 3*len(df2), "{} != 3*{}".format(len(df1), len(df2))
        pyemu.gw_utils.apply_hds_obs(multlay_hds_file)
        df2 = pd.read_csv(multlay_out_file, delim_whitespace=True)
        diff = df1.obsval - df2.obsval
        assert np.allclose(df1.obsval, df2.obsval), abs(diff.max())

        kperk_pairs = [(0, 0), (0, 1), (0, 2), (2, 0), (2, 1), (2, 2)]
        pyemu.gw_utils.setup_hds_obs(multlay_hds_file, kperk_pairs=kperk_pairs,
                                     skip=skip)
        df1 = pd.read_csv(multlay_out_file, delim_whitespace=True)
        assert len(df1) == 2 * len(df2), "{} != 2*{}".format(len(df1), len(df2))
        pyemu.gw_utils.apply_hds_obs(multlay_hds_file)
        df2 = pd.read_csv(multlay_out_file, delim_whitespace=True)
        diff = df1.obsval - df2.obsval
        assert np.allclose(df1.obsval, df2.obsval), abs(diff.max())

        m = flopy.modflow.Modflow.load("freyberg.nam", model_ws=m_ws, load_only=["BAS6"],forgive=False,verbose=True)
        kperk_pairs = [(0, 0), (0, 1), (0, 2)]
        skipmask = m.bas6.ibound.array
        pyemu.gw_utils.setup_hds_obs(multlay_hds_file, kperk_pairs=kperk_pairs,
                                     skip=skipmask)
        df1 = pd.read_csv(multlay_out_file, delim_whitespace=True)
        pyemu.gw_utils.apply_hds_obs(multlay_hds_file)
        df2 = pd.read_csv(multlay_out_file, delim_whitespace=True)
        assert len(df1) == len(df2) == np.abs(skipmask).sum(), \
            "array skip failing, expecting {0} obs but returned {1}".format(np.abs(skipmask).sum(), len(df1))
        diff = df1.obsval - df2.obsval
        assert np.allclose(df1.obsval, df2.obsval), abs(diff.max())

        kperk_pairs = [(0, 0), (0, 1), (0, 2), (2, 0), (2, 1), (2, 2)]
        skipmask = m.bas6.ibound.array[0]
        pyemu.gw_utils.setup_hds_obs(multlay_hds_file, kperk_pairs=kperk_pairs,
                                     skip=skipmask)
        df1 = pd.read_csv(multlay_out_file, delim_whitespace=True)
        pyemu.gw_utils.apply_hds_obs(multlay_hds_file)
        df2 = pd.read_csv(multlay_out_file, delim_whitespace=True)
        assert len(df1) == len(df2) == 2 * m.nlay * np.abs(skipmask).sum(), "array skip failing"
        diff = df1.obsval - df2.obsval
        assert np.allclose(df1.obsval, df2.obsval), abs(diff.max())

        kperk_pairs = [(0, 0), (0, 1), (0, 2), (2, 0), (2, 1), (2, 2)]
        skipmask = m.bas6.ibound.array
        pyemu.gw_utils.setup_hds_obs(multlay_hds_file, kperk_pairs=kperk_pairs,
                                     skip=skipmask)
        df1 = pd.read_csv(multlay_out_file, delim_whitespace=True)
        pyemu.gw_utils.apply_hds_obs(multlay_hds_file)
        df2 = pd.read_csv(multlay_out_file, delim_whitespace=True)
        assert len(df1) == len(df2) == 2 * np.abs(skipmask).sum(), "array skip failing"
        diff = df1.obsval - df2.obsval
        assert np.allclose(df1.obsval, df2.obsval), abs(diff.max())
    except Exception as e:
        os.chdir(bd)
        raise e
    os.chdir(bd)


def postprocess_inactive_conc_test(tmp_path):
    import os
    import shutil
    import numpy as np
    import pandas as pd
    try:
        import flopy
    except:
        return
    import pyemu
    bd = os.getcwd()
    model_ws = os.path.join("..", "examples", "Freyberg_transient")
    shutil.copytree(model_ws, os.path.join(tmp_path, "Freyberg_transient"))
    model_ws = os.path.join(tmp_path, "Freyberg_transient")
    org_hds_file = os.path.join("utils", "MT3D001.UCN")
    hds_file = os.path.join(tmp_path, "MT3D001.UCN")
    shutil.copy2(org_hds_file, hds_file)
    # todo filepaths might be relative (if not running it pytest)

    kij_dict = {"test1": [0, 0, 0], "test2": (1, 1, 1), "inact": [0, 81, 35]}
    os.chdir(tmp_path)
    try:
        m = flopy.modflow.Modflow.load("freyberg.nam", model_ws=model_ws, load_only=[], check=False)
        frun_line, df = pyemu.gw_utils.setup_hds_timeseries(hds_file, kij_dict, model=m, include_path=True, prefix="hds",
                                                            postprocess_inact=1E30)
        df0 = pd.read_csv("{0}_timeseries.processed".format(os.path.split(hds_file)[-1]), delim_whitespace=True).T
        df1 = pd.read_csv("{0}_timeseries.post_processed".format(os.path.split(hds_file)[-1]), delim_whitespace=True).T
        eval(frun_line)
        df2 = pd.read_csv("{0}_timeseries.processed".format(os.path.split(hds_file)[-1]), delim_whitespace=True).T
        df3 = pd.read_csv("{0}_timeseries.post_processed".format(os.path.split(hds_file)[-1]), delim_whitespace=True).T
        assert np.allclose(df0, df2)
        assert np.allclose(df2.test1, df3.test1)
        assert np.allclose(df2.test2, df3.test2)
        assert np.allclose(df3, df1)
    except Exception as e:
        os.chdir(bd)
        raise e
    os.chdir(bd)


def gw_sft_ins_test(tmp_path):
    import os
    import pyemu
    import shutil

    sft_outfile = os.path.join("utils", "test_sft.out")
    shutil.copy(sft_outfile, Path(tmp_path, "test_sft.out"))
    sft_outfile = Path(tmp_path, "test_sft.out")
    #pyemu.gw_utils.setup_sft_obs(sft_outfile)
    #pyemu.gw_utils.setup_sft_obs(sft_outfile,start_datetime="1-1-1970")
    bd = os.getcwd()
    os.chdir(tmp_path)
    try:
        df = pyemu.gw_utils.setup_sft_obs(str(sft_outfile), start_datetime="1-1-1970",times=[10950.00])
    except Exception as e:
        os.chdir(bd)
        raise e
    os.chdir(bd)
    #print(df)


def sfr_helper_test(tmp_path):  # TODO: need attention to move IO to tmp_path (particularly writing)
    import os
    import pandas as pd
    import pyemu
    import flopy

    #setup the process
    m_ws = os.path.join("utils", 'supply2eg')
    shutil.copytree(m_ws, os.path.join(tmp_path, 'supply2eg'))
    m_ws = os.path.join(tmp_path, 'supply2eg')

    m = flopy.modflow.Modflow.load("supply2.nam",model_ws=m_ws,check=False,verbose=True,forgive=False,
                                   load_only=["dis","sfr"])
    sd = m.sfr.segment_data[0].copy()

    sd["flow"] = 1.0
    sd["pptsw"] = 1.0

    m.sfr.segment_data = {k:sd.copy() for k in range(m.nper)}

    df_sfr = pyemu.gw_utils.setup_sfr_seg_parameters(
        m, include_temporal_pars=['hcond1', 'flow'])
    print(df_sfr)
    bd = os.getcwd()
    os.chdir(m_ws)
    try:
        # change the name of the sfr file that will be created
        pars = {}
        with open("sfr_seg_pars.config") as f:
            for line in f:
                line = line.strip().split()
                pars[line[0]] = line[1]
        pars["sfr_filename"] = "test.sfr"
        with open("sfr_seg_pars.config", 'w') as f:
            for k, v in pars.items():
                f.write("{0} {1}\n".format(k, v))
                # change some hcond1 values
        df = pd.read_csv("sfr_seg_temporal_pars.dat", delim_whitespace=False, index_col=0)
        df.loc[:, "flow"] = 10.0
        df.to_csv("sfr_seg_temporal_pars.dat", sep=',')

        sd1 = pyemu.gw_utils.apply_sfr_seg_parameters().segment_data
        m1 = flopy.modflow.Modflow.load("supply2.nam", load_only=["sfr"], check=False)
        for kper,sd in m1.sfr.segment_data.items():
            #print(sd["flow"],sd1[kper]["flow"])
            for i1,i2 in zip(sd["flow"],sd1[kper]["flow"]):
                assert i1 * 10 == i2,"{0},{1}".format(i1,i2)

        df_sfr = pyemu.gw_utils.setup_sfr_seg_parameters("supply2.nam", model_ws=m_ws, include_temporal_pars=True)

        # change the name of the sfr file that will be created
        pars = {}
        with open("sfr_seg_pars.config") as f:
            for line in f:
                line = line.strip().split()
                pars[line[0]] = line[1]
        pars["sfr_filename"] = "test.sfr"
        with open("sfr_seg_pars.config", 'w') as f:
            for k, v in pars.items():
                f.write("{0} {1}\n".format(k, v))

        # change some hcond1 values
        df = pd.read_csv("sfr_seg_pars.dat", delim_whitespace=False,index_col=0)
        df.loc[:, "hcond1"] = 1.0
        df.to_csv("sfr_seg_pars.dat", sep=',')

        # make sure the hcond1 mult worked...
        sd1 = pyemu.gw_utils.apply_sfr_seg_parameters().segment_data[0]
        m1 = flopy.modflow.Modflow.load("supply2.nam", load_only=["sfr"], check=False)
        sd2 = m1.sfr.segment_data[0]

        sd1 = pd.DataFrame.from_records(sd1)
        sd2 = pd.DataFrame.from_records(sd2)

        # print(sd1.hcond1)
        # print(sd2.hcond2)

        assert sd1.hcond1.sum() == sd2.hcond1.sum()

        # change some hcond1 values
        df = pd.read_csv("sfr_seg_pars.dat",delim_whitespace=False,index_col=0)
        df.loc[:,"hcond1"] = 0.5
        df.to_csv("sfr_seg_pars.dat",sep=',')

        #change the name of the sfr file that will be created
        pars = {}
        with open("sfr_seg_pars.config") as f:
            for line in f:
                line = line.strip().split()
                pars[line[0]] = line[1]
        pars["sfr_filename"] = "test.sfr"
        with open("sfr_seg_pars.config",'w') as f:
            for k,v in pars.items():
                f.write("{0} {1}\n".format(k,v))

        #make sure the hcond1 mult worked...
        sd1 = pyemu.gw_utils.apply_sfr_seg_parameters().segment_data[0]
        m1 = flopy.modflow.Modflow.load("supply2.nam",load_only=["sfr"],check=False)
        sd2 = m1.sfr.segment_data[0]

        sd1 = pd.DataFrame.from_records(sd1)
        sd2 = pd.DataFrame.from_records(sd2)

        #print(sd1.hcond1)
        #print(sd2.hcond2)

        assert (sd1.hcond1 * 2.0).sum() == sd2.hcond1.sum()
    except Exception as e:
        os.chdir(bd)
        raise e
    os.chdir(bd)


def sfr_obs_test(tmp_path):
    import os
    import pyemu
    import flopy

    [shutil.copy(os.path.join("utils",f"freyberg.{ext}"), tmp_path)
     for ext in ["sfr.out", "nam", "dis", "bas"]]
    sfr_file = "freyberg.sfr.out"
    bd = os.getcwd()
    os.chdir(tmp_path)
    try:
        pyemu.gw_utils.setup_sfr_obs(sfr_file)
        pyemu.gw_utils.setup_sfr_obs(sfr_file,seg_group_dict={"obs1":[1,4],"obs2":[16,17,18,19,22,23]})

        m = flopy.modflow.Modflow.load("freyberg.nam",model_ws=".",load_only=[],check=False)
        pyemu.gw_utils.setup_sfr_obs(sfr_file,model=m)
        pyemu.gw_utils.apply_sfr_obs()
        pyemu.gw_utils.setup_sfr_obs(sfr_file, seg_group_dict={"obs1": [1, 4], "obs2": [16, 17, 18, 19, 22, 23]},model=m)
    except Exception as e:
        os.chdir(bd)
        raise e
    os.chdir(bd)

def sfr_reach_obs_test(tmp_path):
    import os
    import pyemu
    import flopy
    import pandas as pd
    import numpy as np
    [shutil.copy(os.path.join("utils",f"freyberg.{ext}"), tmp_path)
     for ext in ["sfr.out", "nam", "dis", "bas"]]
    sfr_file = "freyberg.sfr.out"
    bd = os.getcwd()
    os.chdir(tmp_path)
    try:
        pyemu.gw_utils.setup_sfr_reach_obs(sfr_file, seg_reach=[[1, 2], [4, 1], [2, 2]])
        proc = pd.read_csv("{0}.reach_processed".format(sfr_file), sep=' ')
        assert proc.shape[0] == 3*2  # (nper*nobs)
        pyemu.gw_utils.setup_sfr_reach_obs(sfr_file, seg_reach=np.array([[1, 2], [4, 1], [2, 2]]))
        proc = pd.read_csv("{0}.reach_processed".format(sfr_file), sep=' ')
        assert proc.shape[0] == 3*2  # (nper*nobs)
        pyemu.gw_utils.setup_sfr_reach_obs(sfr_file)
        proc = pd.read_csv("{0}.reach_processed".format(sfr_file), sep=' ')
        assert proc.shape[0] == 3*40  # (nper*nobs)
        pyemu.gw_utils.setup_sfr_reach_obs(sfr_file,seg_reach={"obs1": [1, 2], "obs2": [4, 1]})
        proc = pd.read_csv("{0}.reach_processed".format(sfr_file), sep=' ')
        assert proc.shape[0] == 3*2  # (nper*nobs)
        seg_reach_df = pd.DataFrame.from_dict({"obs1": [1, 2], "obs2": [4, 1]}, columns=['segment', 'reach'], orient='index')
        pyemu.gw_utils.setup_sfr_reach_obs(sfr_file, seg_reach=seg_reach_df)
        proc = pd.read_csv("{0}.reach_processed".format(sfr_file), sep=' ')
        assert proc.shape[0] == 3*2  # (nper*nobs)

        m = flopy.modflow.Modflow.load("freyberg.nam", model_ws=".", load_only=[], check=False)
        pyemu.gw_utils.setup_sfr_reach_obs(sfr_file, model=m)
        pyemu.gw_utils.apply_sfr_reach_obs()
        proc = pd.read_csv("{0}.reach_processed".format(sfr_file), sep=' ')
        assert proc.shape[0] == 3*40  # (nper*nobs)
        pyemu.gw_utils.setup_sfr_reach_obs(sfr_file, seg_reach={"obs1": [1, 2], "obs2": [4, 1], "blah": [2, 1]}, model=m)
        proc = pd.read_csv("{0}.reach_processed".format(sfr_file), sep=' ')
        assert proc.shape[0] == 3*2  # (nper*nobs)
        pyemu.gw_utils.setup_sfr_reach_obs(sfr_file, model=m, seg_reach=seg_reach_df)
        proc = pd.read_csv("{0}.reach_processed".format(sfr_file), sep=' ')
        assert proc.shape[0] == 3*2  # (nper*nobs)
    except Exception as e:
        os.chdir(bd)
        raise e
    os.chdir(bd)

def gage_obs_test(tmp_path):
    import os
    import pyemu
    import numpy as np

    bd = os.getcwd()
    gage_file = "RmSouth_pred_7d.gage1.go"
    shutil.copy(os.path.join("utils", gage_file), tmp_path)

    os.chdir(tmp_path)
    try:
        gage = pyemu.gw_utils.setup_gage_obs(gage_file, start_datetime='2007-04-11')
        if gage is not None:
            print(gage[1], gage[2])

        times = np.concatenate(([0], np.arange(7., 7. * 404, 7.)))
        gage = pyemu.gw_utils.setup_gage_obs(gage_file, start_datetime='2007-04-11', times=times)
        if gage is not None:
            print(gage[1], gage[2])
        pyemu.gw_utils.apply_gage_obs()
    except Exception as e:
        os.chdir(bd)
        raise e
    os.chdir(bd)


def pst_from_parnames_obsnames_test(tmp_path):
    import pyemu
    import os

    parnames  = ['param1','par2','p3']
    obsnames  = ['obervation1','ob2','o6']
    bd = os.getcwd()
    os.chdir(tmp_path)
    try:
        pst = pyemu.helpers.pst_from_parnames_obsnames(parnames, obsnames)

        pst.write(os.path.join(tmp_path, 'simpletemp.pst'))

        newpst = pyemu.Pst(os.path.join(tmp_path, 'simpletemp.pst'))

        assert newpst.nobs == len(obsnames)
        assert newpst.npar == len(parnames)
    except Exception as e:
        os.chdir(bd)
        raise e
    os.chdir(bd)


def write_jactest_test(tmp_path):
    import os
    import pyemu

    pst = pyemu.Pst(os.path.join("pst", "5.pst"))
    print(pst.parameter_data)
    #return
    df = pyemu.helpers.build_jac_test_csv(pst,num_steps=5)
    print(df)


    df = pyemu.helpers.build_jac_test_csv(pst, num_steps=5,par_names=["par1"])
    print(df)

    df = pyemu.helpers.build_jac_test_csv(pst, num_steps=5,forward=False)
    print(df)
    df.to_csv(os.path.join(tmp_path,"sweep_in.csv"))
    print(pst.parameter_data)
    pst.write(os.path.join(tmp_path,"test.pst"))
    #pyemu.helpers.run("sweep test.pst",cwd="temp")


def plot_id_bar_test(tmp_path):
    import pyemu
    # import matplotlib.pyplot as plt
    w_dir = "la"
    shutil.copy(os.path.join(w_dir, "pest.jcb"), os.path.join(tmp_path, "pest.jcb"))
    shutil.copy(os.path.join(w_dir, "pest.pst"), os.path.join(tmp_path, "pest.pst"))
    bd = os.getcwd()
    os.chdir(tmp_path)
    try:
        ev = pyemu.ErrVar(jco="pest.jcb")
        id_df = ev.get_identifiability_dataframe(singular_value=15)
        pyemu.plot_utils.plot_id_bar(id_df)
        #plt.show()
    except Exception as e:
        os.chdir(bd)
        raise e
    os.chdir(bd)


def jco_from_pestpp_runstorage_test(tmp_path):
    import os
    import pyemu

    jco_file = os.path.join("utils","pest.jcb")
    shutil.copy(jco_file, os.path.join(tmp_path, "pest.jcb"))
    pst_file = jco_file.replace(".jcb",".pst")
    shutil.copy(pst_file, os.path.join(tmp_path, "pest.pst"))
    rnj_file = jco_file.replace(".jcb",".rnj")
    shutil.copy(rnj_file, os.path.join(tmp_path, "pest.rnj"))

    bd = os.getcwd()
    os.chdir(tmp_path)
    try:
        jco = pyemu.Jco.from_binary("pest.jcb")
        jco2 = pyemu.helpers.jco_from_pestpp_runstorage("pest.rnj", "pest.pst")
        diff = (jco - jco2).to_dataframe()
        print(diff)
    except Exception as e:
        os.chdir(bd)
        raise e
    os.chdir(bd)


def hfb_test(tmp_path):
    import os
    try:
        import flopy
    except:
        return
    import pyemu

    org_model_ws = os.path.join("..", "examples", "freyberg_sfr_update")
    shutil.copytree(org_model_ws, os.path.join(tmp_path, "freyberg_sfr_update"))
    model_ws = os.path.join(tmp_path, "freyberg_sfr_update")
    nam_file = "freyberg.nam"
    m = flopy.modflow.Modflow.load(nam_file, model_ws=model_ws, check=False)
    try:
        pyemu.gw_utils.write_hfb_template(m)
    except:
        pass
    else:
        raise Exception()

    hfb_data = []
    jcol1, jcol2 = 14,15
    for i in range(m.nrow):
        hfb_data.append([0,i,jcol1,i,jcol2,0.001])
    flopy.modflow.ModflowHfb(m,0,0,len(hfb_data),hfb_data=hfb_data)
    m.write_input()
    m.exe_name = "mfnwt"
    try:
        m.run_model()
    except:
        pass

    tpl_file,df = pyemu.gw_utils.write_hfb_template(m)
    assert os.path.exists(tpl_file)
    assert df.shape[0] == m.hfb6.hfb_data.shape[0]


def hfb_zn_mult_test(tmp_path):
    import os
    try:
        import flopy
    except:
        return
    import pyemu
    import pandas as pd

    org_model_ws = os.path.join("..", "examples", "freyberg_sfr_update")
    shutil.copytree(org_model_ws, os.path.join(tmp_path, "freyberg_sfr_update"))
    model_ws = os.path.join(tmp_path, "freyberg_sfr_update")
    nam_file = "freyberg.nam"
    m = flopy.modflow.Modflow.load(
        nam_file, model_ws=model_ws, check=False)
    try:
        pyemu.gw_utils.write_hfb_template(m)
    except:
        pass
    else:
        raise Exception()

    hfb_data = []
    jcol1, jcol2 = 14, 15
    for i in range(m.nrow)[:11]:
        hfb_data.append([0, i, jcol1, i, jcol2, 0.001])
    for i in range(m.nrow)[11:21]:
        hfb_data.append([0, i, jcol1, i, jcol2, 0.002])
    for i in range(m.nrow)[21:]:
        hfb_data.append([0, i, jcol1, i, jcol2, 0.003])
    flopy.modflow.ModflowHfb(m, 0, 0, len(hfb_data), hfb_data=hfb_data)
    orig_len = len(m.hfb6.hfb_data)
    m.write_input()
    m.exe_name = "mfnwt"
    try:
        m.run_model()
    except:
        pass

    orig_vals, tpl_file = pyemu.gw_utils.write_hfb_zone_multipliers_template(m)
    assert os.path.exists(tpl_file)
    hfb_pars = pd.read_csv(os.path.join(m.model_ws, 'hfb6_pars.csv'))
    hfb_tpl_contents = open(tpl_file, 'r').readlines()
    mult_str = ''.join(hfb_tpl_contents[1:]).replace(
        '~  hbz_0000  ~', '0.1').replace(
        '~  hbz_0001  ~', '1.0').replace(
        '~  hbz_0002  ~', '10.0')
    with open(hfb_pars.mlt_file.values[0], 'w') as mfp:
        mfp.write(mult_str)
    pyemu.gw_utils.apply_hfb_pars(os.path.join(m.model_ws, 'hfb6_pars.csv'))
    with open(hfb_pars.mlt_file.values[0], 'r') as mfp:
        for i, line in enumerate(mfp):
            pass
    mhfb = flopy.modflow.ModflowHfb.load(hfb_pars.model_file.values[0], m)
    assert i-1 == orig_len == len(mhfb.hfb_data)


def read_runstor_test(tmp_path):
    import os
    import numpy as np
    import pandas as pd
    import pyemu
    d = os.path.join("utils","runstor")
    shutil.copytree(d, os.path.join(tmp_path, "runstor"))
    d = os.path.join(tmp_path, "runstor")
    pst = pyemu.Pst(os.path.join(d,"pest.pst"))

    par_df,obs_df = pyemu.helpers.read_pestpp_runstorage(os.path.join(d,"pest.rns"),"all")
    par_df2 = pd.read_csv(os.path.join(d,"sweep_in.csv"),index_col=0)
    obs_df2 = pd.read_csv(os.path.join(d,"sweep_out.csv"),index_col=0)
    obs_df2.columns = obs_df2.columns.str.lower()
    obs_df2 = obs_df2.loc[:,obs_df.columns]
    par_df2 = par_df2.loc[:,par_df.columns]
    pdif = np.abs(par_df.values - par_df2.values).max()
    odif = np.abs(obs_df.values - obs_df2.values).max()
    print(pdif,odif)
    assert pdif < 1.0e-6,pdif
    assert odif < 1.0e-6,odif
   
    try:
        pyemu.helpers.read_pestpp_runstorage(os.path.join(d, "pest.rns"), "junk")
    except:
        pass
    else:
        raise Exception()


def smp_test(tmp_path):
    import os
    from pyemu.utils import smp_to_dataframe, dataframe_to_smp, \
        smp_to_ins
    from pyemu.pst.pst_utils import parse_ins_file

    o_smp_filename = os.path.join("misc", "gainloss.smp")
    smp_filename = os.path.join(tmp_path, "gainloss.smp")
    shutil.copy(o_smp_filename, smp_filename)
    df = smp_to_dataframe(smp_filename)
    print(df.dtypes)
    dataframe_to_smp(df, smp_filename + ".test")
    smp_to_ins(smp_filename)
    obs_names = parse_ins_file(smp_filename + ".ins")
    print(len(obs_names))

    o_smp_filename = os.path.join("misc", "sim_hds_v6.smp")
    smp_filename = os.path.join(tmp_path, "sim_hds_v6.smp")
    shutil.copy(o_smp_filename, smp_filename)
    df = smp_to_dataframe(smp_filename)
    print(df.dtypes)
    dataframe_to_smp(df, smp_filename + ".test")
    smp_to_ins(smp_filename)
    obs_names = parse_ins_file(smp_filename + ".ins")
    print(len(obs_names))


def smp_dateparser_test(tmp_path):
    import os
    import pyemu
    from pyemu.utils import smp_to_dataframe, dataframe_to_smp, \
        smp_to_ins

    o_smp_filename = os.path.join("misc", "gainloss.smp")
    smp_filename = os.path.join(tmp_path, "gainloss.smp")
    shutil.copy(o_smp_filename, smp_filename)
    df = smp_to_dataframe(smp_filename, datetime_format="%d/%m/%Y %H:%M:%S")
    print(df.dtypes)
    dataframe_to_smp(df, smp_filename + ".test")
    smp_to_ins(smp_filename)
    obs_names = pyemu.pst_utils.parse_ins_file(smp_filename + ".ins")
    print(len(obs_names))

    o_smp_filename = os.path.join("misc", "sim_hds_v6.smp")
    smp_filename = os.path.join(tmp_path, "sim_hds_v6.smp")
    shutil.copy(o_smp_filename, smp_filename)
    df = smp_to_dataframe(smp_filename)
    print(df.dtypes)
    dataframe_to_smp(df, smp_filename + ".test")
    smp_to_ins(smp_filename)
    obs_names = pyemu.pst_utils.parse_ins_file(smp_filename + ".ins")
    print(len(obs_names))



def fieldgen_dev(tmp_path):
    import shutil
    import numpy as np
    import pandas as pd
    try:
        import flopy
    except:
        return
    import pyemu
    org_model_ws = os.path.join("..", "examples", "freyberg_sfr_update")
    nam_file = "freyberg.nam"
    m = flopy.modflow.Modflow.load(nam_file, model_ws=org_model_ws, check=False)
    flopy.modflow.ModflowRiv(m, stress_period_data={0: [[0, 0, 0, 30.0, 1.0, 25.0],
                                                        [0, 0, 1, 31.0, 1.0, 25.0],
                                                        [0, 0, 1, 31.0, 1.0, 25.0]]})
    org_model_ws = tmp_path
    m.change_model_ws(org_model_ws)
    m.write_input()

    new_model_ws = "temp_fieldgen"

    ph = pyemu.helpers.PstFromFlopyModel(nam_file, new_model_ws=new_model_ws,
                                         org_model_ws=org_model_ws,
                                         grid_props=[["upw.hk", 0], ["rch.rech", 0]],
                                         remove_existing=True,build_prior=False)
    v = pyemu.geostats.ExpVario(1.0,1000,anisotropy=10,bearing=45)
    gs = pyemu.geostats.GeoStruct(nugget=0.0,variograms=v,name="aniso")
    struct_dict = {gs:["hk","ss"]}
    df = pyemu.helpers.run_fieldgen(m,10,struct_dict,cwd=new_model_ws)

    import matplotlib.pyplot as plt
    i = df.index.map(lambda x: int(x.split('_')[0]))
    j = df.index.map(lambda x: int(x.split('_')[1]))
    arr = np.zeros((m.nrow,m.ncol))
    arr[i,j] = df.iloc[:,0]
    plt.imshow(arr)
    plt.show()


def ok_grid_invest(tmp_path):

    try:
        import flopy
    except:
        return

    import numpy as np
    import pandas as pd
    import pyemu
    nrow,ncol = 200,200
    delr = np.ones((ncol)) * 1.0/float(ncol)
    delc = np.ones((nrow)) * 1.0/float(nrow)

    num_pts = 100
    ptx = np.random.random(num_pts)
    pty = np.random.random(num_pts)
    ptname = ["p{0}".format(i) for i in range(num_pts)]
    pts_data = pd.DataFrame({"x":ptx,"y":pty,"name":ptname})
    pts_data.index = pts_data.name
    pts_data = pts_data.loc[:,["x","y","name"]]


    sr = flopy.utils.SpatialReference(delr=delr,delc=delc)
    pts_data.loc["i0j0", :] = [sr.xcentergrid[0,0],sr.ycentergrid[0,0],"i0j0"]
    pts_data.loc["imxjmx", :] = [sr.xcentergrid[-1, -1], sr.ycentergrid[-1, -1], "imxjmx"]
    str_file = os.path.join("utils","struct_test.dat")
    gs = pyemu.utils.geostats.read_struct_file(str_file)[0]
    ok = pyemu.utils.geostats.OrdinaryKrige(gs,pts_data)
    kf = ok.calc_factors_grid(sr,verbose=False,var_filename=os.path.join(tmp_path,"test_var.ref"),minpts_interp=1,num_threads=1)
    kf2 = ok.calc_factors_grid(sr, verbose=False, var_filename=os.path.join(tmp_path, "test_var.ref"), minpts_interp=1,num_threads=10)
    ok.to_grid_factors_file(os.path.join(tmp_path,"test.fac"))
    diff = (kf.err_var - kf2.err_var).apply(np.abs).sum()
    assert diff < 1.0e-10

def specsim_test():
    try:
        import flopy
    except:
        return

    import numpy as np
    import pyemu
    num_reals = 100
    nrow,ncol = 40,20
    a = 2500
    contrib = 1.0
    nugget = 0
    delr = np.ones((ncol)) * 250
    delc = np.ones((nrow)) * 250
    variograms = [pyemu.geostats.ExpVario(contribution=contrib,a=a,anisotropy=1,bearing=10)]
    gs = pyemu.geostats.GeoStruct(variograms=variograms,transform="none",nugget=nugget)
    broke_delr = delr.copy()
    broke_delr[0] = 0.0
    broke_delc = delc.copy()
    broke_delc[0] = 0.0

    try:
        ss = pyemu.geostats.SpecSim2d(geostruct=gs,delx=broke_delr,dely=delc)
    except Exception as e:
        pass
    else:
        raise Exception("should have failed")

    variograms = [pyemu.geostats.ExpVario(contribution=contrib, a=a, anisotropy=1, bearing=00)]
    gs = pyemu.geostats.GeoStruct(variograms=variograms, transform="none", nugget=nugget)
    try:
        ss = pyemu.geostats.SpecSim2d(geostruct=gs,delx=broke_delr,dely=delc)
    except Exception as e:
        pass
    else:
        raise Exception("should have failed")

    try:
        ss = pyemu.geostats.SpecSim2d(geostruct=gs,delx=delr,dely=broke_delc)
    except Exception as e:
        pass
    else:
        raise Exception("should have failed")

    variograms = [pyemu.geostats.ExpVario(contribution=contrib, a=a, anisotropy=10, bearing=0)]
    gs = pyemu.geostats.GeoStruct(variograms=variograms, transform="log", nugget=nugget)
    np.random.seed(1)

    ss = pyemu.geostats.SpecSim2d(geostruct=gs, delx=delr, dely=delc)
    mean_value = 15.0
    reals = ss.draw_arrays(num_reals=num_reals, mean_value=mean_value)
    assert reals.shape == (num_reals, nrow, ncol),reals.shape
    reals = np.log10(reals)
    mean_value = np.log10(mean_value)
    var = np.var(reals, axis=0).mean()

    mean = reals.mean()

    theo_var = ss.geostruct.sill
    print(var, theo_var)
    print(mean, mean_value)
    assert np.abs(var - theo_var) < 0.1
    assert np.abs(mean - mean_value) < 0.1

    np.random.seed(1)
    variograms = [pyemu.geostats.ExpVario(contribution=contrib, a=a, anisotropy=10, bearing=0)]
    gs = pyemu.geostats.GeoStruct(variograms=variograms, transform="none", nugget=nugget)

    ss = pyemu.geostats.SpecSim2d(geostruct=gs, delx=delr, dely=delc)
    mean_value = 25.0
    reals = ss.draw_arrays(num_reals=num_reals,mean_value=mean_value)
    assert reals.shape == (num_reals,nrow,ncol)
    var = np.var(reals,axis=0).mean()
    mean = reals.mean()

    theo_var = ss.geostruct.sill
    print(var,theo_var)
    print(mean,mean_value)
    assert np.abs(var - theo_var) < 0.1
    assert np.abs(mean - mean_value) < 0.1

def aniso_invest():

    try:
        import flopy
    except:
        return

    import numpy as np
    import pandas as pd
    import pyemu
    from  datetime import datetime
    nrow,ncol = 40,20
    delr = np.ones((ncol)) * 250
    delc = np.ones((nrow)) * 250
    variograms = [pyemu.geostats.ExpVario(contribution=2.5,a=2500.0,anisotropy=10,bearing=90)]
    gs = pyemu.geostats.GeoStruct(variograms=variograms,transform="none",nugget=0.0)

    np.random.seed(1)
    num_reals = 100
    start = datetime.now()
    ss = pyemu.geostats.SpecSim2d(geostruct=gs, delx=delr, dely=delc)
    mean_value = 1.0
    reals1 = ss.draw_arrays(num_reals=num_reals,mean_value=mean_value)
    print((datetime.now() - start).total_seconds())

    variograms = [pyemu.geostats.ExpVario(contribution=2.5, a=2000.0, anisotropy=10, bearing=0)]
    gs = pyemu.geostats.GeoStruct(variograms=variograms, transform="none", nugget=0.0)
    ss = pyemu.geostats.SpecSim2d(geostruct=gs, delx=delr, dely=delc)
    reals2 = ss.draw_arrays(num_reals=num_reals, mean_value=mean_value)

    import matplotlib.pyplot as plt
    fig,axes = plt.subplots(1,2,figsize=(6,3))
    axes[0].imshow(reals2[0])
    axes[1].imshow(reals1[0])
    #axes[0].set_title("bearing: 10")
    #axes[1].set_title("bearing: 95")
    plt.show()

def run_test():
    import pyemu
    import platform

    if "window" in platform.platform().lower():
        pyemu.os_utils.run("echo test")
    else:
        pyemu.os_utils.run("ls")
    try:
        pyemu.os_utils.run("junk")
    except:
        pass
    else:
        raise Exception("should have failed")


@pytest.mark.skip(reason="slow as atm -- was stomped on by maha_pdc_test previously")
def maha_pdc_summary_test(tmp_path):  # todo add back in? currently super slowww
    import pyemu
    Path(tmp_path).mkdir(exist_ok=True)
    l1_critical_value = 6.4 #chi squared value at df=1,p=0.01
    l2_critical_value = 9.2 #chi sqaured value at df=2,p=0.01
    pst_file = os.path.join("la", "pest.pst")
    shutil.copy(pst_file, tmp_path)
    pst = pyemu.Pst(os.path.join(tmp_path, "pest.pst"))
    pst.observation_data.loc[:,"weight"] = 1.0
    en = pyemu.ObservationEnsemble.from_gaussian_draw(pst=pst,num_reals=20)
    level_1,level_2 = pyemu.helpers.get_maha_obs_summary(en)
    assert level_1.shape[0] == 0
    assert level_2.shape[0] == 0

    pst_file = os.path.join("pst","zoned_nz_64.pst")
    shutil.copy(pst_file, tmp_path)
    pst = pyemu.Pst(os.path.join(tmp_path, "zoned_nz_64.pst"))
    en = pyemu.ObservationEnsemble.from_gaussian_draw(pst=pst, num_reals=20)
    level_1, level_2 = pyemu.helpers.get_maha_obs_summary(en)
    level_1.sort_values(inplace=True)
    level_2.sort_values(by="sq_distance",inplace=True)
    print(level_1)
    print(level_2)
    assert level_1.shape[0] == 0
    assert level_2.shape[0] == 0


def gsf_reader_test():
    import pyemu
    gsffilename = os.path.join('utils','freyberg.usg.gsf')

    gsf = pyemu.gw_utils.GsfReader(gsffilename)
    nnodes = 4497

    assert len(gsf.get_node_data()) == nnodes

def conditional_prior_test():
    import os
    import numpy as np
    import pyemu

    prior_var = 1.0
    cond_var = 0.5
    v = pyemu.geostats.ExpVario(contribution=prior_var,a=5.0)
    gs = pyemu.geostats.GeoStruct(variograms=v,transform="none")
    x = np.arange(100)
    y = np.zeros_like(x)
    names = ["n{0}".format(i) for i in range(x.shape[0])]
    cov = gs.covariance_matrix(x,y,names)
    know_dict = {n:cond_var for n in [cov.col_names[int(x.shape[0]/2)],cov.col_names[int(3*x.shape[0]/4)]]}
    #know_dict = {cov.col_names[]:0.0001,cov.col_names[3]:0.0025}
    cond_cov = pyemu.helpers._condition_on_par_knowledge(cov,know_dict)
    i = int(x.shape[0] / 2)
    print(cov.x[i,i],cond_cov.x[i,i])
    print(np.diag(cov.x).min(), np.diag(cond_cov.x).min())
    print(prior_var,cond_var)


    # import matplotlib.pyplot as plt
    # fig,axes = plt.subplots(1,3,figsize=(15,5))
    # thres = 0.001
    # x1 = cov.to_pearson().x.copy()
    # x1[np.abs(x1) < thres] = np.nan
    # x2 = cond_cov.to_pearson().x.copy()
    # x2[np.abs(x2) < thres] = np.nan
    #
    # axes[0].imshow(x1,vmin=0.0,vmax=1.0)
    # axes[1].imshow(x2,vmin=0.0,vmax=1.0)
    # axes[2].plot(np.diag(cov.x),"0.5",label="prior diag")
    # axes[2].plot(np.diag(cond_cov.x), "b",label="post diag")
    # axes[0].set_title("prior CC matrix, variance {0}".format(prior_var),loc="left")
    # axes[1].set_title("post CC matrix, conditional variance {0}".format(cond_var), loc="left")
    # axes[2].set_title("prior vs posterior diagonals", loc="left")
    #
    # plt.show()

def geostat_prior_builder2_test(tmp_path):
    import os
    import numpy as np
    import pyemu
    pst_file = os.path.join("pst","pest.pst")
    pst = pyemu.Pst(pst_file)

    o_tpl_file = os.path.join("utils", "pp_locs.tpl")
    tpl_file = os.path.join(tmp_path, "pp_locs.tpl")
    shutil.copy(o_tpl_file, tpl_file)
    df = pyemu.pp_utils.pp_tpl_to_dataframe(tpl_file).iloc[:200,:]
    df.loc[:,"x"] = np.arange(df.shape[0])
    df.loc[:,"y"] = 0.0
    print(df)
    v = pyemu.geostats.ExpVario(1.0,10.0)
    gs = pyemu.geostats.GeoStruct(variograms=v)

    # get a cov here where all pars in the same group have the same bounds so same variance
    cov1 = pyemu.helpers.geostatistical_prior_builder(pst,{gs:df})
    
    par = pst.parameter_data
    #give some pars narrower bounds to induce a lower variance 
    #par.loc[pst.par_names[10:40], "parubnd"] = par.loc[pst.par_names[10:40], "parval1"] * 1.5
    #par.loc[pst.par_names[10:40], "parlbnd"] = par.loc[pst.par_names[10:40], "parval1"] * 0.5
    par.loc[pst.par_names[10:100], "parubnd"] *= np.random.random(90) * 5
    par.loc[pst.par_names[10:100], "parlbnd"] *= np.random.random(90) * 0.5
    
    
    # get a diagonal bounds-based cov
    cov = pyemu.Cov.from_parameter_data(pst=pst)
    d = cov.x
    var_dict = {n:v for n,v in zip(cov.row_names,d)}
    know_dict = {n:var_dict[n] for n in pst.par_names[10:100]}
    #calc the conditional cov just for testing
    cov3 = pyemu.helpers._condition_on_par_knowledge(cov1,know_dict)    
    
    #this one should include the variance scaling
    cov2 = pyemu.helpers.geostatistical_prior_builder(pst, {gs: df})

    pe = pyemu.helpers.geostatistical_draws(pst, {gs: df}, 100000)
    pe = pe.loc[:,pst.par_names]
    ecov2 = pe.covariance_matrix()

    x1 = cov1.x.copy()
    x1[np.abs(cov1.to_pearson().x)<0.001] = np.NaN
    x2 = cov2.x.copy()
    x2[np.abs(cov2.to_pearson().x) < 0.001] = np.NaN
    ex2 = ecov2.x.copy()
    ex2[np.abs(ecov2.to_pearson().x) < 0.001] = np.NaN
    x3 = cov3.x.copy()
    x3[np.abs(cov3.to_pearson().x) < 0.001] = np.NaN

    # even tho we scaled cov2, the resulting corr coef matrix should be the same as cov1
    d = np.abs(cov1.to_pearson().x - cov2.to_pearson().x)
    print(d.max())
    assert d.max() < 1.0e-6
    
    #check that variances in cov2 match the diagonal bounds-based cov
    dd = np.diag(cov2.x)
    d = np.abs(cov.x.flatten() - dd)
    print(d.max())
    assert d.max() < 1.0e-6

    # check that empirical variances in cov2 match the diagonal bounds-based cov
    edd = np.diag(ecov2.x)
    ed = np.abs(cov.x.flatten()[10:100] - edd[10:100])
    print(ed.max())
    assert ed.max() < 1.0e-1

    #import matplotlib.pyplot as plt
    # fig,ax = plt.subplots(1,1)
    # ax.plot(ed)
    # axt = plt.twinx(ax)
    # axt.plot(dd[10:100],"0.5")
    # axt.plot(edd[10:100], "m")
    # axt.plot(cov.x.flatten()[10:100],"b--")
    # ax.set_xticks(np.arange(ed.shape[0]))
    # ax.set_xticklabels(pst.par_names[10:100],rotation=90)
    # plt.show()
    #
    #fig,axes = plt.subplots(1,3,figsize=(15,5))
    #axes[0].imshow(x1[:200,:200],cmap="jet",vmax=np.nanmax(x2[:200,:200]),vmin=np.nanmin(x2[:200,:200]))
    #axes[1].imshow(x2[:200, :200], cmap="jet",vmax=np.nanmax(x2[:200,:200]),vmin=np.nanmin(x2[:200,:200]))
    #axes[2].imshow(ex2[:200, :200], cmap="jet",vmax=np.nanmax(x2[:200,:200]),vmin=np.nanmin(x2[:200,:200]))
    #plt.show()


def temporal_draw_invest():
    import numpy as np
    import pandas as pd
    import pyemu
    import matplotlib.pyplot as plt
    from datetime import datetime
    v = pyemu.geostats.ExpVario(contribution=1.0,a=500)
    gs = pyemu.geostats.GeoStruct(variograms=v)

    t = np.arange(0,1000)
    y = np.zeros_like(t)
    names = ["p{0}".format(i) for i in range(t.shape[0])]
    df = pd.DataFrame({"parnme":names,"x":t,"y":y})

    pst = pyemu.Pst.from_par_obs_names(names,names)
    #pst.parameter_data.loc[:,"parlbnd"] = 0.5
    #pst.parameter_data.loc[:, "parubnd"] = 1.5

    cov = gs.covariance_matrix(x=t,y=y,names=names)
    #plt.imshow(cov.x)
    #plt.show()
    s = datetime.now()
    pe = pyemu.ParameterEnsemble.from_gaussian_draw(pst=pst,cov=cov,num_reals=10)

    e = datetime.now()
    print("took",(e-s).total_seconds())
    ecov = pe.loc[:,names].covariance_matrix()
    #plt.imshow(ecov.x)
    #plt.show()
    #plt.plot(pe.loc[pe.index[0]])
    #plt.show()


def maha_pdc_test(tmp_path):
    import pyemu
    # pst = pyemu.Pst(os.path.join("temp_files","freyberg_mf6.pst"))
    # obs = pst.observation_data
    # oe = pyemu.ObservationEnsemble.from_csv(pst=pst, filename=os.path.join("temp_files","freyberg_mf6.0.obs.csv"))
    # z_scores, dmxs = pyemu.utils.maha_based_pdc(oe)
    # print(z_scores)
    # return
    pst_file = os.path.join("utils","freyberg6.pst")
    shutil.copy(pst_file, tmp_path)
    oe_file = os.path.join("utils", "freyberg6.0.obs.csv")
    shutil.copy(oe_file, tmp_path)
    oe_file = os.path.join(tmp_path, "freyberg6.0.obs.csv")
    pst = pyemu.Pst(os.path.join(tmp_path,"freyberg6.pst"))

    obs = pst.observation_data
    obs.loc[obs.weight>0,"obsval"] -= 5
    oe = pyemu.ObservationEnsemble.from_csv(pst=pst,filename=oe_file)
    df, dmxs = pyemu.utils.maha_based_pdc(oe)
    print(df.z_scores)
    print(df.p_vals)

    # import pandas as pd
    # import matplotlib.pyplot as plt
    # obs.loc[:, "datetime"] = pd.to_datetime(obs.obsnme.apply(lambda x: x.split("_")[-1]))
    # for group in pst.nnz_obs_groups:
    #     oobs = obs.loc[obs.obgnme==group,:].copy()
    #     oobs = oobs.loc[oobs.weight > 0]
    #     oobs.sort_values(by="datetime")
    #     fig,ax = plt.subplots(1,1,figsize=(10,4))
    #     for real in oe.index:
    #         ax.plot(oobs.datetime,oe.loc[real,oobs.obsnme].values,"0.5",lw=0.1)
    #     ax.set_title("group:{0}, zscore:{1}, pval:{2}".\
    #                  format(group,df.z_scores.loc[group],df.p_vals.loc[group]))
    #     ax.plot(oobs.datetime,oobs.obsval,"r",lw=2)
    # plt.show()

def rmr_parse_test():
    import pyemu
    df = pyemu.helpers.parse_rmr_file(os.path.join("utils","pest_local_pdc.rmr"))


@pytest.mark.order(0)
def ac_draw_test(tmp_path):
    import pyemu
    import numpy as np
    #import matplotlib.pyplot as plt

    obs_per_group = 1000
    avals = [1,180,365,3650]
    ngrp = len(avals)

    onames = []
    ogrps = []
    distance = []
    obsval = []
    struct_dict = {}
    for igrp,aval in enumerate(avals):
        x = np.linspace(0,np.pi*10,obs_per_group)
        trend = 0
        y = 3**(np.sin(x) + 10 + trend)
        obsval.extend(list(y))
        onamess = ["obs{0:04d}_grp{1:03d}_a{2}".format(i,igrp,aval) for i in range(obs_per_group)]
        onames.extend(onamess)
        ogrps.extend([igrp for _ in range(obs_per_group)])
        distance.extend(list(np.arange(obs_per_group)))
        v = pyemu.geostats.ExpVario(contribution=1.0, a=aval)
        gs = pyemu.geostats.GeoStruct(variograms=v)
        struct_dict[gs] = onamess
    onames.append("rand1")
    onames.append("rand2")
    obsval.append(1.0)
    obsval.append(2.0)
    ogrps.append("less_")
    ogrps.append("greater_")

    pst = pyemu.Pst.from_par_obs_names(obs_names=onames)
    pst.observation_data.loc[onames,"obgnme"] = ogrps
    pst.observation_data.loc[onames[:-2],"distance"] = distance
    pst.observation_data.loc[onames,"obsval"] = obsval
    pst.observation_data.loc[onames, "weight"] = 0.000001#1/(np.array(obsval))
    print(obsval)
    pst.observation_data.loc[onames, "standard_deviation"] = np.array(obsval) * 0.1
    pst.observation_data.loc[onames, "lower_bound"] = np.array(obsval).min()
    #pst.observation_data.loc[onames, "upper_bound"] = np.array(obsval) + (
    #            pst.observation_data.loc[onames, "standard_deviation"] * 2)
    pst.observation_data.loc[onames, "upper_bound"] = np.array(obsval).max()
    print(pst.observation_data.standard_deviation.describe())
    pst.write(os.path.join(tmp_path, "test.pst"))
    print(pst.observation_data.distance)

    oe = pyemu.helpers.autocorrelated_draw(pst, struct_dict, num_reals=100, enforce_bounds=True)
    obs = pst.observation_data
    assert oe.max().max() <= obs.upper_bound.min()
    assert oe.min().min() >= obs.lower_bound.max()
    assert np.all(oe.loc[:,"rand1"].values==1.0)
    assert np.all(oe.loc[:, "rand2"].values == 2.0)

    oe = pyemu.helpers.autocorrelated_draw(pst,struct_dict,num_reals=10000)

    obs = pst.observation_data
    obs.loc[:,"emp_std"] = oe.std().loc[obs.obsnme]
    obs.loc[:,"std_diff"] = 100 * np.abs(obs.emp_std-obs.standard_deviation)/obs.emp_std
    print(obs.std_diff.min(),obs.std_diff.max())
    assert obs.std_diff.max() < 5.0


    # pst.observation_data.loc[:,"upper_bound"] = np.nan
    # oe = pyemu.helpers.autocorrelated_draw(pst, struct_dict, num_reals=100,enforce_bounds=True)
    # import matplotlib.pyplot as plt
    # fig, axes = plt.subplots(len(avals), 1, figsize=(10, 10))
    # for gs, ax in zip(struct_dict, axes):
    #     onames = struct_dict[gs]
    #     dvals = pst.observation_data.loc[onames, "distance"].values
    #
    #     for real in oe.index:
    #         ax.plot(dvals, oe.loc[real, onames].values, "0.5", alpha=0.5, lw=0.1)
    #     ax.plot(dvals, pst.observation_data.loc[onames, "obsval"], "r")
    #     ax.set_title("correlation length: {0} time units".format(gs.variograms[0].a), loc="left")
    #     ax.set_xlabel("time")
    #     ax.set_ylabel("something autocorrelated")
    #     ax.set_yticks([])
    # plt.tight_layout()
    # plt.savefig("test.pdf")
    #for o,s in std.items():
    #    d = 100 * np.abs(s-obs.loc[o,"standard_deviation"])/s
    #    print(o,d,s,obs.loc[o,"standard_deviation"])
    # import matplotlib.pyplot as plt
    # fig,ax = plt.subplots(1,1)
    # ax.scatter(obs.standard_deviation,obs.emp_std)
    # mn = min(ax.get_ylim()[0],ax.get_xlim()[0])
    # mx = max(ax.get_ylim()[1], ax.get_xlim()[1])
    # ax.set_xlim(mn,mx)
    # ax.set_ylim(mn,mx)
    # ax.plot([mn,mx],[mn,mx],"k--",lw=2.5)
    # plt.show()




if __name__ == "__main__":
<<<<<<< HEAD
    #ac_draw_test()
    #maha_pdc_test()
    #rmr_parse_test()
    #temporal_draw_invest()
    #run_test()
    #specsim_test()
    #aniso_invest()
    #fieldgen_dev()
=======
    # ac_draw_test("temp")
    # maha_pdc_test()
    # rmr_parse_test()
    # temporal_draw_invest()
    # run_test()
    # specsim_test()
    # aniso_invest()
    # fieldgen_dev()
>>>>>>> ede7f7cd
    # smp_test()
    # smp_dateparser_test()
    # smp_to_ins_test()
    # read_runstor_test()
    # # long_names()
    # master_and_workers()
    # plot_id_bar_test()
    # pst_from_parnames_obsnames_test()
    # write_jactest_test()
    # sfr_obs_test()
    # sfr_reach_obs_test()
    # gage_obs_test()
    # setup_pp_test()
    # sfr_helper_test()
    # gw_sft_ins_test()
    # par_knowledge_test()
    # grid_obs_test()
    # hds_timeseries_test()
    # postprocess_inactive_conc_test()
    # plot_summary_test()
    # load_sgems_expvar_test()
    # read_hydmod_test()
    # make_hydmod_insfile_test()
    # gslib_2_dataframe_test()
    # sgems_to_geostruct_test()
    # #linearuniversal_krige_test()
    # conditional_prior_invest()
    # geostat_prior_builder_test2()
    # geostat_draws_test()
    # jco_from_pestpp_runstorage_test()
    # mflist_budget_test()
    # mtlist_budget_test()
    # tpl_to_dataframe_test()
    # kl_test()
    # hfb_test()
    # hfb_zn_mult_test()
    # more_kl_test()
    # zero_order_regul_test()
    # first_order_pearson_regul_test()
    # master_and_workers()
    # smp_to_ins_test()
    # read_pestpp_runstorage_file_test()
    # write_tpl_test()
    # pp_to_shapefile_test()
    # read_pval_test()
    # read_hob_test()
    # setup_pp_test()
    # pp_to_tpl_test()
    # setup_ppcov_complex()
    # ppcov_complex_test()
    # setup_ppcov_simple()
    # ppcov_simple_sparse_test()
    # ppcov_complex_sparse_test()
    # fac2real_test()
    # vario_test()
    # geostruct_test()
    # aniso_test()
    # struct_file_test()
    # covariance_matrix_test()
    # add_pi_obj_func_test()
    # ok_test()
    # ok_grid_test()
    ok_grid_zone_test()
    # ppk2fac_verf_test()
    # ok_grid_invest()
    # ok_grid_test()
    # ok_grid_zone_test()
    maha_pdc_summary_test("temp")
    # gsf_reader_test()
    # kl_test()<|MERGE_RESOLUTION|>--- conflicted
+++ resolved
@@ -2305,16 +2305,7 @@
 
 
 if __name__ == "__main__":
-<<<<<<< HEAD
-    #ac_draw_test()
-    #maha_pdc_test()
-    #rmr_parse_test()
-    #temporal_draw_invest()
-    #run_test()
-    #specsim_test()
-    #aniso_invest()
-    #fieldgen_dev()
-=======
+
     # ac_draw_test("temp")
     # maha_pdc_test()
     # rmr_parse_test()
@@ -2323,7 +2314,6 @@
     # specsim_test()
     # aniso_invest()
     # fieldgen_dev()
->>>>>>> ede7f7cd
     # smp_test()
     # smp_dateparser_test()
     # smp_to_ins_test()

name: pyemu
channels:
  - conda-forge
<<<<<<< HEAD
  - defaults
=======
>>>>>>> 6eb8ae87
dependencies:  
  - pyshp
  - numpy 
  - pandas 
  - nose-timer
  - nbsphinx
  - matplotlib
  - pillow
  - coverage
  - coveralls
  - nose<|MERGE_RESOLUTION|>--- conflicted
+++ resolved
@@ -1,10 +1,6 @@
 name: pyemu
 channels:
   - conda-forge
-<<<<<<< HEAD
-  - defaults
-=======
->>>>>>> 6eb8ae87
 dependencies:  
   - pyshp
   - numpy 

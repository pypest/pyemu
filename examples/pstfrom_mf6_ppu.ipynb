--- conflicted
+++ resolved
@@ -1,17 +1,16 @@
 {
  "cells": [
   {
-   "cell_type": "markdown",
-   "metadata": {},
-   "source": [
-    "# Setting up a PEST interface from MODFLOW6 using the `PstFrom` class with `PyPestUtils` for advanced pilot point parameterization"
-   ]
-  },
-  {
-   "cell_type": "code",
-   "execution_count": null,
-   "metadata": {},
-   "outputs": [],
+   "metadata": {},
+   "cell_type": "markdown",
+   "source": "# Setting up a PEST interface from MODFLOW6 using the `PstFrom` class with `PyPestUtils` for advanced pilot point parameterization",
+   "id": "597647f9253af23f"
+  },
+  {
+   "metadata": {},
+   "cell_type": "code",
+   "outputs": [],
+   "execution_count": null,
    "source": [
     "import os\n",
     "import shutil\n",
@@ -20,285 +19,293 @@
     "import matplotlib.pyplot as plt\n",
     "import pyemu\n",
     "import flopy"
-   ]
-  },
-  {
-   "cell_type": "code",
-   "execution_count": null,
-   "metadata": {},
-   "outputs": [],
+   ],
+   "id": "9dd3398b66b0b998"
+  },
+  {
+   "metadata": {},
+   "cell_type": "code",
+   "outputs": [],
+   "execution_count": null,
    "source": [
     "import sys\n",
     "sys.path.append(os.path.join(\"..\",\"..\",\"pypestutils\"))"
-   ]
-  },
-  {
-   "cell_type": "code",
-   "execution_count": null,
-   "metadata": {},
-   "outputs": [],
-   "source": [
-    "import pypestutils as ppu"
-   ]
-  },
-  {
-   "cell_type": "markdown",
-   "metadata": {},
-   "source": [
-    "An existing MODFLOW6 model is in the directory `freyberg_mf6`.  Lets check it out:"
-   ]
-  },
-  {
-   "cell_type": "code",
-   "execution_count": null,
-   "metadata": {},
-   "outputs": [],
+   ],
+   "id": "b04bf3f138f02ffc"
+  },
+  {
+   "metadata": {},
+   "cell_type": "code",
+   "outputs": [],
+   "execution_count": null,
+   "source": "import pypestutils as ppu",
+   "id": "53f26ecf6ecf8e74"
+  },
+  {
+   "metadata": {},
+   "cell_type": "markdown",
+   "source": "An existing MODFLOW6 model is in the directory `freyberg_mf6`.  Lets check it out:",
+   "id": "98769e861ab3f840"
+  },
+  {
+   "metadata": {},
+   "cell_type": "code",
+   "outputs": [],
+   "execution_count": null,
    "source": [
     "org_model_ws = os.path.join('freyberg_mf6')\n",
     "os.listdir(org_model_ws)"
-   ]
-  },
-  {
-   "cell_type": "markdown",
-   "metadata": {},
+   ],
+   "id": "c007d8b59aa1e92f"
+  },
+  {
+   "metadata": {},
+   "cell_type": "markdown",
    "source": [
     "You can see that all the input array and list data for this model have been written \"externally\" - this is key to using the `PstFrom` class. \n",
     "\n",
     "Let's quickly viz the model top just to remind us of what we are dealing with:"
-   ]
-  },
-  {
-   "cell_type": "code",
-   "execution_count": null,
-   "metadata": {},
-   "outputs": [],
+   ],
+   "id": "bfcb10c3e3999ab2"
+  },
+  {
+   "metadata": {},
+   "cell_type": "code",
+   "outputs": [],
+   "execution_count": null,
    "source": [
     "id_arr = np.loadtxt(os.path.join(org_model_ws,\"freyberg6.dis_idomain_layer3.txt\"))\n",
     "top_arr = np.loadtxt(os.path.join(org_model_ws,\"freyberg6.dis_top.txt\"))\n",
     "top_arr[id_arr==0] = np.nan\n",
     "plt.imshow(top_arr)"
-   ]
-  },
-  {
-   "cell_type": "markdown",
-   "metadata": {},
-   "source": [
-    "Now let's copy those files to a temporary location just to make sure we don't goof up those original files:"
-   ]
-  },
-  {
-   "cell_type": "code",
-   "execution_count": null,
-   "metadata": {},
-   "outputs": [],
+   ],
+   "id": "bc1bfe933fa33b1"
+  },
+  {
+   "metadata": {},
+   "cell_type": "markdown",
+   "source": "Now let's copy those files to a temporary location just to make sure we don't goof up those original files:",
+   "id": "2d0a09c8caa969c6"
+  },
+  {
+   "metadata": {},
+   "cell_type": "code",
+   "outputs": [],
+   "execution_count": null,
    "source": [
     "tmp_model_ws = \"temp_pst_from_ppu\"\n",
     "if os.path.exists(tmp_model_ws):\n",
     "    shutil.rmtree(tmp_model_ws)\n",
     "shutil.copytree(org_model_ws,tmp_model_ws)\n",
     "os.listdir(tmp_model_ws)"
-   ]
-  },
-  {
-   "cell_type": "markdown",
-   "metadata": {},
+   ],
+   "id": "a074d2977f031532"
+  },
+  {
+   "metadata": {},
+   "cell_type": "markdown",
    "source": [
     "Now we need just a tiny bit of info about the spatial discretization of the model - this is needed to work out separation distances between parameters for build a geostatistical prior covariance matrix later.\n",
     "\n",
     "Here we will load the flopy sim and model instance just to help us define some quantities later - flopy is not required to use the `PstFrom` class."
-   ]
-  },
-  {
-   "cell_type": "code",
-   "execution_count": null,
-   "metadata": {},
-   "outputs": [],
+   ],
+   "id": "b7448da37fb0d0db"
+  },
+  {
+   "metadata": {},
+   "cell_type": "code",
+   "outputs": [],
+   "execution_count": null,
    "source": [
     "sim = flopy.mf6.MFSimulation.load(sim_ws=tmp_model_ws)\n",
     "m = sim.get_model(\"freyberg6\")\n"
-   ]
-  },
-  {
-   "cell_type": "markdown",
-   "metadata": {},
-   "source": [
-    "Here we use the simple `SpatialReference` pyemu implements to help us spatially locate parameters"
-   ]
-  },
-  {
-   "cell_type": "code",
-   "execution_count": null,
-   "metadata": {},
-   "outputs": [],
+   ],
+   "id": "6d5e3c75d4ccff87"
+  },
+  {
+   "metadata": {},
+   "cell_type": "markdown",
+   "source": "Here we use the simple `SpatialReference` pyemu implements to help us spatially locate parameters",
+   "id": "791e3a32322ba060"
+  },
+  {
+   "metadata": {},
+   "cell_type": "code",
+   "outputs": [],
+   "execution_count": null,
    "source": [
     "sr = pyemu.helpers.SpatialReference.from_namfile(\n",
     "        os.path.join(tmp_model_ws, \"freyberg6.nam\"),\n",
     "        delr=m.dis.delr.array, delc=m.dis.delc.array)\n",
     "sr"
-   ]
-  },
-  {
-   "cell_type": "markdown",
-   "metadata": {},
-   "source": [
-    "Now we can instantiate a `PstFrom` class instance"
-   ]
-  },
-  {
-   "cell_type": "code",
-   "execution_count": null,
-   "metadata": {},
-   "outputs": [],
+   ],
+   "id": "3348e2c5449e3065"
+  },
+  {
+   "metadata": {},
+   "cell_type": "markdown",
+   "source": "Now we can instantiate a `PstFrom` class instance",
+   "id": "51fd4fad812b4a45"
+  },
+  {
+   "metadata": {},
+   "cell_type": "code",
+   "outputs": [],
+   "execution_count": null,
    "source": [
     "template_ws = \"freyberg6_template\"\n",
     "pf = pyemu.utils.PstFrom(original_d=tmp_model_ws, new_d=template_ws,\n",
     "                 remove_existing=True,\n",
     "                 longnames=True, spatial_reference=sr,\n",
     "                 zero_based=False,start_datetime=\"1-1-2018\")\n"
-   ]
-  },
-  {
-   "cell_type": "markdown",
-   "metadata": {},
+   ],
+   "id": "38b193a142016006"
+  },
+  {
+   "metadata": {},
+   "cell_type": "markdown",
    "source": [
     "## Observations\n",
     "\n",
     "So now that we have a `PstFrom` instance, but its just an empty container at this point, so we need to add some PEST interface \"observations\" and \"parameters\".  Let's start with observations using MODFLOW6 head.  These are stored in `heads.csv`:"
-   ]
-  },
-  {
-   "cell_type": "code",
-   "execution_count": null,
-   "metadata": {},
-   "outputs": [],
+   ],
+   "id": "4d34cbe82af7d566"
+  },
+  {
+   "metadata": {},
+   "cell_type": "code",
+   "outputs": [],
+   "execution_count": null,
    "source": [
     "df = pd.read_csv(os.path.join(tmp_model_ws,\"heads.csv\"),index_col=0)\n",
     "df"
-   ]
-  },
-  {
-   "cell_type": "markdown",
-   "metadata": {},
-   "source": [
-    "The main entry point for adding observations is (surprise) `PstFrom.add_observations()`.  This method works on the list-type observation output file.  We need to tell it what column is the index column (can be string if there is a header or int if no header) and then what columns contain quantities we want to monitor (e.g. \"observe\") in the control file - in this case we want to monitor all columns except the index column:"
-   ]
-  },
-  {
-   "cell_type": "code",
-   "execution_count": null,
-   "metadata": {},
-   "outputs": [],
+   ],
+   "id": "12f8b4718e9d6cbd"
+  },
+  {
+   "metadata": {},
+   "cell_type": "markdown",
+   "source": "The main entry point for adding observations is (surprise) `PstFrom.add_observations()`.  This method works on the list-type observation output file.  We need to tell it what column is the index column (can be string if there is a header or int if no header) and then what columns contain quantities we want to monitor (e.g. \"observe\") in the control file - in this case we want to monitor all columns except the index column:",
+   "id": "90444d9d7ea6b006"
+  },
+  {
+   "metadata": {},
+   "cell_type": "code",
+   "outputs": [],
+   "execution_count": null,
    "source": [
     "hds_df = pf.add_observations(\"heads.csv\",insfile=\"heads.csv.ins\",index_cols=\"time\",\n",
     "                    use_cols=list(df.columns.values),prefix=\"hds\",)\n",
     "hds_df"
-   ]
-  },
-  {
-   "cell_type": "markdown",
-   "metadata": {},
-   "source": [
-    "We can see that it returned a dataframe with lots of useful info: the observation names that were formed (`obsnme`), the values that were read from `heads.csv` (`obsval`) and also some generic weights and group names.  At this point, no control file has been created, we have simply prepared to add this observations to the control file later.  "
-   ]
-  },
-  {
-   "cell_type": "code",
-   "execution_count": null,
-   "metadata": {},
-   "outputs": [],
-   "source": [
-    "[f for f in os.listdir(template_ws) if f.endswith(\".ins\")]"
-   ]
-  },
-  {
-   "cell_type": "markdown",
-   "metadata": {},
+   ],
+   "id": "139e2128db6100c"
+  },
+  {
+   "metadata": {},
+   "cell_type": "markdown",
+   "source": "We can see that it returned a dataframe with lots of useful info: the observation names that were formed (`obsnme`), the values that were read from `heads.csv` (`obsval`) and also some generic weights and group names.  At this point, no control file has been created, we have simply prepared to add this observations to the control file later.  ",
+   "id": "4935231d1ffd7d8e"
+  },
+  {
+   "metadata": {},
+   "cell_type": "code",
+   "outputs": [],
+   "execution_count": null,
+   "source": "[f for f in os.listdir(template_ws) if f.endswith(\".ins\")]",
+   "id": "4e4baaae9a812573"
+  },
+  {
+   "metadata": {},
+   "cell_type": "markdown",
    "source": [
     "Nice!  We also have a PEST-style instruction file for those obs.\n",
     "\n",
     "Now lets do the same for SFR observations:"
-   ]
-  },
-  {
-   "cell_type": "code",
-   "execution_count": null,
-   "metadata": {},
-   "outputs": [],
+   ],
+   "id": "d56c174ee65114a7"
+  },
+  {
+   "metadata": {},
+   "cell_type": "code",
+   "outputs": [],
+   "execution_count": null,
    "source": [
     "df = pd.read_csv(os.path.join(tmp_model_ws, \"sfr.csv\"), index_col=0)\n",
     "sfr_df = pf.add_observations(\"sfr.csv\", insfile=\"sfr.csv.ins\", index_cols=\"time\", use_cols=list(df.columns.values))\n",
     "sfr_df"
-   ]
-  },
-  {
-   "cell_type": "markdown",
-   "metadata": {},
+   ],
+   "id": "e72eb48997a89ccd"
+  },
+  {
+   "metadata": {},
+   "cell_type": "markdown",
    "source": [
     "Sweet as!  Now that we have some observations, let's add parameters!\n",
     "\n",
     "## Pilot points and `PyPestUtils`\n",
     "\n",
     "This notebook is mostly meant to demonstrate some advanced pilot point parameterization that is possible with `PyPestUtils`, so we will only focus on HK and VK pilot point parameters.  This is just to keep the example short.  In practice, please please please parameterize boundary conditions too!"
-   ]
-  },
-  {
-   "cell_type": "code",
-   "execution_count": null,
-   "metadata": {},
-   "outputs": [],
+   ],
+   "id": "b8c36e9db08b7a1a"
+  },
+  {
+   "metadata": {},
+   "cell_type": "code",
+   "outputs": [],
+   "execution_count": null,
    "source": [
     "v = pyemu.geostats.ExpVario(contribution=1.0,a=5000,bearing=0,anisotropy=5)\n",
     "pp_gs = pyemu.geostats.GeoStruct(variograms=v, transform='log')"
-   ]
-  },
-  {
-   "cell_type": "code",
-   "execution_count": null,
-   "metadata": {},
-   "outputs": [],
+   ],
+   "id": "e2fce4e4ae545c61"
+  },
+  {
+   "metadata": {},
+   "cell_type": "code",
+   "outputs": [],
+   "execution_count": null,
    "source": [
     "pp_gs.plot()\n",
     "print(\"spatial variogram\")"
-   ]
-  },
-  {
-   "cell_type": "markdown",
-   "metadata": {},
-   "source": [
-    "Now let's get the idomain array to use as a zone array - this keeps us from setting up parameters in inactive model cells:"
-   ]
-  },
-  {
-   "cell_type": "code",
-   "execution_count": null,
-   "metadata": {},
-   "outputs": [],
-   "source": [
-    "ib = m.dis.idomain[0].array"
-   ]
-  },
-  {
-   "cell_type": "markdown",
-   "metadata": {},
-   "source": [
-    "Find HK files for the upper and lower model layers (assuming model layer 2 is a semi-confining unit)"
-   ]
-  },
-  {
-   "cell_type": "code",
-   "execution_count": null,
-   "metadata": {},
-   "outputs": [],
+   ],
+   "id": "4cf91a232ef26e6e"
+  },
+  {
+   "metadata": {},
+   "cell_type": "markdown",
+   "source": "Now let's get the idomain array to use as a zone array - this keeps us from setting up parameters in inactive model cells:",
+   "id": "f7de7f611542a0d9"
+  },
+  {
+   "metadata": {},
+   "cell_type": "code",
+   "outputs": [],
+   "execution_count": null,
+   "source": "ib = m.dis.idomain[0].array",
+   "id": "87d94be55152e1e0"
+  },
+  {
+   "metadata": {},
+   "cell_type": "markdown",
+   "source": "Find HK files for the upper and lower model layers (assuming model layer 2 is a semi-confining unit)",
+   "id": "8cf040c4ce99d692"
+  },
+  {
+   "metadata": {},
+   "cell_type": "code",
+   "outputs": [],
+   "execution_count": null,
    "source": [
     "hk_arr_files = [f for f in os.listdir(tmp_model_ws) if \"npf_k_\" in f and f.endswith(\".txt\") and \"layer2\" not in f]\n",
     "hk_arr_files"
-   ]
-  },
-  {
-   "cell_type": "code",
-   "execution_count": null,
-   "metadata": {},
-   "outputs": [],
+   ],
+   "id": "459ed4d1c3139dde"
+  },
+  {
+   "metadata": {},
+   "cell_type": "code",
+   "outputs": [],
+   "execution_count": null,
    "source": [
     "arr_file = \"freyberg6.npf_k_layer1.txt\"\n",
     "tag = arr_file.split('.')[1].replace(\"_\",\"-\")\n",
@@ -310,55 +317,57 @@
     "# so we can make easy plots later...\n",
     "pf.add_observations(arr_file,prefix=tag,\n",
     "                    obsgp=tag,zone_array=ib)"
-   ]
-  },
-  {
-   "cell_type": "markdown",
-   "metadata": {},
-   "source": [
-    "If you are familiar with how `PstFrom` has worked historically, we handed off the process to solve for the factor file (which requires solving the kriging equations for each active node) to a pure python (well, with pandas and numpy).  This was ok for toy models, but hella slow for big ugly models.  If you look at the log entries above, you should see that the instead, `PstFrom` successfully handed off the solve to `PyPestUtils`, which is exponentially faster for big models.  sweet ez! "
-   ]
-  },
-  {
-   "cell_type": "code",
-   "execution_count": null,
-   "metadata": {},
-   "outputs": [],
+   ],
+   "id": "3292bf885ab36a90"
+  },
+  {
+   "metadata": {},
+   "cell_type": "markdown",
+   "source": "If you are familiar with how `PstFrom` has worked historically, we handed off the process to solve for the factor file (which requires solving the kriging equations for each active node) to a pure python (well, with pandas and numpy).  This was ok for toy models, but hella slow for big ugly models.  If you look at the log entries above, you should see that the instead, `PstFrom` successfully handed off the solve to `PyPestUtils`, which is exponentially faster for big models.  sweet ez! ",
+   "id": "4a892258c71c90ce"
+  },
+  {
+   "metadata": {},
+   "cell_type": "code",
+   "outputs": [],
+   "execution_count": null,
    "source": [
     "tpl_files = [f for f in os.listdir(template_ws) if f.endswith(\".tpl\")]\n",
     "tpl_files"
-   ]
-  },
-  {
-   "cell_type": "code",
-   "execution_count": null,
-   "metadata": {},
-   "outputs": [],
+   ],
+   "id": "d62cca5a36767595"
+  },
+  {
+   "metadata": {},
+   "cell_type": "code",
+   "outputs": [],
+   "execution_count": null,
    "source": [
     "with open(os.path.join(template_ws,tpl_files[0]),'r') as f:\n",
     "    for _ in range(2):\n",
     "        print(f.readline().strip())\n",
     "        "
-   ]
-  },
-  {
-   "cell_type": "markdown",
-   "metadata": {},
+   ],
+   "id": "b8f9f52c986dbe6"
+  },
+  {
+   "metadata": {},
+   "cell_type": "markdown",
    "source": [
     "\n",
     "So those might look like pretty redic parameter names, but they contain heaps of metadata to help you post process things later..."
-   ]
-  },
-  {
-   "cell_type": "markdown",
-   "metadata": {},
-   "source": [
-    "So those are you standard pilot points for HK in layer 1 - same as it ever was..."
-   ]
-  },
-  {
-   "cell_type": "markdown",
-   "metadata": {},
+   ],
+   "id": "b2491117265b8653"
+  },
+  {
+   "metadata": {},
+   "cell_type": "markdown",
+   "source": "So those are you standard pilot points for HK in layer 1 - same as it ever was...",
+   "id": "4740988747c39978"
+  },
+  {
+   "metadata": {},
+   "cell_type": "markdown",
    "source": [
     "## Geostatistical hyper-parameters\n",
     "\n",
@@ -367,25 +376,27 @@
     "In `PyPestUtils`, we can supply the pilot-point-to-grid interpolation process with arrays of hyper-parameter values, one array for each variogram property.  The result of this hyper parameter mess is referred to as a non-stationary spatial parameterization.  buckle up...\n",
     "\n",
     "First let's define some additional geostatistical structures:"
-   ]
-  },
-  {
-   "cell_type": "code",
-   "execution_count": null,
-   "metadata": {},
-   "outputs": [],
+   ],
+   "id": "572d96a02212dfa6"
+  },
+  {
+   "metadata": {},
+   "cell_type": "code",
+   "outputs": [],
+   "execution_count": null,
    "source": [
     "value_v = pyemu.geostats.ExpVario(contribution=1, a=5000, anisotropy=5, bearing=0.0)\n",
     "value_gs = pyemu.geostats.GeoStruct(variograms=value_v)\n",
     "bearing_v = pyemu.geostats.ExpVario(contribution=1,a=10000,anisotropy=5,bearing=0.0)\n",
     "bearing_gs = pyemu.geostats.GeoStruct(variograms=bearing_v)"
-   ]
-  },
-  {
-   "cell_type": "code",
-   "execution_count": null,
-   "metadata": {},
-   "outputs": [],
+   ],
+   "id": "343f86f826327d3f"
+  },
+  {
+   "metadata": {},
+   "cell_type": "code",
+   "outputs": [],
+   "execution_count": null,
    "source": [
     "arr_file = \"freyberg6.npf_k_layer3.txt\"\n",
     "tag = arr_file.split('.')[1].replace(\"_\",\"-\")\n",
@@ -396,34 +407,37 @@
     "                 apply_order=2)\n",
     "pf.add_observations(arr_file,prefix=tag,\n",
     "                    obsgp=tag,zone_array=ib)"
-   ]
-  },
-  {
-   "cell_type": "code",
-   "execution_count": null,
-   "metadata": {},
-   "outputs": [],
+   ],
+   "id": "be859202f72172fd"
+  },
+  {
+   "metadata": {},
+   "cell_type": "code",
+   "outputs": [],
+   "execution_count": null,
    "source": [
     "hyperpar_files = [f for f in os.listdir(pf.new_d) if tag in f]\n",
     "hyperpar_files"
-   ]
-  },
-  {
-   "cell_type": "markdown",
-   "metadata": {},
+   ],
+   "id": "cbfcf6fe35fc9fa0"
+  },
+  {
+   "metadata": {},
+   "cell_type": "markdown",
    "source": [
     "when we supplied the \"prep_hyperpars\" as `True` above, that triggered `PstFrom` to do something different.  Instead of solving for the pilot point kriging factors as before, now, we have array-based files for the geostatistical hyper parameters, as well as some additional quantities we need to \"apply\" these hyper parameter at runtime.  This is a key difference:  When the pilot point variogram is changing for each model run, we need to re-solve for the kriging factors for each model run...\n",
     "\n",
     "We snuck in something else too - see that `apply_order` argument?  That is how we can control what order of files being processed by the run-time multiplier parameter function.  Since we are going to parameterize the hyper parameters and there is an implicit order between these hyper parameters and the underlying pilot points, we need to make sure the hyper parameters are processed first.  \n",
     "\n",
     "Lets setup some hyper parameters for estimation.  We will use a constant for the anisotropy ratio, but use pilot points for the bearing:"
-   ]
-  },
-  {
-   "cell_type": "code",
-   "execution_count": null,
-   "metadata": {},
-   "outputs": [],
+   ],
+   "id": "4b16a43536e4689a"
+  },
+  {
+   "metadata": {},
+   "cell_type": "code",
+   "outputs": [],
+   "execution_count": null,
    "source": [
     "afile = 'npf-k-layer3.aniso.dat'\n",
     "tag = afile.split('.')[0].replace(\"_\",\"-\")+\"-aniso\"\n",
@@ -440,18 +454,18 @@
     "                  pp_options={\"try_use_ppu\":True},\n",
     "                  apply_order=1,geostruct=bearing_gs)\n",
     "pf.add_observations(bfile, prefix=tag, obsgp=tag)                "
-   ]
-  },
-  {
-   "cell_type": "markdown",
-   "metadata": {},
-   "source": [
-    "Notice that the `apply_order` for these hyper pars is 1 so that any processing for these quantities happens before the actual underlying pilot points are processed"
-   ]
-  },
-  {
-   "cell_type": "markdown",
-   "metadata": {},
+   ],
+   "id": "c72bac997d4c0a41"
+  },
+  {
+   "metadata": {},
+   "cell_type": "markdown",
+   "source": "Notice that the `apply_order` for these hyper pars is 1 so that any processing for these quantities happens before the actual underlying pilot points are processed",
+   "id": "17a6f9a495cc9976"
+  },
+  {
+   "metadata": {},
+   "cell_type": "markdown",
    "source": [
     "## \"These go to 11\" - amp'ing things up with categorization\n",
     "\n",
@@ -462,13 +476,14 @@
     "lets setup non-stationary categorical parameterization for the VK of layer 2 (the semi confining unit).  We can conceptualize this as a semi-confining unit that has \"windows\" in it that connects the two aquifers.  Where there is not a window, the Vk will be very low, where there is a window, the VK will be much higher. Let's also assume the windows in the confining unit where created when a stream eroded thru it, so the shape of these windows will be higher-order (not derived from a standard geostatistical 2-point process), but rather from connected features.\n",
     "\n",
     "In what follows, we setup this complex parameterization.  We also add lots of aux observations to lets plot and viz the steps in this parameterization process."
-   ]
-  },
-  {
-   "cell_type": "code",
-   "execution_count": null,
-   "metadata": {},
-   "outputs": [],
+   ],
+   "id": "649aa96d83db3844"
+  },
+  {
+   "metadata": {},
+   "cell_type": "code",
+   "outputs": [],
+   "execution_count": null,
    "source": [
     "arr_file = \"freyberg6.npf_k33_layer2.txt\"\n",
     "print(arr_file)\n",
@@ -549,51 +564,54 @@
     "df = pd.read_csv(threshcsv.replace(\".csv\",\"_results.csv\"),index_col=0)\n",
     "pf.add_observations(os.path.split(threshcsv)[1].replace(\".csv\",\"_results.csv\"),index_cols=\"threshcat\",use_cols=df.columns.tolist(),prefix=prefix+\"-results_k:{0}\".format(k),\n",
     "                    obsgp=prefix+\"-results_k:{0}\".format(k),ofile_sep=\",\")\n"
-   ]
-  },
-  {
-   "cell_type": "markdown",
-   "metadata": {},
+   ],
+   "id": "42067ca6bd431a2"
+  },
+  {
+   "metadata": {},
+   "cell_type": "markdown",
    "source": [
     "### build the control file, pest interface files, and forward run script\n",
     "At this point, we have some parameters and some observations, so we can create a control file:"
-   ]
-  },
-  {
-   "cell_type": "code",
-   "execution_count": null,
-   "metadata": {},
-   "outputs": [],
+   ],
+   "id": "324fd56e3a4a8d8d"
+  },
+  {
+   "metadata": {},
+   "cell_type": "code",
+   "outputs": [],
+   "execution_count": null,
    "source": [
     "pf.mod_sys_cmds.append(\"mf6\")\n",
     "pf.pre_py_cmds.insert(0,\"import sys\")\n",
     "pf.pre_py_cmds.insert(1,\"sys.path.append(os.path.join('..','..','..','pypestutils'))\")\n",
     "pst = pf.build_pst()"
-   ]
-  },
-  {
-   "cell_type": "code",
-   "execution_count": null,
-   "metadata": {},
-   "outputs": [],
-   "source": [
-    "_ = [print(line.rstrip()) for line in open(os.path.join(template_ws,\"forward_run.py\"))]"
-   ]
-  },
-  {
-   "cell_type": "markdown",
-   "metadata": {},
+   ],
+   "id": "e8390ebb7f31243e"
+  },
+  {
+   "metadata": {},
+   "cell_type": "code",
+   "outputs": [],
+   "execution_count": null,
+   "source": "_ = [print(line.rstrip()) for line in open(os.path.join(template_ws,\"forward_run.py\"))]",
+   "id": "27a01a3a59425112"
+  },
+  {
+   "metadata": {},
+   "cell_type": "markdown",
    "source": [
     "## Setting initial parameter bounds and values\n",
     "\n",
     "Here is some gory detail regarding defining the hyper parameters for both layer 3 HK and layer 2 VK..."
-   ]
-  },
-  {
-   "cell_type": "code",
-   "execution_count": null,
-   "metadata": {},
-   "outputs": [],
+   ],
+   "id": "15c49fe430cd1d0a"
+  },
+  {
+   "metadata": {},
+   "cell_type": "code",
+   "outputs": [],
+   "execution_count": null,
    "source": [
     "#set the initial and bounds for the fill values\n",
     "par = pst.parameter_data\n",
@@ -656,104 +674,108 @@
     "par.loc[cat2par, \"parubnd\"] = 1\n",
     "par.loc[cat2par, \"parlbnd\"] = 1\n",
     "par.loc[cat2par,\"partrans\"] = \"fixed\"\n"
-   ]
-  },
-  {
-   "cell_type": "markdown",
-   "metadata": {},
-   "source": [
-    "# Generating a prior parameter ensemble, then run and viz a real"
-   ]
-  },
-  {
-   "cell_type": "code",
-   "execution_count": null,
-   "metadata": {},
-   "outputs": [],
+   ],
+   "id": "7e131502d074f897"
+  },
+  {
+   "metadata": {},
+   "cell_type": "markdown",
+   "source": "# Generating a prior parameter ensemble, then run and viz a real",
+   "id": "c2154e42f31ec8dd"
+  },
+  {
+   "metadata": {},
+   "cell_type": "code",
+   "outputs": [],
+   "execution_count": null,
    "source": [
     "np.random.seed(122341)\n",
     "pe = pf.draw(num_reals=100)"
-   ]
-  },
-  {
-   "cell_type": "code",
-   "execution_count": null,
-   "metadata": {},
-   "outputs": [],
-   "source": [
-    "pe.to_csv(os.path.join(template_ws,\"prior.csv\"))"
-   ]
-  },
-  {
-   "cell_type": "code",
-   "execution_count": null,
-   "metadata": {},
-   "outputs": [],
+   ],
+   "id": "f09a17cf6493216f"
+  },
+  {
+   "metadata": {},
+   "cell_type": "code",
+   "outputs": [],
+   "execution_count": null,
+   "source": "pe.to_csv(os.path.join(template_ws,\"prior.csv\"))",
+   "id": "89c5c4280a568acc"
+  },
+  {
+   "metadata": {},
+   "cell_type": "code",
+   "outputs": [],
+   "execution_count": null,
    "source": [
     "real = 0\n",
     "pst_name = \"real_{0}.pst\".format(real)\n",
     "pst.parameter_data.loc[pst.adj_par_names,\"parval1\"] = pe.loc[real,pst.adj_par_names].values"
-   ]
-  },
-  {
-   "cell_type": "code",
-   "execution_count": null,
-   "metadata": {},
-   "outputs": [],
+   ],
+   "id": "a5bf620e94c93da4"
+  },
+  {
+   "metadata": {},
+   "cell_type": "code",
+   "outputs": [],
+   "execution_count": null,
    "source": [
     "pst.control_data.noptmax = 0\n",
     "pst.write(os.path.join(pf.new_d,pst_name))"
-   ]
-  },
-  {
-   "cell_type": "code",
-   "execution_count": null,
-   "metadata": {},
-   "outputs": [],
-   "source": [
-    "pyemu.os_utils.run(\"pestpp-ies {0}\".format(pst_name),cwd=pf.new_d)"
-   ]
-  },
-  {
-   "cell_type": "code",
-   "execution_count": null,
-   "metadata": {},
-   "outputs": [],
+   ],
+   "id": "60804fce3b5ab3a6"
+  },
+  {
+   "metadata": {},
+   "cell_type": "code",
+   "outputs": [],
+   "execution_count": null,
+   "source": "pyemu.os_utils.run(\"pestpp-ies {0}\".format(pst_name),cwd=pf.new_d)",
+   "id": "b0724f47a40afc38"
+  },
+  {
+   "metadata": {},
+   "cell_type": "code",
+   "outputs": [],
+   "execution_count": null,
    "source": [
     "pst.set_res(os.path.join(pf.new_d,pst_name.replace(\".pst\",\".base.rei\")))\n",
     "res = pst.res\n",
     "obs = pst.observation_data\n",
     "grps = [o for o in obs.obgnme.unique() if o.startswith(\"npf\") and \"result\" not in o and \"aniso\" not in o]\n",
     "grps"
-   ]
-  },
-  {
-   "cell_type": "code",
-   "execution_count": null,
-   "metadata": {},
-   "outputs": [],
+   ],
+   "id": "e7d925c78449818d"
+  },
+  {
+   "metadata": {},
+   "cell_type": "code",
+   "outputs": [],
+   "execution_count": null,
    "source": [
     "gobs = obs.loc[obs.obgnme.isin(grps),:].copy()\n",
     "gobs[\"i\"] = gobs.i.astype(int)\n",
     "gobs[\"j\"] = gobs.j.astype(int)\n",
     "gobs[\"k\"] = gobs.obgnme.apply(lambda x: int(x.split('-')[2].replace(\"layer\",\"\")) - 1)"
-   ]
-  },
-  {
-   "cell_type": "code",
-   "execution_count": null,
-   "metadata": {},
-   "outputs": [],
+   ],
+   "id": "1bffb643bfe5b4b2"
+  },
+  {
+   "metadata": {},
+   "cell_type": "code",
+   "outputs": [],
+   "execution_count": null,
    "source": [
     "uk = gobs.k.unique()\n",
     "uk.sort()"
-   ]
-  },
-  {
-   "cell_type": "code",
-   "execution_count": null,
-   "metadata": {},
-   "outputs": [],
+   ],
+   "id": "6107397c97e67caf"
+  },
+  {
+   "metadata": {},
+   "cell_type": "code",
+   "outputs": [],
+   "execution_count": null,
    "source": [
     "for k in uk:\n",
     "    kobs = gobs.loc[gobs.k==k,:]\n",
@@ -782,46 +804,25 @@
     "    plt.tight_layout()\n",
     "    plt.show()\n",
     "    plt.close(fig)"
-   ]
-  },
-  {
-   "cell_type": "markdown",
-   "metadata": {},
-   "source": [
-    "Stunning isn't it?!  There is clearly a lot subjectivity in the form of defining the prior for the hyper parameters required to use these non-stationary geostats, but they do afford more opportunities to express (stochastic) expert knowledge.  To be honest, there was a lot of experimenting with this notebook to get these figures to look this way - playing with variograms and parameter initial values and bounds a lot.  You encouraged to do the same!  scroll back up, change things, and \"restart kernel and run all\" - this will help build some better intution, promise...."
-   ]
-  },
-  {
-   "cell_type": "code",
-   "execution_count": null,
-   "metadata": {},
-   "outputs": [],
-   "source": []
+   ],
+   "id": "55c643ac16ae39b2"
+  },
+  {
+   "metadata": {},
+   "cell_type": "markdown",
+   "source": "Stunning isn't it?!  There is clearly a lot subjectivity in the form of defining the prior for the hyper parameters required to use these non-stationary geostats, but they do afford more opportunities to express (stochastic) expert knowledge.  To be honest, there was a lot of experimenting with this notebook to get these figures to look this way - playing with variograms and parameter initial values and bounds a lot.  You encouraged to do the same!  scroll back up, change things, and \"restart kernel and run all\" - this will help build some better intution, promise....",
+   "id": "f61492b41877971d"
+  },
+  {
+   "metadata": {},
+   "cell_type": "code",
+   "outputs": [],
+   "execution_count": null,
+   "source": "",
+   "id": "f7133475a2328689"
   }
  ],
- "metadata": {
-  "kernelspec": {
-   "display_name": "Python 3 (ipykernel)",
-   "language": "python",
-   "name": "python3"
-  },
-  "language_info": {
-   "codemirror_mode": {
-    "name": "ipython",
-    "version": 3
-   },
-   "file_extension": ".py",
-   "mimetype": "text/x-python",
-   "name": "python",
-   "nbconvert_exporter": "python",
-   "pygments_lexer": "ipython3",
-<<<<<<< HEAD
-   "version": "3.13.5"
-=======
-   "version": "3.12.11"
->>>>>>> 06abdfa2
-  }
- },
+ "metadata": {},
  "nbformat": 4,
- "nbformat_minor": 4
+ "nbformat_minor": 5
 }
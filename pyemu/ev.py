--- conflicted
+++ resolved
@@ -317,11 +317,8 @@
                 results[key].append(val)
         return pd.DataFrame(results, index=singular_values)
 
-<<<<<<< HEAD
-    def get_identifiability_dataframe(self,singular_value,precondition=True):
-=======
-    def get_identifiability_dataframe(self,singular_value=None):
->>>>>>> 929a5b5a
+
+    def get_identifiability_dataframe(self,singular_value=None,precondition=True):
         """get the parameter identifiability as a pandas dataframe
 
         Parameters

--- conflicted
+++ resolved
@@ -669,7 +669,6 @@
             for fc,en in ensembles.items():
 
                 if plot_col in en.columns:
-<<<<<<< HEAD
                     try:
                         en.loc[:,plot_col].hist(bins=plot_bins,facecolor=fc,
                                                 edgecolor="none",alpha=0.5,
@@ -677,16 +676,11 @@
                     except Exception as e:
                         logger.warn("error plotting histogram for {0}:{1}".
                                     format(plot_col,str(e)))
-=======
-                    en.loc[:,plot_col].hist(bins=plot_bins,facecolor=fc,
-                                            edgecolor="none",alpha=0.5,
-                                            normed=True,ax=ax)
                 if deter_vals is not None and plot_col in deter_vals:
                     ylim = ax.get_ylim()
                     v = deter_vals[plot_col]
                     ax.plot([v,v],ylim,"k-",lw=1.5)
                     ax.set_ylim(ylim)
->>>>>>> 63f62798
             ax.grid()
 
             ax_count += 1

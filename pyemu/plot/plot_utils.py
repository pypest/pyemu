--- conflicted
+++ resolved
@@ -320,10 +320,7 @@
     logger.log("plot res_1to1")
 
     if "ensemble" in kwargs:
-<<<<<<< HEAD
         res = pst_utils.res_from_en(pst, kwargs["ensemble"])
-=======
->>>>>>> 5304f10f
         try:
             res = pst_utils.res_from_en(pst, kwargs["ensemble"])
         except Exception as e:
@@ -626,7 +623,6 @@
 
     if "ensemble" in kwargs:
         try:
-<<<<<<< HEAD
             res = pst_utils.res_from_en(pst, kwargs["ensemble"])
         except:
             logger.statement(
@@ -637,13 +633,6 @@
             res = pst.res
         except:
             logger.lraise("res_phi_pie: pst.res is None, couldn't find residuals file")
-
-=======
-            res=pst_utils.res_from_en(pst,kwargs['ensemble'])
-            pst.set_res(res)
-        except Exception as e:
-            logger.lraise("res_phi_pie: error loading ensemble: {0}".format( str(e)))
->>>>>>> 5304f10f
     obs = pst.observation_data
     phi = pst.phi
     phi_comps = pst.phi_components
@@ -1231,40 +1220,21 @@
             continue
 
         if ax_count % (nr * nc) == 0:
-<<<<<<< HEAD
             if ax_count > 0:
                 plt.tight_layout()
             # pdf.savefig()
             # plt.close(fig)
-=======
-##            if ax_count > 0:
-##                plt.tight_layout()
-            #pdf.savefig()
-            #plt.close(fig)
->>>>>>> 5304f10f
             figs.append(fig)
             fig = plt.figure(figsize=figsize)
             axes = _get_page_axes()
             ax_count = 0
 
         ax = axes[ax_count]
-<<<<<<< HEAD
         mn_g.hist(ax=ax, facecolor=facecolor, alpha=0.5, edgecolor=None, bins=bins)
         # mx = max(mn_g.max(), mn_g.min(),np.abs(mn_g.max()),np.abs(mn_g.min())) * 1.2
         # ax.set_xlim(-mx,mx)
-=======
-        plt.tight_layout()
-        mn_g.hist(ax=ax,facecolor=facecolor,alpha=0.5,edgecolor=None,bins=bins)
-        #mx = max(mn_g.max(), mn_g.min(),np.abs(mn_g.max()),np.abs(mn_g.min())) * 1.2
-        #ax.set_xlim(-mx,mx)
-
-        #std_g.hist(ax=ax,facecolor='b',alpha=0.5,edgecolor=None)
-
->>>>>>> 5304f10f
-
         # std_g.hist(ax=ax,facecolor='b',alpha=0.5,edgecolor=None)
 
-<<<<<<< HEAD
         # ax.set_xlim(xlim)
         ax.set_yticklabels([])
         ax.set_xlabel("mean change", labelpad=0.1)
@@ -1274,14 +1244,6 @@
             ),
             loc="left",
         )
-=======
-        #ax.set_xlim(xlim)
-        #ax.set_yticklabels([])
-        ax.set_ylabel("count",labelpad=0.1)
-        ax.set_xlabel("mean change",labelpad=0.1)
-        ax.set_title("{0}) mean change\ngroup:{1}, {2} entries\nmean: {3:10G}\nmin:{4:6G}\nmax:{5:10G}".
-                     format(abet[ax_count], g, mn_g.shape[0],mn_g.mean(),mn_g.min(),mn_g.max()), loc="left")
->>>>>>> 5304f10f
         ax.grid()
         ax_count += 1
 
@@ -1292,17 +1254,12 @@
         # ax.set_xlim(xlim)
         ax.set_ylabel("count",labelpad=0.1)
         ax.set_xlabel("sigma percent reduction", labelpad=0.1)
-<<<<<<< HEAD
         ax.set_title(
             "{0}) sigma change group:{1}, {2} entries\nmax:{3:10G}, min:{4:10G}".format(
                 abet[ax_count], g, mn_g.shape[0], std_g.max(), std_g.min()
             ),
             loc="left",
         )
-=======
-        ax.set_title("{0}) sigma change\ngroup:{1}, {2} entries\nmean: {3:10G}\nmin:{4:6G}\nmax:{5:10G}".
-                     format(abet[ax_count], g, mn_g.shape[0], std_g.mean(), std_g.min(), std_g.max()), loc="left")
->>>>>>> 5304f10f
         ax.grid()
         ax_count += 1
 

--- conflicted
+++ resolved
@@ -202,7 +202,6 @@
                 raise Exception("'modelled' not in res df columns for group " + og)
             # components[og] = np.sum((og_res_df["residual"] *
             #                          og_df["weight"]) ** 2)
-<<<<<<< HEAD
             components[og] = np.sum(
                 (
                     (og_df.loc[:, "obsval"] - og_res_df.loc[og_df.obsnme, "modelled"])
@@ -214,16 +213,6 @@
             not self.control_data.pestmode.startswith("reg")
             and self.prior_information.shape[0] > 0
         ):
-=======
-            components[og] = np.sum(((og_df.loc[:,"obsval"] - og_res_df.loc[og_df.obsnme,"modelled"]) *
-                                     og_df.loc[:,"weight"]) ** 2)
-            if og.startswith('less_'):
-                components[og]=0
-            if og.startswith('greater_'):
-                components[og]=0
-        if not self.control_data.pestmode.startswith("reg") and \
-            self.prior_information.shape[0] > 0:
->>>>>>> 5304f10f
             ogroups = self.prior_information.groupby("obgnme").groups
             for og in ogroups.keys():
                 if og not in rgroups.keys():

--- conflicted
+++ resolved
@@ -5,12 +5,8 @@
 import os, sys
 import stat
 import warnings
-<<<<<<< HEAD
 import multiprocessing as mp
 import re
-=======
-from datetime import datetime
->>>>>>> 5304f10f
 import numpy as np
 import pandas as pd
 
@@ -229,7 +225,6 @@
 def read_resfile(resfile):
         """load a residual file into a pandas.DataFrame
 
-<<<<<<< HEAD
     Args:
          resfile (`str`): path and name of an existing residual file
 
@@ -267,105 +262,6 @@
 
 
 def res_from_en(pst, enfile):
-    """load ensemble results from PESTPP-IES into a PEST-style
-    residuals `pandas.DataFrame`
-
-    Args:
-        enfile (`str`): CSV-format ensemble file name
-
-    Returns:
-        `pandas.DataFrame`: a dataframe with the same columns as a
-        residual dataframe (a la `pst_utils.read_resfile()`)
-=======
-        Parameters
-        ----------
-        resfile : str
-            residual file name
-
-        Returns
-        -------
-        pandas.DataFrame : pandas.DataFrame
-
-        """
-        assert os.path.exists(resfile),"read_resfile() error: resfile " +\
-                                       "{0} not found".format(resfile)
-        converters = {"name": str_con, "group": str_con}
-        f = open(resfile, 'r')
-        while True:
-            line = f.readline()
-            if line == '':
-                raise Exception("Pst.get_residuals: EOF before finding "+
-                                "header in resfile: " + resfile)
-            if "name" in line.lower():
-                header = line.lower().strip().split()
-                break
-        res_df = pd.read_csv(f, header=None, names=header, sep="\s+",
-                                 converters=converters)
-        res_df.index = res_df.name
-        f.close()
-        return res_df
-
-def approx_jco_from_ens(pst,obsen,paren):
-    """work in progress....load ensemble file for residual into a pandas.DataFrame
-
-        Parameters
-        ----------
-        pst : (pyemu.Pst)
-            a Pst instance
-        obsen : str or ensemble
-            observation ensemble file name
-            or ensemble observations
-        paren : str or ensemble
-            parameter ensemble file name
-            or ensemble of parameters
-
-        Returns
-        -------
-        pandas.DataFrame : pandas.DataFrame
-            nobs by npar approximate jacobian from ensembles
-
-        """
-    converters = {"name": str_con, "group": str_con}
-    # load obs ensemble
-    try:
-        if isinstance(obsen,str):
-            obsdf=pd.read_csv(obsen,converters=converters)
-            obsdf.columns=obsdf.columns.str.lower()
-            obsdf = obsdf.set_index('real_name')
-        else:
-            obsdf = obsen
-    except Exception as e:
-        raise Exception("Error loading {0}. Pst.approx_jco_from_ens:{1}".format(obsen,str(e)))
-    #load par ensemble
-    try:
-        if isinstance(paren,str):
-            pardf=pd.read_csv(paren,converters=converters)
-            pardf.columns=pardf.columns.str.lower()
-            pardf = pardf.set_index('real_name')
-        else:
-            pardf = paren
-    except Exception as e:
-        raise Exception("Error loading {0}. Pst.approx_jco_from_ens:{1}".format(paren,str(e)))
-
-    #ensure same reals, possibly some obs dropped
-    reals=[i for i in pardf.index if i in obsdf.index]
-    Cd=pyemu.Cov.from_observation_data(pst)
-    Cm=pyemu.Cov.from_parameter_data(pst)
-    # Chen and Oliver: scaling matrix for model
-    #    variables Csc in Eq. 5 is typically chosen to be a diagonal
-    #    matrix with diagonal elements equal to the variance of the
-    #    prior distribution for each type of the model variables.
-    if Cm.isdiagonal:
-        Csc=Cm
-    else:
-        Csc=pyemu.Cov.get_diagonal_vector(Cm)
-    dmel=Csc.pow(-0.5)*(obsdf.loc[reals,:]-obsdf.loc[reals,:].mean())/(np.sqrt(reals)-1)
-    ddel=Cd.pow(-0.5)*(obsdf.loc[reals,:]-obsdf.loc[reals,:].mean())/(np.sqrt(reals)-1)
-    ajco=Cd.pow(0.5)*ddel*dmel.pow(-1)*Csc.pow(-0.5)
-    return(ajco)
->>>>>>> 5304f10f
-
-def res_from_en(pst,obsen):
     """load observation ensemble file for residual into a pandas.DataFrame
 
         Parameters
@@ -380,7 +276,6 @@
 
         """
     converters = {"name": str_con, "group": str_con}
-<<<<<<< HEAD
     obs = pst.observation_data
     if isinstance(enfile, str):
         df = pd.read_csv(enfile, converters=converters)
@@ -400,30 +295,6 @@
     res_df["measured"] = obs["obsval"].copy()
     res_df["weight"] = obs["weight"].copy()
     res_df["residual"] = res_df["measured"] - res_df["modelled"]
-=======
-    try: #substitute ensemble for res, 'base' if there, otherwise mean
-        obs=pst.observation_data
-        if isinstance(obsen,str):
-            df=pd.read_csv(obsen,converters=converters)
-            df.columns=df.columns.str.lower()
-            df = df.set_index('real_name').T.rename_axis('name').rename_axis(None, 1)
-        else:
-            df = obsen.T
-        if 'base' in df.columns:
-            df['modelled']=df['base']
-            df['std']=df.std(axis=1)
-        else:
-            df['modelled']=df.mean(axis=1)
-            df['std']=df.std(axis=1)
-        #probably a more pandastic way to do this
-        res_df=df[['modelled','std']].copy()
-        res_df['group']=obs['obgnme'].copy()
-        res_df['measured']=obs['obsval'].copy()
-        res_df['weight']=obs['weight'].copy()
-        res_df['residual']=res_df['measured']-res_df['modelled']
-    except Exception as e:
-        raise Exception("Pst.res_from_en:{0}".format(str(e)))
->>>>>>> 5304f10f
     return res_df
 
 
@@ -440,17 +311,11 @@
     pandas.DataFrame : pandas.DataFrame
 
     """
-<<<<<<< HEAD
     if not os.path.exists(parfile):
         raise Exception(
             "pst_utils.read_parfile: parfile not found: {0}".format(parfile)
         )
     f = open(parfile, "r")
-=======
-    assert os.path.exists(parfile), "Pst.parrep(): parfile not found: " +\
-                                    str(parfile)
-    f = open(parfile, 'r')
->>>>>>> 5304f10f
     header = f.readline()
     par_df = pd.read_csv(
         f, header=None, names=["parnme", "parval1", "scale", "offset"], sep="\s+"
@@ -458,22 +323,8 @@
     par_df.index = par_df.parnme
     return par_df
 
-<<<<<<< HEAD
-
 def write_parfile(df, parfile):
-    """write a PEST-style parameter file from a dataframe
-
-    Args:
-        df (`pandas.DataFrame`): a dataframe with column names
-            that correspond to the entries in the parameter data
-            section of the pest control file
-        parfile (`str`): name of the parameter file to write
-
-    Example::
-=======
-def write_parfile(df,parfile):
     """ write a pest parameter file from a dataframe
->>>>>>> 5304f10f
 
     Parameters
     ----------
@@ -512,7 +363,6 @@
         )
 
 def parse_tpl_file(tpl_file):
-<<<<<<< HEAD
     """parse a PEST-style template file to get the parameter names
 
     Args:
@@ -520,9 +370,6 @@
 
     Returns:
         [`str`] : list of parameter names found in `tpl_file`
-=======
-    """ parse a pest template file to get the parameter names
->>>>>>> 5304f10f
 
     Parameters
     ----------
@@ -571,16 +418,8 @@
     return [p.strip() for p in list(par_names)]
 
 
-<<<<<<< HEAD
 def write_input_files(pst, pst_path="."):
     """write parameter values to model input files
-=======
-def write_input_files(pst):
-    """write parameter values to a model input files using a template files with
-    current parameter values (stored in Pst.parameter_data.parval1).
-    This is a simple implementation of what PEST does.  It does not
-    handle all the special cases, just a basic function...user beware
->>>>>>> 5304f10f
 
     Parameters
     ----------
@@ -590,7 +429,6 @@
 
     """
     par = pst.parameter_data
-<<<<<<< HEAD
     par.loc[:, "parval1_trans"] = (par.parval1 * par.scale) + par.offset
     pairs = np.array(list(zip(pst.template_files, pst.input_files)))
     num_tpl = len(pairs)
@@ -644,14 +482,6 @@
         in_file (`str`): path and name of model input file to write
 
     Examples::
-=======
-    par.loc[:,"parval1_trans"] = (par.parval1 * par.scale) + par.offset
-    for tpl_file,in_file in zip(pst.template_files,pst.input_files):
-        write_to_template(pst.parameter_data.parval1_trans,tpl_file,in_file)
-
-def write_to_template(parvals,tpl_file,in_file):
-    """ write parameter values to model input files using template files
->>>>>>> 5304f10f
 
     Parameters
     ----------
@@ -666,7 +496,6 @@
     f_in = open(in_file, "w")
     f_tpl = open(tpl_file, "r")
     header = f_tpl.readline().strip().split()
-<<<<<<< HEAD
     if header[0].lower() not in ["ptf", "jtf"]:
         raise Exception(
             "template file error: must start with [ptf,jtf], not:" + str(header[0])
@@ -681,19 +510,6 @@
         raise Exception(
             "template file error: marker must be a single character, not:" + str(marker)
         )
-=======
-    assert header[0].lower() in ["ptf", "jtf"], \
-        "template file error: must start with [ptf,jtf], not:" + \
-        str(header[0])
-    assert len(header) == 2, \
-        "template file error: header line must have two entries: " + \
-        str(header)
-
-    marker = header[1]
-    assert len(marker) == 1, \
-        "template file error: marker must be a single character, not:" + \
-        str(marker)
->>>>>>> 5304f10f
     for line in f_tpl:
         if marker not in line:
             f_in.write(line)
@@ -701,7 +517,6 @@
             line = line.rstrip()
             par_names = line.lower().split(marker)[1::2]
             par_names = [name.strip() for name in par_names]
-<<<<<<< HEAD
             start, end = _get_marker_indices(marker, line)
             if len(par_names) != len(start):
                 raise Exception("par_names != start")
@@ -709,14 +524,6 @@
             between = [line[e:s] for s, e in zip(start[1:], end[:-1])]
             for i, name in enumerate(par_names):
                 s, e = start[i], end[i]
-=======
-            start,end = get_marker_indices(marker,line)
-            assert len(par_names) == len(start)
-            new_line = line[:start[0]]
-            between = [line[e:s] for s,e in zip(start[1:],end[:-1])]
-            for i,name in enumerate(par_names):
-                s,e = start[i],end[i]
->>>>>>> 5304f10f
                 w = e - s
                 if w > 15:
                     d = 6
@@ -733,13 +540,8 @@
     f_in.close()
 
 
-<<<<<<< HEAD
 def _get_marker_indices(marker, line):
     """method to find the start and end parameter markers
-=======
-def get_marker_indices(marker,line):
-    """ method to find the start and end parameter markers
->>>>>>> 5304f10f
     on a template file line.  Used by write_to_template()
 
     Parameters
@@ -795,7 +597,6 @@
                 # this still only returns and obs if "[": "]", "(": ")", "!": "!" in items
                 raw = line.strip().split(marker)
                 for item in raw[::2]:
-<<<<<<< HEAD
                     if len(item) > 1:
                         # possible speedup, only attempting to parse if item
                         # is more than 1 char
@@ -812,32 +613,6 @@
     marker_dict = {"[": "]", "(": ")", "!": "!"}
     # iend_markers = set(["]",")","!"])
     setdum = {"dum", "DUM"}
-=======
-                    obs_names.extend(parse_ins_string(item))
-            else:
-                obs_names.extend(parse_ins_string(line.strip()))
-    #obs_names = [on.strip().lower() for on in obs_names]
-    return obs_names
-
-
-def parse_ins_string(string):
-    """ split up an instruction file line to get the observation names
-
-    Parameters
-    ----------
-    string : str
-        instruction file line
-
-    Returns
-    -------
-    obs_names : list
-        list of observation names
-
-    """
-    istart_markers = ["[","(","!"]
-    iend_markers = ["]",")","!"]
-
->>>>>>> 5304f10f
     obs_names = []
     slen = len(string)
     idx = 0
@@ -863,25 +638,8 @@
     return obs_names
 
 
-<<<<<<< HEAD
 def _populate_dataframe(index, columns, default_dict, dtype):
     """helper function to populate a generic Pst dataframe attribute.
-=======
-def populate_dataframe(index,columns, default_dict, dtype):
-    """ helper function to populate a generic Pst dataframe attribute.  This
-    function is called as part of constructing a generic Pst instance
-
-    Parameters
-    ----------
-    index : (varies)
-        something to use as the dataframe index
-    columns: (varies)
-        something to use as the dataframe columns
-    default_dict : (dict)
-        dictionary of default values for columns
-    dtype : numpy.dtype
-        dtype used to cast dataframe columns
->>>>>>> 5304f10f
 
     Returns
     -------
@@ -896,7 +654,6 @@
     return new_df
 
 
-<<<<<<< HEAD
 def generic_pst(par_names=["par1"], obs_names=["obs1"], addreg=False):
     """generate a generic pst instance.
 
@@ -907,11 +664,6 @@
             `pyemu.Pst`.  Default is ["obs1"].
         addreg (`bool`): flag to add zero-order Tikhonov prior information
             equations to the new control file
-=======
-def generic_pst(par_names=["par1"],obs_names=["obs1"],addreg=False):
-    """generate a generic pst instance.  This can used to later fill in
-    the Pst parts programatically.
->>>>>>> 5304f10f
 
     Parameters
     ----------
@@ -929,7 +681,6 @@
         par_names = list(par_names)
     if not isinstance(obs_names, list):
         obs_names = list(obs_names)
-<<<<<<< HEAD
     new_pst = pyemu.Pst("pest.pst", load=False)
     pargp_data = _populate_dataframe(
         ["pargp"], new_pst.pargp_fieldnames, new_pst.pargp_defaults, new_pst.pargp_dtype
@@ -947,22 +698,6 @@
         obs_names, new_pst.obs_fieldnames, new_pst.obs_defaults, new_pst.obs_dtype
     )
     obs_data.loc[:, "obsnme"] = obs_names
-=======
-    new_pst = pyemu.Pst("pest.pst",load=False)
-    pargp_data = populate_dataframe(["pargp"], new_pst.pargp_fieldnames,
-                                    new_pst.pargp_defaults, new_pst.pargp_dtype)
-    new_pst.parameter_groups = pargp_data
-
-    par_data = populate_dataframe(par_names,new_pst.par_fieldnames,
-                                  new_pst.par_defaults,new_pst.par_dtype)
-    par_data.loc[:,"parnme"] = par_names
-    par_data.index = par_names
-    par_data.sort_index(inplace=True)
-    new_pst.parameter_data = par_data
-    obs_data = populate_dataframe(obs_names,new_pst.obs_fieldnames,
-                                  new_pst.obs_defaults,new_pst.obs_dtype)
-    obs_data.loc[:,"obsnme"] = obs_names
->>>>>>> 5304f10f
     obs_data.index = obs_names
     obs_data.sort_index(inplace=True)
     new_pst.observation_data = obs_data
@@ -984,7 +719,6 @@
     return new_pst
 
 
-<<<<<<< HEAD
 def try_read_input_file_with_tpl(tpl_file, input_file=None):
     """attempt to read parameter values from an input file using a template file
     Args:
@@ -1145,31 +879,7 @@
 def try_process_output_pst(pst):
     """attempt to process each instruction file, model output
     file pair in a `pyemu.Pst`.
-=======
-def pst_from_io_files(tpl_files,in_files,ins_files,out_files,pst_filename=None):
-    """ generate a new pyemu.Pst instance from model interface files.  This
-    function is emulated in the Pst.from_io_files() class method.
-
-    Parameters
-    ----------
-    tpl_files : (list)
-        template file names
-    in_files : (list)
-        model input file names
-    ins_files : (list)
-        instruction file names
-    out_files : (list)
-        model output file names
-    pst_filename : str
-        filename to save new pyemu.Pst.  If None, Pst is not written.
-        default is None
-
-    Returns
-    -------
-    new_pst : pyemu.Pst
-
-    """
->>>>>>> 5304f10f
+"""
 
     warnings.warn("pst_from_io_files has moved to pyemu.helpers and is also "+\
                   "now avaiable as a Pst class method (Pst.from_io_files())",PyemuWarning)
@@ -1205,79 +915,8 @@
             pst.observation_data.loc[df.index, "obsval"] = df.obsval
 
 
-<<<<<<< HEAD
 def _try_run_inschek(ins_file, out_file, cwd="."):
     """try to run inschek and load the resulting obf file"""
-=======
-def try_process_ins_file(ins_file,out_file=None):
-    assert os.path.exists(ins_file),"instruction file {0} not found".format(ins_file)
-    try:
-        obs_names = parse_ins_file(ins_file)
-    except Exception as e:
-        raise Exception("error parsing ins file {0} for obs names: {1}".format(ins_file,str(e)))
-
-    if out_file is None:
-        out_file = ins_file.replace(".ins","")
-    if not os.path.exists(out_file):
-        print("out file {0} not found".format(out_file))
-        return pd.DataFrame({"obsnme":obs_names},index="obsnme")
-    try:
-        f_ins = open(ins_file,'r')
-        f_out = open(out_file,'r')
-
-        header = f_ins.readline().lower().strip().split()
-        assert header[0] == "pif"
-        marker = header[1]
-        icount,ocount = 1,0
-        obsnme,obsval = [],[]
-        for iline in f_ins:
-            iraw = iline.lower().strip().split()
-            if iraw[0][0] != 'l':
-                raise Exception("not support instruction:{0}".format(iraw[0]))
-            num_lines = int(iraw[0][1:])
-            for i in range(num_lines):
-                oline = f_out.readline().lower().strip()
-                ocount += 1
-            if '(' in oline:
-                raise Exception("semi-fixed obs index instructions not supported")
-            elif '[' in oline:
-                raise Exception("fixed obs index instructions not supported")
-            elif marker in oline:
-                raise Exception("marker-based file seeking not supported")
-            oraw = oline.strip().split()
-            if oline[0] in [' ','   ']:
-                oraw.insert(0,'')
-            oc = 0
-            for ir in iraw[1:]:
-                if ir == 'w':
-                    oc += 1
-                    if oc > len(oraw):
-                        raise Exception("out file line {0} too short".format(ocount))
-                elif '!' in ir:
-                    n = ir.replace('!','')
-                    try:
-                        v = float(oraw[oc])
-                    except Exception as e:
-                        raise Exception("error processing ins {0} for obs {1}, string: {2} on line {3} (ins line {4}):{5}".
-                                        format(ir,n,oline,ocount,icount,str(e)))
-                    obsnme.append(n)
-                    obsval.append(v)
-                    oc += 1
-
-        f_ins.close()
-        f_out.close()
-        df = pd.DataFrame({"obsnme":obsnme,"obsval":obsval},index=obsnme)
-
-        return df
-    except Exception as e:
-        print("error processing ins file {0}: {1}".format(ins_file,str(e)))
-        return pd.DataFrame({"obsnme":obs_names},index=obs_names)
-
-
-
-def _try_run_inschek(ins_file,out_file,cwd='.'):
-
->>>>>>> 5304f10f
     try:
         pyemu.os_utils.run("inschek {0} {1}".format(ins_file, out_file), cwd=cwd)
         obf_file = os.path.join(cwd, ins_file.replace(".ins", ".obf"))
@@ -1403,7 +1042,6 @@
                 lines.append(line)
     with open(clean_filename, "w") as f:
         for line in lines:
-<<<<<<< HEAD
             f.write(line + "\n")
 
 
@@ -1448,14 +1086,7 @@
     Note:
         resulting observation names in `ins_filename` are a combiation of index and
         header values.
-
-=======
-            f.write(line+'\n')
-
-def csv_to_ins_file(csv_filename,ins_filename=None,only_cols=None,only_rows=None,
-                    marker='~',includes_header=True,includes_index=True,prefix=''):
->>>>>>> 5304f10f
-
+    """
     # process the csv_filename in case it is a dataframe
     if isinstance(csv_filename, str):
         df = pd.read_csv(csv_filename, index_col=0)
@@ -1628,37 +1259,6 @@
     )  # dropna to keep consistent after adding obgnme
     return odf
 
-
-<<<<<<< HEAD
-=======
-class Instruction(object):
-    def __init__(self,ins_string,marker):
-        self.ins_string = ins_string
-        self.marker = marker
-        self._check()
-    def _check(self):
-        s = self.ins_string
-        if s.lower().startswith('l'):
-            pass
-        elif s.startswith('!'):
-            pass
-        elif s.startswith('w'):
-            pass
-        elif s.startswith('['):
-            pass
-        elif s.startswith('('):
-            pass
-        elif s.startswith(self.marker):
-            pass
-        elif s.startswith('&'):
-            pass
-
-    def execute(self,out_file_handle):
-        pass
-
-
-
->>>>>>> 5304f10f
 class InstructionFile(object):
     """class for handling instruction files.
 
@@ -1846,13 +1446,8 @@
             )
         )
 
-<<<<<<< HEAD
     def read_output_file(self, output_file):
         """process a model output file using  `InstructionFile.instruction_set`
-=======
-    def read_output_file(self,output_file):
-        """process a model output file using self's instruction set
->>>>>>> 5304f10f
 
         Parameters
         ----------
@@ -1874,7 +1469,6 @@
             val_dict.update(self._execute_ins_line(ins_line, ins_lcount))
             # except Exception as e:
             #    raise Exception(str(e))
-<<<<<<< HEAD
         df = pd.DataFrame.from_dict(val_dict, orient="index", columns=["obsval"])
         # s = pd.Series(val_dict)
         # s.sort_index(inplace=True)
@@ -1901,38 +1495,6 @@
                 # if first and instruction starts with primary marker
                 # search for presence of primary marker e.g. ~start~
                 mstr = ins.replace(self._marker, "")
-=======
-        s = pd.Series(val_dict)
-        s.sort_index(inplace=True)
-
-        return pd.DataFrame({"obsval":s},index=s.index)
-
-    def _execute_ins_line(self,ins_line,ins_lcount):
-        """private method to process output file lines with an instruction line
-
-        Parameters
-        ----------
-            ins_line : list(str)
-                tokenized instruction line
-            ins_lcount : int
-                the corresponding instruction file line number
-
-        Returns
-        -------
-            val_dict : dict
-                dict keyed on obsnme and valued with float values
-
-
-
-        """
-        cursor_pos = 0
-        val_dict = {}
-        for ii,ins in enumerate(ins_line):
-
-            #primary marker
-            if ii == 0 and ins.startswith(self._marker):
-                mstr = ins.replace(self._marker,'')
->>>>>>> 5304f10f
                 while True:
                     # loop over lines until primary marker is found
                     line = self._readline_output()  # read line from output
@@ -2242,18 +1804,7 @@
         return tokens
 
     def _readline_output(self):
-<<<<<<< HEAD
         """consolidate private method to read the next output file line.  Casts to lower"""
-=======
-        """consolidate private method to read the next output file line.  Casts to lower
-
-        Returns
-        -------
-            str
-
-
-        """
->>>>>>> 5304f10f
         if self._out_filehandle is None:
             if not os.path.exists(self._out_filename):
                 raise Exception(
@@ -2267,8 +1818,6 @@
         self._last_line = line
         return line.lower()
 
-
-<<<<<<< HEAD
 def process_output_files(pst, pst_path="."):
     """helper function to process output files using the
       InstructionFile class
@@ -2287,29 +1836,6 @@
 
          pst = pyemu.Pst("my.pst")
          df = pyemu.pst_utils.process_output_files(pst)
-=======
-
-
-
-def process_output_files(pst,pst_path='.'):
-    """helper function to process output files using instruction files
-
-    Parameters
-    ----------
-        pst : pyemu.Pst
-
-        pst_path : str
-            path to instruction and output files to append to the front
-            of the names in the Pst instance
-
-    Returns
-    -------
-        df : pd.DataFrame
-            index of obsnme and obsval column
-
->>>>>>> 5304f10f
-
-
     """
     if not isinstance(pst, pyemu.Pst):
         raise Exception(
@@ -2331,15 +1857,5 @@
     if len(series) == 0:
         return None
     series = pd.concat(series)
-<<<<<<< HEAD
     # print(series)
-    return series
-=======
-    #print(series)
-    return series
-
-
-
-
-
->>>>>>> 5304f10f
+    return series
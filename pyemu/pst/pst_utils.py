"""This module contains helpers and default values that support
the pyemu.Pst object.
"""
from __future__ import print_function, division
import os, sys
import stat
import warnings
from datetime import datetime
import numpy as np
import pandas as pd
pd.options.display.max_colwidth = 100

import pyemu
from ..pyemu_warnings import PyemuWarning
#formatters
#SFMT = lambda x: "{0:>20s}".format(str(x.decode()))
def SFMT(item):
    try:
        s = "{0:<20s} ".format(item.decode())
    except:
        s = "{0:<20s} ".format(str(item))
    return s

SFMT_LONG = lambda x: "{0:<50s} ".format(str(x))
IFMT = lambda x: "{0:<10d} ".format(int(x))
FFMT = lambda x: "{0:<20.10E} ".format(float(x))

def str_con(item):
    if len(item) == 0:
        return np.NaN
    return item.lower().strip()

pst_config = {}

# parameter stuff
pst_config["tied_dtype"] = np.dtype([("parnme", "U20"), ("partied","U20")])
pst_config["tied_fieldnames"] = ["parnme","partied"]
pst_config["tied_format"] = {"parnme":SFMT,"partied":SFMT}
pst_config["tied_converters"] = {"parnme":str_con,"partied":str_con}
pst_config["tied_defaults"] = {"parnme":"dum","partied":"dum"}

pst_config["par_dtype"] = np.dtype([("parnme", "U20"), ("partrans","U20"),
                                   ("parchglim","U20"),("parval1", np.float64),
                                   ("parlbnd",np.float64),("parubnd",np.float64),
                                   ("pargp","U20"),("scale", np.float64),
                                   ("offset", np.float64),("dercom",np.int)])
pst_config["par_fieldnames"] = "PARNME PARTRANS PARCHGLIM PARVAL1 PARLBND PARUBND " +\
                              "PARGP SCALE OFFSET DERCOM"
pst_config["par_fieldnames"] = pst_config["par_fieldnames"].lower().strip().split()
pst_config["par_format"] = {"parnme": SFMT, "partrans": SFMT,
                           "parchglim": SFMT, "parval1": FFMT,
                           "parlbnd": FFMT, "parubnd": FFMT,
                           "pargp": SFMT, "scale": FFMT,
                           "offset": FFMT, "dercom": IFMT}
pst_config["par_converters"] = {"parnme": str_con, "pargp": str_con,
                                "parval1":np.float,"parubnd":np.float,
                                "parlbnd":np.float,"scale":np.float,
                                "offset":np.float}
pst_config["par_defaults"] = {"parnme":"dum","partrans":"log","parchglim":"factor",
                             "parval1":1.0,"parlbnd":1.1e-10,"parubnd":1.1e+10,
                             "pargp":"pargp","scale":1.0,"offset":0.0,"dercom":1}


# parameter group stuff
pst_config["pargp_dtype"] = np.dtype([("pargpnme", "U20"), ("inctyp","U20"),
                                   ("derinc", np.float64),
                                   ("derinclb",np.float64),("forcen","U20"),
                                   ("derincmul",np.float64),("dermthd", "U20"),
                                   ("splitthresh", np.float64),("splitreldiff",np.float64),
                                      ("splitaction","U20")])
pst_config["pargp_fieldnames"] = "PARGPNME INCTYP DERINC DERINCLB FORCEN DERINCMUL " +\
                        "DERMTHD SPLITTHRESH SPLITRELDIFF SPLITACTION"
pst_config["pargp_fieldnames"] = pst_config["pargp_fieldnames"].lower().strip().split()

pst_config["pargp_format"] = {"pargpnme":SFMT,"inctyp":SFMT,"derinc":FFMT,"forcen":SFMT,
                      "derincmul":FFMT,"dermthd":SFMT,"splitthresh":FFMT,
                      "splitreldiff":FFMT,"splitaction":SFMT}

pst_config["pargp_converters"] = {"pargpnme":str_con,"inctyp":str_con,
                         "dermethd":str_con,"derinc":np.float,"derinclb":np.float,
                         "splitaction":str_con,"forcen":str_con,"derincmul":np.float}
pst_config["pargp_defaults"] = {"pargpnme":"pargp","inctyp":"relative","derinc":0.01,
                       "derinclb":0.0,"forcen":"switch","derincmul":2.0,
                     "dermthd":"parabolic","splitthresh":1.0e-5,
                       "splitreldiff":0.5,"splitaction":"smaller"}


# observation stuff
pst_config["obs_fieldnames"] = "OBSNME OBSVAL WEIGHT OBGNME".lower().split()
pst_config["obs_dtype"] = np.dtype([("obsnme","U20"),("obsval",np.float64),
                           ("weight",np.float64),("obgnme","U20")])
pst_config["obs_format"] = {"obsnme": SFMT, "obsval": FFMT,
                   "weight": FFMT, "obgnme": SFMT}
pst_config["obs_converters"] = {"obsnme": str_con, "obgnme": str_con,
                                "weight":np.float,"obsval":np.float}
pst_config["obs_defaults"] = {"obsnme":"dum","obsval":1.0e+10,
                     "weight":1.0,"obgnme":"obgnme"}


# prior info stuff
pst_config["null_prior"] = pd.DataFrame({"pilbl": None,
                                    "obgnme": None}, index=[])
pst_config["prior_format"] = {"pilbl": SFMT, "equation": SFMT_LONG,
                     "weight": FFMT, "obgnme": SFMT}
pst_config["prior_fieldnames"] = ["pilbl","equation", "weight", "obgnme"]


# other containers
pst_config["model_command"] = []
pst_config["template_files"] = []
pst_config["input_files"] = []
pst_config["instruction_files"] = []
pst_config["output_files"] = []
pst_config["other_lines"] = []
pst_config["tied_lines"] = []
pst_config["regul_lines"] = []
pst_config["pestpp_options"] = {}


def read_resfile(resfile):
        """load a residual file into a pandas.DataFrame

        Parameters
        ----------
        resfile : str
            residual file name

        Returns
        -------
        pandas.DataFrame : pandas.DataFrame

        """
        assert os.path.exists(resfile),"read_resfile() error: resfile " +\
                                       "{0} not found".format(resfile)
        converters = {"name": str_con, "group": str_con}
        f = open(resfile, 'r')
        while True:
            line = f.readline()
            if line == '':
                raise Exception("Pst.get_residuals: EOF before finding "+
                                "header in resfile: " + resfile)
            if "name" in line.lower():
                header = line.lower().strip().split()
                break
        res_df = pd.read_csv(f, header=None, names=header, sep="\s+",
                                 converters=converters)
        res_df.index = res_df.name
        f.close()
        return res_df

def approx_jco_from_ens(pst,obsen,paren):
    """work in progress....load ensemble file for residual into a pandas.DataFrame

        Parameters
        ----------
        pst : (pyemu.Pst)
            a Pst instance
        obsen : str or ensemble
            observation ensemble file name
            or ensemble observations
        paren : str or ensemble
            parameter ensemble file name
            or ensemble of parameters

        Returns
        -------
        pandas.DataFrame : pandas.DataFrame
            nobs by npar approximate jacobian from ensembles

        """
    converters = {"name": str_con, "group": str_con}
    # load obs ensemble
    try:
        if isinstance(obsen,str):
            obsdf=pd.read_csv(obsen,converters=converters)
            obsdf.columns=obsdf.columns.str.lower()
            obsdf = obsdf.set_index('real_name')
        else:
            obsdf = obsen
    except Exception as e:
        raise Exception("Error loading {0}. Pst.approx_jco_from_ens:{1}".format(obsen,str(e)))
    #load par ensemble
    try:
        if isinstance(paren,str):
            pardf=pd.read_csv(paren,converters=converters)
            pardf.columns=pardf.columns.str.lower()
            pardf = pardf.set_index('real_name')
        else:
            pardf = paren
    except Exception as e:
        raise Exception("Error loading {0}. Pst.approx_jco_from_ens:{1}".format(paren,str(e)))

    #ensure same reals, possibly some obs dropped
    reals=[i for i in pardf.index if i in obsdf.index]
    Cd=pyemu.Cov.from_observation_data(pst)
    Cm=pyemu.Cov.from_parameter_data(pst)
    # Chen and Oliver: scaling matrix for model
    #    variables Csc in Eq. 5 is typically chosen to be a diagonal
    #    matrix with diagonal elements equal to the variance of the
    #    prior distribution for each type of the model variables.
    if Cm.isdiagonal:
        Csc=Cm
    else:
        Csc=pyemu.Cov.get_diagonal_vector(Cm)
    dmel=Csc.pow(-0.5)*(obsdf.loc[reals,:]-obsdf.loc[reals,:].mean())/(np.sqrt(reals)-1)
    ddel=Cd.pow(-0.5)*(obsdf.loc[reals,:]-obsdf.loc[reals,:].mean())/(np.sqrt(reals)-1)
    ajco=Cd.pow(0.5)*ddel*dmel.pow(-1)*Csc.pow(-0.5)
    return(ajco)

def res_from_en(pst,obsen):
    """load observation ensemble file for residual into a pandas.DataFrame

        Parameters
        ----------
        obsen : str or ensemble
            observation ensemble file name
            or ensemble observations

        Returns
        -------
        pandas.DataFrame : pandas.DataFrame

        """
    converters = {"name": str_con, "group": str_con}
    try: #substitute ensemble for res, 'base' if there, otherwise mean
        obs=pst.observation_data
<<<<<<< HEAD
        if isinstance(obsen,str):
            df=pd.read_csv(obsen,converters=converters)
            df.columns=df.columns.str.lower()
            df = df.set_index('real_name').T.rename_axis('name').rename_axis(None, 1)
        else:
            df = obsen.T
=======
        if isinstance(enfile,str):
            df=pd.read_csv(enfile,converters=converters)
            df.columns=df.columns.str.lower()
            df = df.set_index('real_name').T.rename_axis('name').rename_axis(None, 1)
        else:
            df = enfile.T
>>>>>>> d3024f9a
        if 'base' in df.columns:
            df['modelled']=df['base']
            df['std']=df.std(axis=1)
        else:
            df['modelled']=df.mean(axis=1)
            df['std']=df.std(axis=1)
        #probably a more pandastic way to do this
        res_df=df[['modelled','std']].copy()
        res_df['group']=obs['obgnme'].copy()
        res_df['measured']=obs['obsval'].copy()
        res_df['weight']=obs['weight'].copy()
        res_df['residual']=res_df['measured']-res_df['modelled']
    except Exception as e:
        raise Exception("Pst.res_from_en:{0}".format(str(e)))
    return res_df

def read_parfile(parfile):
    """load a pest-compatible .par file into a pandas.DataFrame

    Parameters
    ----------
    parfile : str
        pest parameter file name

    Returns
    -------
    pandas.DataFrame : pandas.DataFrame

    """
    assert os.path.exists(parfile), "Pst.parrep(): parfile not found: " +\
                                    str(parfile)
    f = open(parfile, 'r')
    header = f.readline()
    par_df = pd.read_csv(f, header=None,
                             names=["parnme", "parval1", "scale", "offset"],
                             sep="\s+")
    par_df.index = par_df.parnme
    return par_df

def write_parfile(df,parfile):
    """ write a pest parameter file from a dataframe

    Parameters
    ----------
    df : (pandas.DataFrame)
        dataframe with column names that correspond to the entries
        in the parameter data section of a pest control file
    parfile : str
        name of the parameter file to write

    """
    columns = ["parnme","parval1","scale","offset"]
    formatters = {"parnme":lambda x:"{0:20s}".format(x),
                  "parval1":lambda x:"{0:20.7E}".format(x),
                  "scale":lambda x:"{0:20.7E}".format(x),
                  "offset":lambda x:"{0:20.7E}".format(x)}

    for col in columns:
        assert col in df.columns,"write_parfile() error: " +\
                                 "{0} not found in df".format(col)
    with open(parfile,'w') as f:
        f.write("single point\n")
        f.write(df.to_string(col_space=0,
                      columns=columns,
                      formatters=formatters,
                      justify="right",
                      header=False,
                      index=False,
                      index_names=False) + '\n')

def parse_tpl_file(tpl_file):
    """ parse a pest template file to get the parameter names

    Parameters
    ----------
    tpl_file : str
        template file name

    Returns
    -------
    par_names : list
        list of parameter names

    """
    par_names = set()
    with open(tpl_file,'r') as f:
        try:
            header = f.readline().strip().split()
            assert header[0].lower() in ["ptf","jtf"],\
                "template file error: must start with [ptf,jtf], not:" +\
                str(header[0])
            assert len(header) == 2,\
                "template file error: header line must have two entries: " +\
                str(header)

            marker = header[1]
            assert len(marker) == 1,\
                "template file error: marker must be a single character, not:" +\
                str(marker)
            for line in f:
                par_line = set(line.lower().strip().split(marker)[1::2])
                par_names.update(par_line)
                #par_names.extend(par_line)
                #for p in par_line:
                #    if p not in par_names:
                #        par_names.append(p)
        except Exception as e:
            raise Exception("error processing template file " +\
                            tpl_file+" :\n" + str(e))
    #par_names = [pn.strip().lower() for pn in par_names]
    #seen = set()
    #seen_add = seen.add
    #return [x for x in par_names if not (x in seen or seen_add(x))]
    return [p.strip() for p in list(par_names)]


def write_input_files(pst):
    """write parameter values to a model input files using a template files with
    current parameter values (stored in Pst.parameter_data.parval1).
    This is a simple implementation of what PEST does.  It does not
    handle all the special cases, just a basic function...user beware

    Parameters
    ----------
    pst : (pyemu.Pst)
        a Pst instance

    """
    par = pst.parameter_data
    par.loc[:,"parval1_trans"] = (par.parval1 * par.scale) + par.offset
    for tpl_file,in_file in zip(pst.template_files,pst.input_files):
        write_to_template(pst.parameter_data.parval1_trans,tpl_file,in_file)

def write_to_template(parvals,tpl_file,in_file):
    """ write parameter values to model input files using template files

    Parameters
    ----------
    parvals : dict or pandas.Series
        a way to look up parameter values using parameter names
    tpl_file : str
        template file
    in_file : str
        input file

    """
    f_in = open(in_file,'w')
    f_tpl = open(tpl_file,'r')
    header = f_tpl.readline().strip().split()
    assert header[0].lower() in ["ptf", "jtf"], \
        "template file error: must start with [ptf,jtf], not:" + \
        str(header[0])
    assert len(header) == 2, \
        "template file error: header line must have two entries: " + \
        str(header)

    marker = header[1]
    assert len(marker) == 1, \
        "template file error: marker must be a single character, not:" + \
        str(marker)
    for line in f_tpl:
        if marker not in line:
            f_in.write(line)
        else:
            line = line.rstrip()
            par_names = line.lower().split(marker)[1::2]
            par_names = [name.strip() for name in par_names]
            start,end = get_marker_indices(marker,line)
            assert len(par_names) == len(start)
            new_line = line[:start[0]]
            between = [line[e:s] for s,e in zip(start[1:],end[:-1])]
            for i,name in enumerate(par_names):
                s,e = start[i],end[i]
                w = e - s
                if w > 15:
                    d = 6
                else:
                    d = 3
                fmt = "{0:" + str(w)+"."+str(d)+"E}"
                val_str = fmt.format(parvals[name])
                new_line += val_str
                if i != len(par_names) - 1:
                    new_line += between[i]
            new_line += line[end[-1]:]
            f_in.write(new_line+'\n')
    f_tpl.close()
    f_in.close()


def get_marker_indices(marker,line):
    """ method to find the start and end parameter markers
    on a template file line.  Used by write_to_template()

    Parameters
    ----------
    marker : str
        template file marker char
    line : str
        template file line

    Returns
    -------
    indices : list
        list of start and end indices (zero based)

    """
    indices = [i for i, ltr in enumerate(line) if ltr == marker]
    start = indices[0:-1:2]
    end = [i+1 for i in indices[1::2]]
    assert len(start) == len(end)
    return start,end


def parse_ins_file(ins_file):
    """parse a pest instruction file to get observation names

    Parameters
    ----------
    ins_file : str
        instruction file name

    Returns
    -------
    list of observation names

    """

    obs_names = []
    with open(ins_file,'r') as f:
        header = f.readline().strip().split()
        assert header[0].lower() in ["pif","jif"],\
            "instruction file error: must start with [pif,jif], not:" +\
            str(header[0])
        marker = header[1]
        assert len(marker) == 1,\
            "instruction file error: marker must be a single character, not:" +\
            str(marker)
        for line in f:
            line = line.lower()
            if marker in line:
                raw = line.lower().strip().split(marker)
                for item in raw[::2]:
                    obs_names.extend(parse_ins_string(item))
            else:
                obs_names.extend(parse_ins_string(line.strip()))
    #obs_names = [on.strip().lower() for on in obs_names]
    return obs_names


def parse_ins_string(string):
    """ split up an instruction file line to get the observation names

    Parameters
    ----------
    string : str
        instruction file line

    Returns
    -------
    obs_names : list
        list of observation names

    """
    istart_markers = ["[","(","!"]
    iend_markers = ["]",")","!"]

    obs_names = []

    idx = 0
    while True:
        if idx >= len(string) - 1:
            break
        char = string[idx]
        if char in istart_markers:
            em = iend_markers[istart_markers.index(char)]
            # print("\n",idx)
            # print(string)
            # print(string[idx+1:])
            # print(string[idx+1:].index(em))
            # print(string[idx+1:].index(em)+idx+1)
            eidx = min(len(string),string[idx+1:].index(em)+idx+1)
            obs_name = string[idx+1:eidx]
            if obs_name.lower() != "dum":
                obs_names.append(obs_name)
            idx = eidx + 1
        else:
            idx += 1
    return obs_names


def populate_dataframe(index,columns, default_dict, dtype):
    """ helper function to populate a generic Pst dataframe attribute.  This
    function is called as part of constructing a generic Pst instance

    Parameters
    ----------
    index : (varies)
        something to use as the dataframe index
    columns: (varies)
        something to use as the dataframe columns
    default_dict : (dict)
        dictionary of default values for columns
    dtype : numpy.dtype
        dtype used to cast dataframe columns

    Returns
    -------
    new_df : pandas.DataFrame

    """
    new_df = pd.DataFrame(index=index,columns=columns)
    for fieldname,dt in zip(columns,dtype.descr):
        default = default_dict[fieldname]
        new_df.loc[:,fieldname] = default
        new_df.loc[:,fieldname] = new_df.loc[:,fieldname].astype(dt[1])
    return new_df


def generic_pst(par_names=["par1"],obs_names=["obs1"],addreg=False):
    """generate a generic pst instance.  This can used to later fill in
    the Pst parts programatically.

    Parameters
    ----------
    par_names : (list)
        parameter names to setup
    obs_names : (list)
        observation names to setup

    Returns
    -------
    new_pst : pyemu.Pst

    """
    if not isinstance(par_names,list):
        par_names = list(par_names)
    if not isinstance(obs_names,list):
        obs_names = list(obs_names)
    new_pst = pyemu.Pst("pest.pst",load=False)
    pargp_data = populate_dataframe(["pargp"], new_pst.pargp_fieldnames,
                                    new_pst.pargp_defaults, new_pst.pargp_dtype)
    new_pst.parameter_groups = pargp_data

    par_data = populate_dataframe(par_names,new_pst.par_fieldnames,
                                  new_pst.par_defaults,new_pst.par_dtype)
    par_data.loc[:,"parnme"] = par_names
    par_data.index = par_names
    par_data.sort_index(inplace=True)
    new_pst.parameter_data = par_data
    obs_data = populate_dataframe(obs_names,new_pst.obs_fieldnames,
                                  new_pst.obs_defaults,new_pst.obs_dtype)
    obs_data.loc[:,"obsnme"] = obs_names
    obs_data.index = obs_names
    obs_data.sort_index(inplace=True)
    new_pst.observation_data = obs_data

    new_pst.template_files = ["file.tpl"]
    new_pst.input_files = ["file.in"]
    new_pst.instruction_files = ["file.ins"]
    new_pst.output_files = ["file.out"]
    new_pst.model_command = ["model.bat"]

    new_pst.prior_information = new_pst.null_prior

    #new_pst.other_lines = ["* singular value decomposition\n","1\n",
    #                       "{0:d} {1:15.6E}\n".format(new_pst.npar_adj,1.0E-6),
    #                       "1 1 1\n"]
    if addreg:
        new_pst.zero_order_tikhonov()

    return new_pst


def pst_from_io_files(tpl_files,in_files,ins_files,out_files,pst_filename=None):
    """ generate a new pyemu.Pst instance from model interface files.  This
    function is emulated in the Pst.from_io_files() class method.

    Parameters
    ----------
    tpl_files : (list)
        template file names
    in_files : (list)
        model input file names
    ins_files : (list)
        instruction file names
    out_files : (list)
        model output file names
    pst_filename : str
        filename to save new pyemu.Pst.  If None, Pst is not written.
        default is None

    Returns
    -------
    new_pst : pyemu.Pst

    """

    warnings.warn("pst_from_io_files has moved to pyemu.helpers and is also "+\
                  "now avaiable as a Pst class method (Pst.from_io_files())",PyemuWarning)
    from pyemu import helpers
    return helpers.pst_from_io_files(tpl_files=tpl_files,in_files=in_files,
                              ins_files=ins_files,out_files=out_files,
                              pst_filename=pst_filename)


def try_run_inschek(pst):
    """ attempt to run INSCHEK for each instruction file, model output
    file pair in a pyemu.Pst.  If the run is successful, the INSCHEK written
    .obf file is used to populate the pst.observation_data.obsval attribute

    Parameters
    ----------
    pst : (pyemu.Pst)

    """
    for ins_file,out_file in zip(pst.instruction_files,pst.output_files):
        df = None
        try:
            i = InstructionFile(ins_file,pst=pst)
            df = i.read_output_file(out_file)
        except Exception as e:
            warnings.warn("error processing instruction file {0}, trying inschek: {1}".format(ins_file,str(e)))
            df = _try_run_inschek(ins_file,out_file)
        if df is not None:
            pst.observation_data.loc[df.index, "obsval"] = df.obsval


def try_process_ins_file(ins_file,out_file=None):
    assert os.path.exists(ins_file),"instruction file {0} not found".format(ins_file)
    try:
        obs_names = parse_ins_file(ins_file)
    except Exception as e:
        raise Exception("error parsing ins file {0} for obs names: {1}".format(ins_file,str(e)))

    if out_file is None:
        out_file = ins_file.replace(".ins","")
    if not os.path.exists(out_file):
        print("out file {0} not found".format(out_file))
        return pd.DataFrame({"obsnme":obs_names},index="obsnme")
    try:
        f_ins = open(ins_file,'r')
        f_out = open(out_file,'r')

        header = f_ins.readline().lower().strip().split()
        assert header[0] == "pif"
        marker = header[1]
        icount,ocount = 1,0
        obsnme,obsval = [],[]
        for iline in f_ins:
            iraw = iline.lower().strip().split()
            if iraw[0][0] != 'l':
                raise Exception("not support instruction:{0}".format(iraw[0]))
            num_lines = int(iraw[0][1:])
            for i in range(num_lines):
                oline = f_out.readline().lower().strip()
                ocount += 1
            if '(' in oline:
                raise Exception("semi-fixed obs index instructions not supported")
            elif '[' in oline:
                raise Exception("fixed obs index instructions not supported")
            elif marker in oline:
                raise Exception("marker-based file seeking not supported")
            oraw = oline.strip().split()
            if oline[0] in [' ','   ']:
                oraw.insert(0,'')
            oc = 0
            for ir in iraw[1:]:
                if ir == 'w':
                    oc += 1
                    if oc > len(oraw):
                        raise Exception("out file line {0} too short".format(ocount))
                elif '!' in ir:
                    n = ir.replace('!','')
                    try:
                        v = float(oraw[oc])
                    except Exception as e:
                        raise Exception("error processing ins {0} for obs {1}, string: {2} on line {3} (ins line {4}):{5}".
                                        format(ir,n,oline,ocount,icount,str(e)))
                    obsnme.append(n)
                    obsval.append(v)
                    oc += 1

        f_ins.close()
        f_out.close()
        df = pd.DataFrame({"obsnme":obsnme,"obsval":obsval},index=obsnme)

        return df
    except Exception as e:
        print("error processing ins file {0}: {1}".format(ins_file,str(e)))
        return pd.DataFrame({"obsnme":obs_names},index=obs_names)



def _try_run_inschek(ins_file,out_file,cwd='.'):

    try:
        pyemu.os_utils.run("inschek {0} {1}".format(ins_file, out_file),cwd=cwd)
        obf_file = os.path.join(cwd,ins_file.replace(".ins", ".obf"))
        df = pd.read_csv(obf_file, delim_whitespace=True,
                         skiprows=0, index_col=0, names=["obsval"])
        df.index = df.index.map(str.lower)
        return df
    except Exception as e:
        print("error using inschek for instruction file {0}:{1}".
              format(ins_file, str(e)))
        print("observations in this instruction file will have" +
              "generic values.")
        return None


def get_phi_comps_from_recfile(recfile):
    """read the phi components from a record file by iteration

    Parameters
    ----------
    recfile : str
        pest record file name

    Returns
    -------
    iters : dict
        nested dictionary of iteration number, {group,contribution}

    """
    iiter = 1
    iters = {}
    f = open(recfile,'r')
    while True:
        line = f.readline()
        if line == '':
            break
        if "starting phi for this iteration" in line.lower() or \
            "final phi" in line.lower():
            contributions = {}
            while True:
                line = f.readline()
                if line == '':
                    break
                if "contribution to phi" not in line.lower():
                    iters[iiter] = contributions
                    iiter += 1
                    break
                raw = line.strip().split()
                val = float(raw[-1])
                group = raw[-3].lower().replace('\"', '')
                contributions[group] = val
    return iters


def del_rw(action, name, exc):
    os.chmod(name, stat.S_IWRITE)
    os.remove(name)

def start_workers(worker_dir,exe_rel_path,pst_rel_path,num_workers=None,worker_root="..",
                 port=4004,rel_path=None):


    warnings.warn("deprecation warning:start_workers() has moved to the utils.helpers module",PyemuWarning)
    from pyemu.utils import start_workers
    start_workers(worker_dir,exe_rel_path,pst_rel_path,num_workers=num_workers,worker_root=worker_root,
                 port=port,rel_path=rel_path)

def res_from_obseravtion_data(observation_data):
    """create a generic residual dataframe filled with np.NaN for
    missing information

    Parameters
    ----------
    observation_data : pandas.DataFrame
        pyemu.Pst.observation_data

    Returns
    -------
    res_df : pandas.DataFrame

    """
    res_df = observation_data.copy()
    res_df.loc[:, "name"] = res_df.pop("obsnme")
    res_df.loc[:, "measured"] = res_df.pop("obsval")
    res_df.loc[:, "group"] = res_df.pop("obgnme")
    res_df.loc[:, "modelled"] = np.NaN
    res_df.loc[:, "residual"] = np.NaN
    return res_df

def clean_missing_exponent(pst_filename,clean_filename="clean.pst"):
    """fixes the issue where some terrible fortran program may have
    written a floating point format without the 'e' - like 1.0-3, really?!

    Parameters
    ----------
    pst_filename : str
        the pest control file
    clean_filename : str
        the new pest control file to write. Default is "clean.pst"

    Returns
    -------
    None


    """
    lines = []
    with open(pst_filename,'r') as f:
        for line in f:
            line = line.lower().strip()
            if '+' in line:
                raw = line.split('+')
                for i,r in enumerate(raw[:-1]):
                    if r[-1] != 'e':
                        r = r + 'e'
                    raw[i] = r
                lines.append('+'.join(raw))
            else:
                lines.append(line)
    with open(clean_filename,'w') as f:
        for line in lines:
            f.write(line+'\n')

def csv_to_ins_file(csv_filename,ins_filename=None,only_cols=None,only_rows=None,
                    marker='~',includes_header=True,includes_index=True,prefix=''):

    # process the csv_filename in case it is a dataframe
    if isinstance(csv_filename,str):
        df = pd.read_csv(csv_filename,index_col=0)
        df.columns = df.columns.map(str.lower)
        df.index = df.index.map(lambda x: str(x).lower())
    else:
        df = csv_filename

    # process only_cols
    if only_cols is None:
        only_cols = set(df.columns.map(str.lower))
    else:
        if isinstance(only_cols,str): # incase it is a single name
            only_cols = [only_cols]
        only_cols = set(only_cols)

    if only_rows is None:
        only_rows = set(df.index.map(str.lower))
    else:
        if isinstance(only_rows,str): # incase it is a single name
            only_rows = [only_rows]
        only_rows = set(only_rows)

    # process the row labels, handling duplicates
    rlabels = []
    row_visit = {}
    only_rlabels = []
    for rname in df.index:
        rname = str(rname).strip().lower()

        if rname in row_visit:
            rsuffix = str(int(row_visit[rname] + 1))
            row_visit[rname] += 1
        else:
            row_visit[rname] = 1
            rsuffix = ''
        rlabel = rname + rsuffix
        rlabels.append(rlabel)
        if rname in only_rows:
            only_rlabels.append(rlabel)
    only_rlabels = set(only_rlabels)

    #process the col labels, handling duplicates
    clabels = []
    col_visit = {}
    only_clabels = []
    for cname in df.columns:
        cname = str(cname).strip().lower()
        if cname in col_visit:
            csuffix = str(int(col_visit[cname]+1))
            col_visit[cname] += 1
        else:
            col_visit[cname] = 1
            csuffix = ''
        clabel = cname + csuffix
        clabels.append(clabel)
        if cname in only_cols:
            only_clabels.append(clabel)

    if ins_filename is None:
        if not isinstance(csv_filename,str):
            raise Exception("ins_filename is None but csv_filename is not string")
        ins_filename = csv_filename + ".ins"
    row_visit, col_visit = {},{}
    onames = []
    ovals = []
    with open(ins_filename,'w') as f:
        f.write("pif ~\nl1\n")
        for i,rlabel in enumerate(rlabels):
            if includes_header:
                f.write("l1 ") #skip the row (index) label
            for j,clabel in enumerate(clabels):
                if rlabel in only_rlabels and clabel in only_clabels:
                    oname = prefix+rlabel+"_"+clabel
                    onames.append(oname)
                    ovals.append(df.iloc[i,j])
                else:
                    oname = "dum"
                if j == 0:
                    if includes_index:
                        f.write(" {0},{0} ".format(marker))
                else:
                    f.write(" {0},{0} ".format(marker))
                f.write(" !{0}! ".format(oname))
            f.write('\n')
    odf = pd.DataFrame({"obsnme":onames,"obsval":ovals},index=onames)
    return odf


class Instruction(object):
    def __init__(self,ins_string,marker):
        self.ins_string = ins_string
        self.marker = marker
        self._check()
    def _check(self):
        s = self.ins_string
        if s.lower().startswith('l'):
            pass
        elif s.startswith('!'):
            pass
        elif s.startswith('w'):
            pass
        elif s.startswith('['):
            pass
        elif s.startswith('('):
            pass
        elif s.startswith(self.marker):
            pass
        elif s.startswith('&'):
            pass

    def execute(self,out_file_handle):
        pass



class InstructionFile(object):
    """class for handling instruction files.

    Parameters
    ----------
        ins_filename : str
            instruction file name
        pst : pyemu.Pst
            optional Pst instance - used for checking that instruction file is
            compatible with the control


    """
    def __init__(self,ins_filename,pst=None):
        self._ins_linecount = 0
        self._out_linecount = 0
        self._ins_filename = ins_filename
        #self._pst = pst
        self._marker = None
        self._ins_filehandle = None
        self._out_filehandle = None
        self._last_line = ''
        self._full_oname_set = None
        if pst is not None:
            self._full_oname_set = set(pst.obs_names)
        self._found_oname_set = set()

        self._instruction_lines = []
        self._instruction_lcount = []

        self.read_ins_file()

    def read_ins_file(self):
        """read the instruction and do some minimal error checking

        Parameters
        ----------
            None
        Returns
        -------
            None

        """
        self._instruction_lines = []
        self._instruction_lcount = []
        first_line = self._readline_ins()
        if len(first_line) < 2:
            raise Exception("first line of ins file must have atleast two entries, not '{0}'".format(','.join(first_line)))
        if first_line[0] != "pif":
            raise Exception("first line of ins file '{0}' must start with 'pif', not '{1}'". \
                            format(self._ins_filename, first_line[0]))
        self._marker = first_line[1]
        while True:
            line = self._readline_ins()

            if line is None:
                break
            elif len(line) == 0:
                self.throw_ins_warning("empty line, breaking")
                break
            elif line[0].startswith('l'):
                pass
            elif line[0].startswith(self._marker):
                pass
            elif line[0].startswith('&'):
                self.throw_ins_error("line continuation not supported")
            else:
                self.throw_ins_error("first token must be line advance ('l'), primary marker, or continuation ('&'),"+
                                     "not: {0}".format(line[0]))

            for token in line[1:]:
                if token.startswith("t"):
                    self.throw_ins_error("tab instruction not supported")
                elif token.startswith(self._marker):
                    if not token.endswith(self._marker):
                        self.throw_ins_error("unbalanced secondary marker in token '{0}'".format(token))


                for somarker,eomarker in zip(['!','[','('],['!',']',')']):
                    #
                    if token[0] == somarker:
                        ofound = True
                        if eomarker not in token[1:]:
                            self.throw_ins_error("unmatched observation marker '{0}', looking for '{1}' in token '{2}'".\
                                                 format(somarker,eomarker,token))
                        raw = token[1:].split(eomarker)[0].replace(somarker,'')
                        if raw == 'dum':
                            pass
                        else:
                            if self._full_oname_set is not None and raw not in self._full_oname_set:
                                self.throw_ins_error("obs name '{0}' not in pst".format(raw))
                            elif raw in self._found_oname_set:
                                self.throw_ins_error("obs name '{0}' is listed more than once".format(raw))
                            self._found_oname_set.add(raw)
                        break
                        #print(raw)

            self._instruction_lines.append(line)
            self._instruction_lcount.append(self._ins_linecount)


    def throw_ins_warning(self,message,lcount=None):
        """throw a verbose PyemuWarning

        Parameters
        ----------
            message : str

            lcount : int
                optional line number.  If None, self._ins_linecount is used

        """
        if lcount is None:
            lcount = self._ins_linecount
        warnings.warn("InstructionFile error processing instruction file {0} on line number {1}: {2}".\
                        format(self._ins_filename,lcount,message),PyemuWarning)

    def throw_ins_error(self,message,lcount=None):
        """throw a verbose instruction file error

        Parameters
        ----------
            message : str

            lcount : int
                optional line number.  If None, self._ins_linecount is used
        """
        if lcount is None:
            lcount = self._ins_linecount
        raise Exception("InstructionFile error processing instruction file on line number {0}: {1}".\
                        format(lcount,message))

    def throw_out_error(self,message,lcount=None):
        """throw a verbose output file error

                Parameters
                ----------
                    message : str

                    lcount : int
                        optional line number.  If None, self._ins_linecount is used
                """
        if lcount is None:
            lcount = self._out_linecount
        raise Exception("InstructionFile error processing output file on line number {0}: {1}".\
                        format(lcount,message))

    def read_output_file(self,output_file):
        """process a model output file using self's instruction set

        Parameters
        ----------
            output_file : str
                the output file name

        Returns
        -------
            pd.DataFrame : a dataframe with obsnme index and obsval values


        """
        self._out_filename = output_file
        val_dict = {}
        for ins_line,ins_lcount in zip(self._instruction_lines,self._instruction_lcount):
            #try:
            val_dict.update(self._execute_ins_line(ins_line,ins_lcount))
            #except Exception as e:
            #    raise Exception(str(e))
        s = pd.Series(val_dict)
        s.sort_index(inplace=True)

        return pd.DataFrame({"obsval":s},index=s.index)

    def _execute_ins_line(self,ins_line,ins_lcount):
        """private method to process output file lines with an instruction line

        Parameters
        ----------
            ins_line : list(str)
                tokenized instruction line
            ins_lcount : int
                the corresponding instruction file line number

        Returns
        -------
            val_dict : dict
                dict keyed on obsnme and valued with float values



        """
        cursor_pos = 0
        val_dict = {}
        for ii,ins in enumerate(ins_line):

            #primary marker
            if ii == 0 and ins.startswith(self._marker):
                mstr = ins.replace(self._marker,'')
                while True:
                    line = self._readline_output()
                    if line is None:
                        self.throw_out_error(
                            "EOF when trying to find primary marker '{0}' from instruction file line {1}".format(mstr,ins_lcount))
                    if mstr in line:
                        break
                cursor_pos = line.index(mstr) + len(mstr)

            # line advance
            elif ins.startswith('l'):
                try:
                    nlines = int(ins[1:])
                except Exception as e:
                    self.throw_ins_error("casting line advance to int for instruction '{0}'". \
                                         format(ins), ins_lcount)
                for i in range(nlines):
                    line = self._readline_output()
                    if line is None:
                        self.throw_out_error("EOF when trying to read {0} lines for line advance instruction '{1}', from instruction file line number {2}". \
                                             format(nlines, ins, ins_lcount))
            elif ins == 'w':
                raw = line[cursor_pos:].split()
                if line[cursor_pos] == ' ':
                    raw.insert(0,'')
                if len(raw) == 1:
                    self.throw_out_error("no whitespaces found on output line {0} past {1}".format(line,cursor_pos))
                cursor_pos = cursor_pos + line[cursor_pos:].index(" "+raw[1]) + 1


            elif ins.startswith('!'):
                oname = ins.replace('!','')
                # look a head for a sec marker
                if ii < len(ins_line) - 1 and ins_line[ii+1].startswith(self._marker):
                    m = ins_line[ii+1].replace(self._marker,'')
                    if m not in line[cursor_pos:]:
                        self.throw_out_error("secondary marker '{0}' not found from cursor_pos {2}".format(m,cursor_pos))
                    val_str = line[cursor_pos:].split(m)[0]
                else:
                    val_str = line[cursor_pos:].split()[0]
                try:
                    val = float(val_str)
                except Exception as e:
                    self.throw_out_error("casting string '{0}' to float for instruction '{1}'".format(val_str,ins))

                if oname != "dum":
                    val_dict[oname] = val
                #ipos = line[cursor_pos:].index(val_str)
                #val_len = len(val_str)
                cursor_pos = cursor_pos + line[cursor_pos:].index(val_str) + len(val_str)

                #print(val,cursor_pos)

                #print(line[cursor_pos:])
                #print('')

            elif ins.startswith(self._marker):
                m = ins.replace(self._marker,'')
                if m not in line[cursor_pos:]:
                    self.throw_out_error("secondary marker '{0}' not found from cursor_pos {2}".format(m,cursor_pos))
                cursor_pos = cursor_pos + line[cursor_pos:].index(m) + len(m)

            else:
                self.throw_out_error("unrecognized instruction '{0}' on ins file line {1}".format(ins,ins_lcount))

        return val_dict

    def _readline_ins(self):
        """consolidate private method to read the next instruction file line.  Casts to lower and splits
        on whitespace

        Returns
        -------
            list(str)


        """
        if self._ins_filehandle is None:
            if not os.path.exists(self._ins_filename):
                raise Exception("instruction file '{0}' not found".format(self._ins_filename))
            self._ins_filehandle = open(self._ins_filename,'r')
        line = self._ins_filehandle.readline()
        self._ins_linecount += 1
        if line == '':
            return None
        self._last_line = line
        return line.lower().strip().split()


    def _readline_output(self):
        """consolidate private method to read the next output file line.  Casts to lower

        Returns
        -------
            str


        """
        if self._out_filehandle is None:
            if not os.path.exists(self._out_filename):
                raise Exception("output file '{0}' not found".format(self._out_filename))
            self._out_filehandle = open(self._out_filename,'r')
        line = self._out_filehandle.readline()
        self._out_linecount += 1
        if line == '':
            return None
        self._last_line = line
        return line.lower()





def process_output_files(pst,pst_path='.'):
    """helper function to process output files using instruction files

    Parameters
    ----------
        pst : pyemu.Pst

        pst_path : str
            path to instruction and output files to append to the front
            of the names in the Pst instance

    Returns
    -------
        df : pd.DataFrame
            index of obsnme and obsval column



    """
    if not isinstance(pst,pyemu.Pst):
        raise Exception("process_output_files error: 'pst' arg must be pyemu.Pst instance")
    series = []
    for ins,out in zip(pst.instruction_files,pst.output_files):
        ins = os.path.join(pst_path,ins)
        out = os.path.join(pst_path,out)
        if not os.path.exists(out):
            warnings.warn("out file '{0}' not found".format(out),PyemuWarning)
        f = os.path.join(pst_path,ins)
        i = InstructionFile(ins,pst=pst)
        try:
            s = i.read_output_file(out)
            series.append(s)
        except Exception as e:
            warnings.warn("error processing output file '{0}': {1}".format(out,str(e)))
    if len(series) == 0:
        return None
    series = pd.concat(series)
    #print(series)
    return series





<|MERGE_RESOLUTION|>--- conflicted
+++ resolved
@@ -224,21 +224,12 @@
     converters = {"name": str_con, "group": str_con}
     try: #substitute ensemble for res, 'base' if there, otherwise mean
         obs=pst.observation_data
-<<<<<<< HEAD
         if isinstance(obsen,str):
             df=pd.read_csv(obsen,converters=converters)
             df.columns=df.columns.str.lower()
             df = df.set_index('real_name').T.rename_axis('name').rename_axis(None, 1)
         else:
             df = obsen.T
-=======
-        if isinstance(enfile,str):
-            df=pd.read_csv(enfile,converters=converters)
-            df.columns=df.columns.str.lower()
-            df = df.set_index('real_name').T.rename_axis('name').rename_axis(None, 1)
-        else:
-            df = enfile.T
->>>>>>> d3024f9a
         if 'base' in df.columns:
             df['modelled']=df['base']
             df['std']=df.std(axis=1)

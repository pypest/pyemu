--- conflicted
+++ resolved
@@ -456,15 +456,10 @@
         num_slaves = mp.cpu_count()
     else:
         num_slaves = int(num_slaves)
-<<<<<<< HEAD
-    #assert os.path.exists(os.path.join(slave_dir,exe_rel_path))
+    #assert os.path.exists(os.path.join(slave_dir,rel_path,exe_rel_path))
     if not os.path.exists(os.path.join(slave_dir,exe_rel_path)):
         print("warning: exe_rel_path not verified...hopefully exe is in the PATH var")
-    assert os.path.exists(os.path.join(slave_dir,pst_rel_path))
-=======
-    assert os.path.exists(os.path.join(slave_dir,rel_path,exe_rel_path))
     assert os.path.exists(os.path.join(slave_dir,rel_path,pst_rel_path))
->>>>>>> 5f326385
 
     hostname = socket.gethostname()
     port = int(port)

from __future__ import print_function, division
import numpy as np
import pandas as pd
from pyemu.la import LinearAnalysis
from pyemu.mat import Cov

class Schur(LinearAnalysis):
    """derived type for posterior covariance analysis using Schur's complement

    Note:
        Same call signature as the base LinearAnalysis class
    """
    def __init__(self,jco,**kwargs):
        self.__posterior_prediction = None
        self.__posterior_parameter = None
        super(Schur,self).__init__(jco,**kwargs)


    @property
    def pandas(self):
        """get a pandas dataframe of prior and posterior for all predictions
        """
        names,prior,posterior = [],[],[]
        for iname,name in enumerate(self.posterior_parameter.row_names):
            names.append(name)
            posterior.append(np.sqrt(float(
                self.posterior_parameter[iname, iname]. x)))
            iprior = self.parcov.row_names.index(name)
            prior.append(np.sqrt(float(self.parcov[iprior, iprior].x)))
        for pred_name, pred_var in self.posterior_prediction.items():
            names.append(pred_name)
            posterior.append(np.sqrt(pred_var))
            prior.append(self.prior_prediction[pred_name])
        return pd.DataFrame({"posterior": posterior, "prior": prior},
                                index=names)


    @property
    def posterior_parameter(self):
        """get the posterior parameter covariance matrix
        """
        if self.__posterior_parameter is not None:
            return self.__posterior_parameter
        else:
            self.clean()
            self.log("Schur's complement")
            r = (self.xtqx + self.parcov.inv).inv
            assert r.row_names == r.col_names
            self.__posterior_parameter = Cov(r.x, row_names=r.row_names, col_names=r.col_names)
            self.log("Schur's complement")
            return self.__posterior_parameter


    @property
    def posterior_forecast(self):
        """thin wrapper around posterior_prediction
        """
        return self.posterior_prediction

    @property
    def posterior_prediction(self):
        """get a dict of posterior prediction variances
        """
        if self.__posterior_prediction is not None:
            return self.__posterior_prediction
        else:
            if self.predictions is not None:
                self.log("propagating posterior to predictions")
                pred_dict = {}
                for prediction in self.predictions:
                    var = (prediction.T * self.posterior_parameter
                           * prediction).x[0, 0]
                    pred_dict[prediction.col_names[0]] = var
                self.__posterior_prediction = pred_dict
                self.log("propagating posterior to predictions")
            else:
                self.__posterior_prediction = {}
            return self.__posterior_prediction

    def get_parameter_summary(self):
        """get a summary of the parameter uncertainty
        Parameters:
        ----------
            None
        Returns:
        -------
            pd.DataFrame() of prior,posterior variances and percent
            uncertainty reduction of each parameter
        Raises:
            None
        """
        prior = self.parcov.get(self.posterior_parameter.col_names)
        if prior.isdiagonal:
            prior = prior.x.flatten()
        else:
            prior = np.diag(prior.x)
        post = np.diag(self.posterior_parameter.x)
        ureduce = 100.0 * (1.0 - (post / prior))
        return pd.DataFrame({"prior_var":prior,"post_var":post,
                                 "percent_reduction":ureduce},
                                index=self.posterior_parameter.col_names)

    def get_forecast_summary(self):
        """get a summary of the forecast uncertainty
        Parameters:
        ----------
            None
        Returns:
        -------
            pd.DataFrame() of prior,posterior variances and percent
            uncertainty reduction of each forecast
        """
        sum = {"prior_var":[], "post_var":[], "percent_reduction":[]}
        for forecast in self.prior_forecast.keys():
            pr = self.prior_forecast[forecast]
            pt = self.posterior_forecast[forecast]
            ur = 100.0 * (1.0 - (pt/pr))
            sum["prior_var"].append(pr)
            sum["post_var"].append(pt)
            sum["percent_reduction"].append(ur)
        return pd.DataFrame(sum,index=self.prior_forecast.keys())

    def __contribution_from_parameters(self, parameter_names):
        """get the prior and posterior uncertainty reduction as a result of
        some parameter becoming perfectly known
        Parameters:
        ----------
            parameter_names (list of str) : parameter that are perfectly known
        Returns:
        -------
            dict{prediction name : [prior uncertainty w/o parameter_names,
                % posterior uncertainty w/o parameter names]}
        """


        #get the prior and posterior for the base case
        bprior,bpost = self.prior_prediction, self.posterior_prediction
        #get the prior and posterior for the conditioned case
        la_cond = self.get_conditional_instance(parameter_names)
        cprior,cpost = la_cond.prior_prediction, la_cond.posterior_prediction
        return cprior,cpost

    def get_conditional_instance(self, parameter_names):
        if not isinstance(parameter_names, list):
            parameter_names = [parameter_names]

        for iname, name in enumerate(parameter_names):
            parameter_names[iname] = name.lower()
            assert name.lower() in self.jco.col_names,\
                "contribution parameter " + name + " not found jco"
        keep_names = []
        for name in self.jco.col_names:
            if name not in keep_names:
                keep_names.append(name)
        if len(keep_names) == 0:
            raise Exception("Schur.contribution_from_parameters: " +
                            "atleast one parameter must remain uncertain")
        #get the reduced predictions
        if self.predictions is None:
            raise Exception("Schur.contribution_from_parameters: " +
                            "no predictions have been set")
        cond_preds = []
        for pred in self.predictions:
            cond_preds.append(pred.get(keep_names, pred.col_names))
        la_cond = Schur(jco=self.jco.get(self.jco.row_names, keep_names),
                        parcov=self.parcov.condition_on(parameter_names),
                        obscov=self.obscov, predictions=cond_preds,verbose=False)
        return la_cond

    def get_par_contribution(self,parlist_dict=None):
        """get a dataframe the prior and posterior uncertainty
        reduction as a result of
        some parameter becoming perfectly known
        Parameters:
        ----------
            parlist_dict (dict of list of str) : groups of parameters
                that are to be treated as perfectly known.  key values become
                row labels in dataframe
        Returns:
        -------
            dataframe[parlist_dict.keys(),(forecast_name,<prior,post>)
                multiindex dataframe of Schur's complement results for each
                group of parameters in parlist_dict values.
        """
        self.log("calculating contribution from parameters")
        if parlist_dict is None:
            parlist_dict = dict(zip(self.pst.parameter_data.parnme,self.pst.parameter_data.parnme))
        else:
            if type(parlist_dict) == list:
                parlist_dict = dict(zip(parlist_dict,parlist_dict))

        results = {}
        names = ["base"]
        for forecast in self.prior_forecast.keys():
            pr = self.prior_forecast[forecast]
            pt = self.posterior_forecast[forecast]
            reduce = 100.0 * ((pr - pt) / pr)
            results[(forecast,"prior")] = [pr]
            results[(forecast,"post")] = [pt]
            results[(forecast,"percent_reduce")] = [reduce]
        for case_name,par_list in parlist_dict.items():
            names.append(case_name)
            self.log("calculating contribution from: " + str(par_list) + '\n')
            case_prior,case_post = self.__contribution_from_parameters(par_list)
            self.log("calculating contribution from: " + str(par_list) + '\n')
            for forecast in case_prior.keys():
                pr = case_prior[forecast]
                pt = case_post[forecast]
                reduce = 100.0 * ((pr - pt) / pr)
                results[(forecast, "prior")].append(pr)
                results[(forecast, "post")].append(pt)
                results[(forecast, "percent_reduce")].append(reduce)

        df = pd.DataFrame(results,index=names)
        self.log("calculating contribution from parameters")
        return df

    def get_par_group_contribution(self):
        """get the forecast uncertainty contribution from each parameter
        group.  Just some sugar for get_contribution_dataframe()
        """
        pargrp_dict = {}
        par = self.pst.parameter_data
        groups = par.groupby("pargp").groups
        for grp,idxs in groups.items():
            pargrp_dict[grp] = list(par.loc[idxs,"parnme"])
        return self.get_par_contribution(pargrp_dict)

    def get_added_obs_importance(self,obslist_dict=None,base_obslist=None,
                                 reset_zero_weight=False):
        """get a dataframe fo the posterior uncertainty
        as a results of added some observations
        Parameters:
        ----------
            obslist_dict (dict of list of str) : groups of observations
                that are to be treated as lost.  key values become
                row labels in result dataframe. If None, then test every obs
            base_obslist (list of str) : observation names to treat as
                the "existing" observations.  The values of obslist_dict
                will be added to this list.  If None, then each list in the
                values of obslist_dict will be treated as an individual
                calibration dataset
            reset_zero_weight : (bool or float) a flag to reset observations
                with zero weight in either obslist_dict or base_obslist.
                If the value of reset_zero_weights can be cast to a float,
                then that value will be assigned to zero weight obs.  Otherwise,
                zero weight obs will be given a weight of 1.0
        Returns:
        -------
            dataframe[obslist_dict.keys(),(forecast_name,post)
                multiindex dataframe of Schur's complement results for each
                group of observations in obslist_dict values.
        Note:
        ----
            all observations listed in obslist_dict and base_obslist with zero
            weights will be dropped unless reset_zero_weight is set
        """

        if obslist_dict is not None:
            if type(obslist_dict) == list:
                obslist_dict = dict(zip(obslist_dict,obslist_dict))



        reset = False
        if reset_zero_weight is not False:
            if not self.obscov.isdiagonal:
                raise NotImplementedError("cannot reset weights for non-"+\
                                          "diagonal obscov")
            reset = True
            try:
                weight = float(reset_zero_weight)
            except:
                weight = 1.0
            self.logger.statement("resetting zero weights to {0}".format(weight))
            # make copies of the original obscov and pst
            org_obscov = self.obscov.get(self.obscov.row_names)
            org_pst = self.pst.get()

        obs = self.pst.observation_data
        obs.index = obs.obsnme

        # if we don't care about grouping obs, then just reset all weights at once
        if base_obslist is None and obslist_dict is None and reset:
            obs.loc[obs.weight==0.0,"weight"] = weight

        # if needed reset the zero-weight obs in base_obslist
        if base_obslist is not None and reset:
            self.log("resetting zero weight obs in base_obslist")
            self.pst.adjust_weights_by_list(base_obslist, weight)
            self.log("resetting zero weight obs in base_obslist")

        if base_obslist is None:
            base_obslist = []

        # if needed reset the zero-weight obs in obslist_dict
        if obslist_dict is not None and reset:
            for case,obslist in obslist_dict.items():
                if not isinstance(obslist,list):
                    obslist_dict[case] = [obslist]
                inboth = set(base_obslist).intersection(set(obslist))
                if len(inboth) > 0:
                    raise Exception("observation(s) listed in both "+\
                                    "base_obslist and obslist_dict: "+\
                                    ','.join(inboth))
                self.log("resetting zero weight obs in {0}".format(case))
                self.pst.adjust_weights_by_list(obslist, weight)
                self.log("resetting zero weight obs in {0}".format(case))

        # for a comprehensive obslist_dict
        if obslist_dict is None and reset:
            obs = self.pst.observation_data
            obs.index = obs.obsnme
            onames = [name for name in self.pst.zero_weight_obs_names
                      if name in self.jco.obs_names]
            obs.loc[onames,"weight"] = weight

        if obslist_dict is None:
            obslist_dict = dict(zip(self.pst.nnz_obs_names,self.pst.nnz_obs_names))

        # reset the obs cov from the newly adjusted weights
        if reset:
            self.log("resetting self.obscov")
            self.reset_obscov(self.pst)
            self.log("resetting self.obscov")

        results = {}
        names = ["base"]

        if base_obslist is None or len(base_obslist) == 0:
            self.logger.statement("no base observation passed, 'base' case"+
                                  " is just the prior of the forecasts")
            for forecast,pr in self.prior_forecast.items():
                results[forecast] = [pr]
            # reset base obslist for use later
            base_obslist = []

        else:
            base_posterior = self.get(par_names=self.jco.par_names,
                                      obs_names=base_obslist).posterior_forecast
            for forecast,pt in base_posterior.items():
                results[forecast] = [pt]

        for case_name,obslist in obslist_dict.items():
            names.append(case_name)
            if not isinstance(obslist,list):
                obslist = [obslist]
            self.log("calculating importance of observations by adding: " +
                     str(obslist) + '\n')
            # this case is the combination of the base obs plus whatever unique
            # obs names in obslist
            case_obslist = base_obslist.copy()
            dedup_obslist = [oname for oname in obslist if oname not in case_obslist]
            case_obslist.extend(dedup_obslist)
            case_post = self.get(par_names=self.jco.par_names,
                                 obs_names=case_obslist).posterior_forecast
            for forecast,pt in case_post.items():
                results[forecast].append(pt)
            self.log("calculating importance of observations by adding: " +
                     str(obslist) + '\n')
        df = pd.DataFrame(results,index=names)


        if reset:
            self.reset_obscov(org_obscov)
            self.reset_pst(org_pst)

        return df

    def get_removed_obs_importance(self,obslist_dict=None,
                                   reset_zero_weight=False):
        """get a dataframe the posterior uncertainty
        as a result of losing some observations
        Parameters:
        ----------
            obslist_dict (dict of list of str, or just list of str) : groups of observations
                that are to be treated as lost.  key values become
                row labels in result dataframe. If None, then test every
                (nonzero weight - see reset_zero_weight) observation
            reset_zero_weight : (bool or float) a flag to reset observations
                with zero weight in obslist_dict.
                If the value of reset_zero_weights can be cast to a float,
                then that value will be assigned to zero weight obs.  Otherwise,
                zero weight obs will be given a weight of 1.0

        Returns:
        -------
            dataframe[obslist_dict.keys(),(forecast_name,post)
                multiindex dataframe of Schur's complement results for each
                group of observations in obslist_dict values.

        Note:
        ----
            all observations listed in obslist_dict with zero
            weights will be dropped unless reset_zero_weight is set
        """

        if obslist_dict is not None:
            if type(obslist_dict) == list:
                obslist_dict = dict(zip(obslist_dict,obslist_dict))


        reset = False
        if reset_zero_weight is not False:
            if not self.obscov.isdiagonal:
                raise NotImplementedError("cannot reset weights for non-"+\
                                          "diagonal obscov")
            reset = True
            try:
                weight = float(reset_zero_weight)
            except:
                weight = 1.0
            self.logger.statement("resetting zero weights to {0}".format(weight))
            # make copies of the original obscov and pst
            org_obscov = self.obscov.get(self.obscov.row_names)
            org_pst = self.pst.get()

        self.log("calculating importance of observations")
        if reset and obslist_dict is None:
            obs = self.pst.observation_data
            obs.loc[obs.weight==0.0,"weight"] = weight

        if obslist_dict is None:
            obslist_dict = dict(zip(self.pst.nnz_obs_names,
                                        self.pst.nnz_obs_names))


        elif reset:
            self.pst.observation_data.index = self.pst.observation_data.obsnme
            for name,obslist in obslist_dict.items():
                self.log("resetting weights in obs in group {0}".format(name))
                self.pst.adjust_weights_by_list(obslist,weight)
                self.log("resetting weights in obs in group {0}".format(name))

        for case,obslist in obslist_dict.items():
            if not isinstance(obslist,list):
                obslist = [obslist]
            obslist_dict[case] = obslist


        if reset:
            self.log("resetting self.obscov")
            self.reset_obscov(self.pst)
            self.log("resetting self.obscov")

        results = {}
        names = ["base"]
        for forecast,pt in self.posterior_forecast.items():
            results[forecast] = [pt]
        for case_name,obslist in obslist_dict.items():
            if not isinstance(obslist,list):
                obslist = [obslist]
            names.append(case_name)
            self.log("calculating importance of observations by removing: " +
                     str(obslist) + '\n')
            # check for missing names
            missing_onames = [oname for oname in obslist if oname not in self.jco.obs_names]
            if len(missing_onames) > 0:
                raise Exception("case {0} has observation names ".format(case_name) + \
                                "not found: " + ','.join(missing_onames))
            # find the set difference between obslist and jco obs names
            diff_onames = [oname for oname in self.jco.obs_names if oname not in obslist]

            # calculate the increase in forecast variance by not using the obs
            # in obslist
            case_post = self.get(par_names=self.jco.par_names,
                                 obs_names=diff_onames).posterior_forecast

            for forecast,pt in case_post.items():
                results[forecast].append(pt)
        df = pd.DataFrame(results,index=names)
        self.log("calculating importance of observations by removing: " +
                     str(obslist) + '\n')

        if reset:
            self.reset_obscov(org_obscov)
            self.reset_pst(org_pst)
        return df

    def get_removed_obs_group_importance(self):
        obsgrp_dict = {}
        obs = self.pst.observation_data
        obs.index = obs.obsnme
        obs = obs.loc[self.jco.row_names,:]
        groups = obs.groupby("obgnme").groups
        for grp, idxs in groups.items():
            obsgrp_dict[grp] = list(obs.loc[idxs,"obsnme"])
        return self.get_removed_obs_importance(obsgrp_dict)


    def next_most_important_added_obs(self,forecast=None,niter=3, obslist_dict=None,
                                      base_obslist=None,
                                      reset_zero_weight=False):
        """find the most important observation(s) by sequentailly evaluating
        the importance of the observations in obslist_dict.
        Parameters:
        ----------
            forecast : name of the forecast to use in the ranking process.  If
                more than one forecast has been listed, this argument is required
            niter : number of sequential iterations
            obslist_dict (dict of list of str) : groups of observations
                that are to be treated as lost.  key values become
                row labels in result dataframe. If None, then test every obs
            base_obslist (list of str) : observation names to treat as
                the "existing" observations.  The values of obslist_dict
                will be added to this list.  If None, then each list in the
                values of obslist_dict will be treated as an individual
                calibration dataset
            reset_zero_weight : (bool or float) a flag to reset observations
                with zero weight in either obslist_dict or base_obslist.
                If the value of reset_zero_weights can be cast to a float,
                then that value will be assigned to zero weight obs.  Otherwise,
                zero weight obs will be given a weight of 1.0
        Returns:
        -------
            DataFrame with columns = [best obslist_dict key, forecast variance,
                percent reduction for this iteration, percent reduction
                compared to initial base case]
        """

        if forecast is None:
            assert len(self.forecasts) == 1,"forecast arg list one and only one" +\
                                            " forecast"
        elif forecast not in self.prediction_arg:
            raise Exception("forecast {0} not found".format(forecast))

        if base_obslist:
            obs_being_used = base_obslist.copy()
        else:
            obs_being_used = []

        best_case, best_results = [],[]
        for iiter in range(niter):
            self.log("next most important added obs iteration {0}".format(iiter+1))
            df = self.get_added_obs_importance(obslist_dict=obslist_dict,
                                                   base_obslist=obs_being_used,
                                                   reset_zero_weight=reset_zero_weight)

            if iiter == 0:
                init_base = df.loc["base",forecast]
            fore_df = df.loc[:,forecast]
            fore_diff_df = fore_df - fore_df.loc["base"]
<<<<<<< HEAD
            fore_diff_df.sort_values(inplace=True)
            iter_best = fore_diff_df.index[0]
=======
            fore_diff_df.sort(inplace=True)
            iter_best_name = fore_diff_df.index[0]
            iter_best_result = df.loc[iter_best_name,forecast]
            iter_base_result = df.loc["base",forecast]
            diff_percent_init = 100.0 * (init_base -
                                              iter_best_result) / init_base
            diff_percent_iter = 100.0 * (iter_base_result -
                                              iter_best_result) / iter_base_result
>>>>>>> b645bfe6
            self.log("next most important added obs iteration {0}".format(iiter+1))


            best_results.append([iter_best_name,iter_best_result,
                                 diff_percent_iter,diff_percent_init])
            best_case.append(iter_best_name)

            if iter_best_name.lower() == "base":
                break

            if obslist_dict is None:
                onames = [iter_best_name]
            else:
                onames = obslist_dict.pop(iter_best_name)
            if not isinstance(onames,list):
                onames = [onames]
            obs_being_used.extend(onames)
<<<<<<< HEAD

        return pd.DataFrame(best_results,index=best_case, columns=[forecast])
=======
        columns = ["best_obs",forecast+"_variance",
                   "unc_reduce_initial_base","unc_reduce_iter_base"]
        return pd.DataFrame(best_results,index=best_case,columns=columns)
>>>>>>> b645bfe6

    def next_most_par_contribution(self,niter=3,forecast=None,parlist_dict=None):
        """find the largest parameter(s) contribution for prior and posterior
        forecast  by sequentailly evaluating the contribution of parameters in
        parlist_dict

        Parameters:
        ----------
            forecast : name of the forecast to use in the ranking process.  If
                more than one forecast has been listed, this argument is required
            parlist_dict (dict of list of str) : groups of parameters
                that are to be treated as perfectly known.  key values become
                row labels in dataframe
        Returns:
        -------
            dataframe[parlist_dict.keys(),(forecast_name,<prior,post>)
                multiindex dataframe of Schur's complement results for each
                group of parameters in parlist_dict values.
        """
        if forecast is None:
            assert len(self.forecasts) == 1,"forecast arg list one and only one" +\
                                            " forecast"
        elif forecast not in self.prediction_arg:
            raise Exception("forecast {0} not found".format(forecast))
        org_parcov = self.parcov.get(row_names=self.parcov.row_names)
        if parlist_dict is None:
            parlist_dict = dict(zip(self.pst.adj_par_names,self.pst.adj_par_names))

        base_prior,base_post = self.prior_forecast,self.posterior_forecast
        iter_results = [base_post[forecast]]
        iter_names = ["base"]
        for iiter in range(niter):
            iter_contrib = {forecast:[base_post[forecast]]}
            iter_case_names = ["base"]
            self.log("next most par iteration {0}".format(iiter+1))

            for case,parlist in parlist_dict.items():
                iter_case_names.append(case)
                la_cond = self.get_conditional_instance(parlist)
                iter_contrib[forecast].append(la_cond.posterior_forecast[forecast])
            df = pd.DataFrame(iter_contrib,index=iter_case_names)
            df.sort(columns=forecast,inplace=True)
            iter_best = df.index[0]
            self.logger.statement("next best iter {0}: {1}".format(iiter+1,iter_best))
            self.log("next most par iteration {0}".format(iiter+1))
            if iter_best.lower() == "base":
                break
            iter_results.append(df.loc[iter_best,forecast])
            iter_names.append(iter_best)
            self.reset_parcov(self.parcov.condition_on(parlist_dict.pop(iter_best)))

        self.reset_parcov(org_parcov)
        return pd.DataFrame(iter_results,index=iter_names)
<|MERGE_RESOLUTION|>--- conflicted
+++ resolved
@@ -540,10 +540,6 @@
                 init_base = df.loc["base",forecast]
             fore_df = df.loc[:,forecast]
             fore_diff_df = fore_df - fore_df.loc["base"]
-<<<<<<< HEAD
-            fore_diff_df.sort_values(inplace=True)
-            iter_best = fore_diff_df.index[0]
-=======
             fore_diff_df.sort(inplace=True)
             iter_best_name = fore_diff_df.index[0]
             iter_best_result = df.loc[iter_best_name,forecast]
@@ -552,7 +548,6 @@
                                               iter_best_result) / init_base
             diff_percent_iter = 100.0 * (iter_base_result -
                                               iter_best_result) / iter_base_result
->>>>>>> b645bfe6
             self.log("next most important added obs iteration {0}".format(iiter+1))
 
 
@@ -570,14 +565,9 @@
             if not isinstance(onames,list):
                 onames = [onames]
             obs_being_used.extend(onames)
-<<<<<<< HEAD
-
-        return pd.DataFrame(best_results,index=best_case, columns=[forecast])
-=======
         columns = ["best_obs",forecast+"_variance",
                    "unc_reduce_initial_base","unc_reduce_iter_base"]
         return pd.DataFrame(best_results,index=best_case,columns=columns)
->>>>>>> b645bfe6
 
     def next_most_par_contribution(self,niter=3,forecast=None,parlist_dict=None):
         """find the largest parameter(s) contribution for prior and posterior

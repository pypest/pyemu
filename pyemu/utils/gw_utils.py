""" module of utilities for groundwater modeling
"""

import os
import copy
import csv
from datetime import datetime
import shutil
import warnings
import numpy as np
import pandas as pd
import re
pd.options.display.max_colwidth = 100
from pyemu.pst.pst_utils import SFMT,IFMT,FFMT,pst_config,_try_run_inschek,\
    parse_tpl_file,try_process_ins_file
from pyemu.utils.helpers import run
from ..pyemu_warnings import PyemuWarning
PP_FMT = {"name": SFMT, "x": FFMT, "y": FFMT, "zone": IFMT, "tpl": SFMT,
          "parval1": FFMT}
PP_NAMES = ["name","x","y","zone","parval1"]


def modflow_pval_to_template_file(pval_file,tpl_file=None):
    """write a template file for a modflow parameter value file.
    Uses names in the first column in the pval file as par names.

    Parameters
    ----------
    pval_file : str
        parameter value file
    tpl_file : str, optional
        template file to write.  If None, use <pval_file>.tpl.
        Default is None

    Returns
    -------
    df : pandas.DataFrame
        pandas DataFrame with control file parameter information
    """

    if tpl_file is None:
        tpl_file = pval_file + ".tpl"
    pval_df = pd.read_csv(pval_file,delim_whitespace=True,
                          header=None,skiprows=2,
                          names=["parnme","parval1"])
    pval_df.index = pval_df.parnme
    pval_df.loc[:,"tpl"] = pval_df.parnme.apply(lambda x: " ~   {0:15s}   ~".format(x))
    with open(tpl_file,'w') as f:
        f.write("ptf ~\n#pval template file from pyemu\n")
        f.write("{0:10d} #NP\n".format(pval_df.shape[0]))
        f.write(pval_df.loc[:,["parnme","tpl"]].to_string(col_space=0,
                                                          formatters=[SFMT,SFMT],
                                                          index=False,
                                                          header=False,
                                                          justify="left"))
    return pval_df

def modflow_hob_to_instruction_file(hob_file):
    """write an instruction file for a modflow head observation file

    Parameters
    ----------
    hob_file : str
        modflow hob file

    Returns
    -------
    df : pandas.DataFrame
        pandas DataFrame with control file observation information
    """

    hob_df = pd.read_csv(hob_file,delim_whitespace=True,skiprows=1,
                         header=None,names=["simval","obsval","obsnme"])

    hob_df.loc[:,"ins_line"] = hob_df.obsnme.apply(lambda x:"l1 !{0:s}!".format(x))
    hob_df.loc[0,"ins_line"] = hob_df.loc[0,"ins_line"].replace('l1','l2')

    ins_file = hob_file + ".ins"
    f_ins = open(ins_file, 'w')
    f_ins.write("pif ~\n")
    f_ins.write(hob_df.loc[:,["ins_line"]].to_string(col_space=0,
                                                     columns=["ins_line"],
                                                     header=False,
                                                     index=False,
                                                     formatters=[SFMT]) + '\n')
    hob_df.loc[:,"weight"] = 1.0
    hob_df.loc[:,"obgnme"] = "obgnme"
    f_ins.close()
    return hob_df

def modflow_hydmod_to_instruction_file(hydmod_file):
    """write an instruction file for a modflow hydmod file

    Parameters
    ----------
    hydmod_file : str
        modflow hydmod file


    Returns
    -------
    df : pandas.DataFrame
        pandas DataFrame with control file observation information

    Note
    ----
    calls modflow_read_hydmod_file()
    """

    hydmod_df, hydmod_outfile = modflow_read_hydmod_file(hydmod_file)


    hydmod_df.loc[:,"ins_line"] = hydmod_df.obsnme.apply(lambda x:"l1 w !{0:s}!".format(x))

    ins_file = hydmod_outfile + ".ins"

    with open(ins_file, 'w') as f_ins:
        f_ins.write("pif ~\nl1\n")
        f_ins.write(hydmod_df.loc[:,["ins_line"]].to_string(col_space=0,
                                                     columns=["ins_line"],
                                                     header=False,
                                                     index=False,
                                                     formatters=[SFMT]) + '\n')
    hydmod_df.loc[:,"weight"] = 1.0
    hydmod_df.loc[:,"obgnme"] = "obgnme"

    try:
        os.system("inschek {0}.ins {0}".format(hydmod_outfile))
    except:
        print("error running inschek")

    obs_obf = hydmod_outfile + ".obf"
    if os.path.exists(obs_obf):
        df = pd.read_csv(obs_obf,delim_whitespace=True,header=None,names=["obsnme","obsval"])
        df.loc[:,"obgnme"] = df.obsnme.apply(lambda x: x[:-9])
        df.to_csv("_setup_"+os.path.split(hydmod_outfile)[-1]+'.csv',index=False)
        df.index = df.obsnme
        return df


    return hydmod_df

def modflow_read_hydmod_file(hydmod_file, hydmod_outfile=None):
    """ read in a binary hydmod file and return a dataframe of the results

    Parameters
    ----------
    hydmod_file : str
        modflow hydmod binary file
    hydmod_outfile : str
        output file to write.  If None, use <hydmod_file>.dat.
        Default is None

    Returns
    -------
    df : pandas.DataFrame
        pandas DataFrame with hymod_file values

    Note
    ----
    requires flopy
    """
    try:
        import flopy.utils as fu
    except Exception as e:
        print('flopy is not installed - cannot read {0}\n{1}'.format(hydmod_file, e))
        return
    #print('Starting to read HYDMOD data from {0}'.format(hydmod_file))
    obs = fu.HydmodObs(hydmod_file)
    hyd_df = obs.get_dataframe()

    hyd_df.columns = [i[2:] if i.lower() != 'totim' else i for i in hyd_df.columns]
    #hyd_df.loc[:,"datetime"] = hyd_df.index
    hyd_df['totim'] = hyd_df.index.map(lambda x: x.strftime("%Y%m%d"))

    hyd_df.rename(columns={'totim': 'datestamp'}, inplace=True)


    # reshape into a single column
    hyd_df = pd.melt(hyd_df, id_vars='datestamp')

    hyd_df.rename(columns={'value': 'obsval'}, inplace=True)

    hyd_df['obsnme'] = [i.lower() + '_' + j.lower() for i, j in zip(hyd_df.variable, hyd_df.datestamp)]

    vc = hyd_df.obsnme.value_counts().sort_values()
    vc = list(vc.loc[vc>1].index.values)
    if len(vc) > 0:
        hyd_df.to_csv("hyd_df.duplciates.csv")
        obs.get_dataframe().to_csv("hyd_org.duplicates.csv")
        raise Exception("duplicates in obsnme:{0}".format(vc))
    #assert hyd_df.obsnme.value_counts().max() == 1,"duplicates in obsnme"

    if not hydmod_outfile:
        hydmod_outfile = hydmod_file + '.dat'
    hyd_df.to_csv(hydmod_outfile, columns=['obsnme','obsval'], sep=' ',index=False)
    #hyd_df = hyd_df[['obsnme','obsval']]
    return hyd_df[['obsnme','obsval']], hydmod_outfile


def setup_pilotpoints_grid(ml=None,sr=None,ibound=None,prefix_dict=None,
                           every_n_cell=4,
                           use_ibound_zones=False,
                           pp_dir='.',tpl_dir='.',
                           shapename="pp.shp"):
    """ setup regularly-spaced (gridded) pilot point parameterization

    Parameters
    ----------
    ml : flopy.mbase
        a flopy mbase dervied type.  If None, sr must not be None.
    sr : flopy.utils.reference.SpatialReference
        a spatial reference use to locate the model grid in space.  If None,
        ml must not be None.  Default is None
    ibound : numpy.ndarray
        the modflow ibound integer array.  Used to set pilot points only in active areas.
        If None and ml is None, then pilot points are set in all rows and columns according to
        every_n_cell.  Default is None.
    prefix_dict : dict
        a dictionary of pilot point parameter prefix, layer pairs.  example : {"hk":[0,1,2,3]} would
        setup pilot points with the prefix "hk" for model layers 1 - 4 (zero based). If None, a generic set
        of pilot points with the "pp" prefix are setup for a generic nrowXncol grid. Default is None
    use_ibound_zones : bool
        a flag to use the greater-than-zero values in the ibound as pilot point zones.  If False,ibound
        values greater than zero are treated as a single zone.  Default is False.
    pp_dir : str
        directory to write pilot point files to.  Default is '.'
    tpl_dir : str
        directory to write pilot point template file to.  Default is '.'
    shapename : str
        name of shapefile to write that containts pilot point information. Default is "pp.shp"

    Returns
    -------
        pp_df : pandas.DataFrame
            a dataframe summarizing pilot point information (same information
            written to shapename

    """
    from . import pp_utils
    warnings.warn("setup_pilotpoint_grid has moved to pp_utils...",PyemuWarning)
    return pp_utils.setup_pilotpoints_grid(ml=ml,sr=sr,ibound=ibound,
                                           prefix_dict=prefix_dict,
                                           every_n_cell=every_n_cell,
                                           use_ibound_zones=use_ibound_zones,
                                           pp_dir=pp_dir,tpl_dir=tpl_dir,
                                           shapename=shapename)


def pp_file_to_dataframe(pp_filename):


    from . import pp_utils
    warnings.warn("pp_file_to_dataframe has moved to pp_utils",PyemuWarning)
    return pp_utils.pp_file_to_dataframe(pp_filename)

def pp_tpl_to_dataframe(tpl_filename):

    from . import pp_utils
    warnings.warn("pp_tpl_to_dataframe has moved to pp_utils",PyemuWarning)
    return pp_utils.pp_tpl_to_dataframe(tpl_filename)

def write_pp_shapfile(pp_df,shapename=None):
    from . import pp_utils
    warnings.warn("write_pp_shapefile has moved to pp_utils",PyemuWarning)
    pp_utils.write_pp_shapfile(pp_df,shapename=shapename)


def write_pp_file(filename,pp_df):
    from . import pp_utils
    warnings.warn("write_pp_file has moved to pp_utils",PyemuWarning)
    return pp_utils.write_pp_file(filename,pp_df)

def pilot_points_to_tpl(pp_file,tpl_file=None,name_prefix=None):
    from . import pp_utils
    warnings.warn("pilot_points_to_tpl has moved to pp_utils",PyemuWarning)
    return pp_utils.pilot_points_to_tpl(pp_file,tpl_file=tpl_file,
                                        name_prefix=name_prefix)

def fac2real(pp_file=None,factors_file="factors.dat",out_file="test.ref",
             upper_lim=1.0e+30,lower_lim=-1.0e+30,fill_value=1.0e+30):
    from . import geostats as gs
    warnings.warn("fac2real has moved to geostats",PyemuWarning)
    return gs.fac2real(pp_file=pp_file,factors_file=factors_file,
                       out_file=out_file,upper_lim=upper_lim,
                       lower_lim=lower_lim,fill_value=fill_value)


def setup_mtlist_budget_obs(list_filename,gw_filename="mtlist_gw.dat",sw_filename="mtlist_sw.dat",
                            start_datetime="1-1-1970",gw_prefix='gw',sw_prefix="sw",
                            save_setup_file=False):
    """ setup observations of gw (and optionally sw) mass budgets from mt3dusgs list file.  writes
        an instruction file and also a _setup_.csv to use when constructing a pest
        control file

        Parameters
        ----------
        list_filename : str
                modflow list file
        gw_filename : str
            output filename that will contain the gw budget observations. Default is
            "mtlist_gw.dat"
        sw_filename : str
            output filename that will contain the sw budget observations. Default is
            "mtlist_sw.dat"
        start_datetime : str
            an str that can be parsed into a pandas.TimeStamp.  used to give budget
            observations meaningful names
        gw_prefix : str
            a prefix to add to the GW budget observations.  Useful if processing
            more than one list file as part of the forward run process. Default is 'gw'.
        sw_prefix : str
            a prefix to add to the SW budget observations.  Useful if processing
            more than one list file as part of the forward run process. Default is 'sw'.
        save_setup_file : (boolean)
            a flag to save _setup_<list_filename>.csv file that contains useful
            control file information

        Returns
        -------
        frun_line, ins_filenames, df :str, list(str), pandas.DataFrame
            the command to add to the forward run script, the names of the instruction
            files and a dataframe with information for constructing a control file.  If INSCHEK fails
            to run, df = None

        Note
        ----
        This function uses INSCHEK to get observation values; the observation values are
        the values of the list file list_filename.  If INSCHEK fails to run, the obseravtion
        values are set to 1.0E+10

        the instruction files are named <out_filename>.ins

        It is recommended to use the default value for gw_filename or sw_filename.

        """
    gw,sw = apply_mtlist_budget_obs(list_filename, gw_filename, sw_filename, start_datetime)
    gw_ins = gw_filename + ".ins"
    _write_mtlist_ins(gw_ins, gw, gw_prefix)
    ins_files = [gw_ins]
    try:
        run("inschek {0}.ins {0}".format(gw_filename))
    except:
        print("error running inschek")
    if sw is not None:
        sw_ins = sw_filename + ".ins"
        _write_mtlist_ins(sw_ins, sw, sw_prefix)
        ins_files.append(sw_ins)
        try:
            run("inschek {0}.ins {0}".format(sw_filename))
        except:
            print("error running inschek")
    frun_line = "pyemu.gw_utils.apply_mtlist_budget_obs('{0}')".format(list_filename)
    gw_obf = gw_filename + ".obf"
    df_gw = None
    if os.path.exists(gw_obf):
        df_gw = pd.read_csv(gw_obf, delim_whitespace=True, header=None, names=["obsnme", "obsval"])
        df_gw.loc[:, "obgnme"] = df_gw.obsnme.apply(lambda x: x[:-9])
        sw_obf = sw_filename + ".obf"
        if os.path.exists(sw_obf):
            df_sw = pd.read_csv(sw_obf, delim_whitespace=True, header=None, names=["obsnme", "obsval"])
            df_sw.loc[:, "obgnme"] = df_sw.obsnme.apply(lambda x: x[:-9])
            df_gw = df_gw.append(df_sw)

        if save_setup_file:
            df_gw.to_csv("_setup_" + os.path.split(list_filename)[-1] + '.csv', index=False)
        df_gw.index = df_gw.obsnme
    return frun_line,ins_files,df_gw

def _write_mtlist_ins(ins_filename,df,prefix):
    """ write an instruction file for a MODFLOW list file

    Parameters
    ----------
    ins_filename : str
        name of the instruction file to write
    df : pandas.DataFrame
        the dataframe of list file entries
    prefix : str
        the prefix to add to the column names to form
        obseravtions names

    """
    try:
        dt_str = df.index.map(lambda x: x.strftime("%Y%m%d"))
    except:
        dt_str = df.index.map(lambda x: "{0:08.1f}".format(x).strip())
    if prefix == '':
        name_len = 11
    else:
        name_len = 11 - (len(prefix)+1)
    with open(ins_filename,'w') as f:
        f.write('pif ~\nl1\n')

        for dt in dt_str:
            f.write("l1 ")
            for col in df.columns:
                col = col.replace("(",'').replace(")",'')
                raw = col.split('_')
                name = ''.join([r[:2] for r in raw[:-2]])[:6] + raw[-2] + raw[-1][0]
                #raw[0] = raw[0][:6]
                #name = ''.join(raw)
                if prefix == '':
                    obsnme = "{1}_{2}".format(prefix,name[:name_len],dt)
                else:
                    obsnme = "{0}_{1}_{2}".format(prefix, name[:name_len], dt)
                f.write(" w !{0}!".format(obsnme))
            f.write("\n")

def apply_mtlist_budget_obs(list_filename,gw_filename="mtlist_gw.dat",
                            sw_filename="mtlist_sw.dat",
                            start_datetime="1-1-1970"):
    """ process an MT3D list file to extract mass budget entries.

    Parameters
    ----------
    list_filename : str
        the mt3d list file
    gw_filename : str
        the name of the output file with gw mass budget information.
        Default is "mtlist_gw.dat"
    sw_filename : str
        the name of the output file with sw mass budget information.
        Default is "mtlist_sw.dat"
    start_datatime : str
        an str that can be cast to a pandas.TimeStamp.  Used to give
        observations a meaningful name

    Returns
    -------
    gw : pandas.DataFrame
        the gw mass dataframe
    sw : pandas.DataFrame (optional)
        the sw mass dataframe

    Note
    ----
    requires flopy

    if SFT is not active, no SW mass budget will be returned

    """
    try:
        import flopy
    except Exception as e:
        raise Exception("error import flopy: {0}".format(str(e)))
    mt = flopy.utils.MtListBudget(list_filename)
    gw,sw = mt.parse(start_datetime=start_datetime,diff=True)
    gw.to_csv(gw_filename,sep=' ',index_label="datetime",date_format="%Y%m%d")
    if sw is not None:
        sw.to_csv(sw_filename,sep=' ',index_label="datetime",date_format="%Y%m%d")
    return gw, sw

def setup_mflist_budget_obs(list_filename,flx_filename="flux.dat",
                            vol_filename="vol.dat",start_datetime="1-1'1970",prefix='',
                            save_setup_file=False):
    """ setup observations of budget volume and flux from modflow list file.  writes
    an instruction file and also a _setup_.csv to use when constructing a pest
    control file

    Parameters
    ----------
    list_filename : str
            modflow list file
    flx_filename : str
        output filename that will contain the budget flux observations. Default is
        "flux.dat"
    vol_filename : str)
        output filename that will contain the budget volume observations.  Default
        is "vol.dat"
    start_datetime : str
        an str that can be parsed into a pandas.TimeStamp.  used to give budget
        observations meaningful names
    prefix : str
        a prefix to add to the water budget observations.  Useful if processing
        more than one list file as part of the forward run process. Default is ''.
    save_setup_file : (boolean)
        a flag to save _setup_<list_filename>.csv file that contains useful
        control file information

    Returns
    -------
    df : pandas.DataFrame
        a dataframe with information for constructing a control file.  If INSCHEK fails
        to run, reutrns None

    Note
    ----
    This function uses INSCHEK to get observation values; the observation values are
    the values of the list file list_filename.  If INSCHEK fails to run, the obseravtion
    values are set to 1.0E+10

    the instruction files are named <flux_file>.ins and <vol_file>.ins, respectively

    It is recommended to use the default values for flux_file and vol_file.


    """



    flx,vol = apply_mflist_budget_obs(list_filename,flx_filename,vol_filename,
                                      start_datetime)
    _write_mflist_ins(flx_filename+".ins",flx,prefix+"flx")
    _write_mflist_ins(vol_filename+".ins",vol, prefix+"vol")

    #run("inschek {0}.ins {0}".format(flx_filename))
    #run("inschek {0}.ins {0}".format(vol_filename))

    try:
        #os.system("inschek {0}.ins {0}".format(flx_filename))
        #os.system("inschek {0}.ins {0}".format(vol_filename))
        run("inschek {0}.ins {0}".format(flx_filename))
        run("inschek {0}.ins {0}".format(vol_filename))

    except:
        print("error running inschek")
        return None
    flx_obf = flx_filename+".obf"
    vol_obf = vol_filename + ".obf"
    if os.path.exists(flx_obf) and os.path.exists(vol_obf):
        df = pd.read_csv(flx_obf,delim_whitespace=True,header=None,names=["obsnme","obsval"])
        df.loc[:,"obgnme"] = df.obsnme.apply(lambda x: x[:-9])
        df2 = pd.read_csv(vol_obf, delim_whitespace=True, header=None, names=["obsnme", "obsval"])
        df2.loc[:, "obgnme"] = df2.obsnme.apply(lambda x: x[:-9])
        df = df.append(df2)
        if save_setup_file:
            df.to_csv("_setup_"+os.path.split(list_filename)[-1]+'.csv',index=False)
        df.index = df.obsnme
        return df

def apply_mflist_budget_obs(list_filename,flx_filename="flux.dat",
                            vol_filename="vol.dat",
                            start_datetime="1-1-1970"):
    """ process a MODFLOW list file to extract flux and volume water budget entries.

    Parameters
    ----------
    list_filename : str
        the modflow list file
    flx_filename : str
        the name of the output file with water budget flux information.
        Default is "flux.dat"
    vol_filename : str
        the name of the output file with water budget volume information.
        Default is "vol.dat"
    start_datatime : str
        an str that can be cast to a pandas.TimeStamp.  Used to give
        observations a meaningful name

    Returns
    -------
    flx : pandas.DataFrame
        the flux dataframe
    vol : pandas.DataFrame
        the volume dataframe

    Note
    ----
    requires flopy

    """
    try:
        import flopy
    except Exception as e:
        raise Exception("error import flopy: {0}".format(str(e)))
    mlf = flopy.utils.MfListBudget(list_filename)
    flx,vol = mlf.get_dataframes(start_datetime=start_datetime,diff=True)
    flx.to_csv(flx_filename,sep=' ',index_label="datetime",date_format="%Y%m%d")
    vol.to_csv(vol_filename,sep=' ',index_label="datetime",date_format="%Y%m%d")
    return flx,vol


def _write_mflist_ins(ins_filename,df,prefix):
    """ write an instruction file for a MODFLOW list file

    Parameters
    ----------
    ins_filename : str
        name of the instruction file to write
    df : pandas.DataFrame
        the dataframe of list file entries
    prefix : str
        the prefix to add to the column names to form
        obseravtions names

    """

    dt_str = df.index.map(lambda x: x.strftime("%Y%m%d"))
    name_len = 11 - (len(prefix)+1)
    with open(ins_filename,'w') as f:
        f.write('pif ~\nl1\n')

        for dt in dt_str:
            f.write("l1 ")
            for col in df.columns:
                obsnme = "{0}_{1}_{2}".format(prefix,col[:name_len],dt)
                f.write(" w !{0}!".format(obsnme))
            f.write("\n")


def setup_hds_timeseries(hds_file,kij_dict,prefix=None,include_path=False,
                         model=None):
    """a function to setup extracting time-series from a binary modflow
    head save (or equivalent format - ucn, sub, etc).  Writes
    an instruction file and a _set_ csv

    Parameters
    ----------
    hds_file : str
        binary filename
    kij_dict : dict
        dictionary of site_name: [k,i,j] pairs
    prefix : str
        string to prepend to site_name when forming obsnme's.  Default is None
    include_path : bool
        flag to prepend hds_file path. Useful for setting up
        process in separate directory for where python is running.
    model : flopy.mbase
        a flopy model.  If passed, the observation names will have the datetime of the
        observation appended to them.  If None, the observation names will have the
        stress period appended to them. Default is None.

    Returns
    -------



    Note
    ----
    This function writes hds_timeseries.config that must be in the same
    dir where apply_hds_timeseries() is called during the forward run

    assumes model time units are days!!!

    """

    try:
        import flopy
    except Exception as e:
        print("error importing flopy, returning {0}".format(str(e)))
        return

    assert os.path.exists(hds_file),"head save file not found"
    if hds_file.lower().endswith(".ucn"):
        try:
            hds = flopy.utils.UcnFile(hds_file)
        except Exception as e:
            raise Exception("error instantiating UcnFile:{0}".format(str(e)))
    else:
        try:
            hds = flopy.utils.HeadFile(hds_file)
        except Exception as e:
            raise Exception("error instantiating HeadFile:{0}".format(str(e)))

    nlay,nrow,ncol = hds.nlay,hds.nrow,hds.ncol

    #if include_path:
    #    pth = os.path.join(*[p for p in os.path.split(hds_file)[:-1]])
    #    config_file = os.path.join(pth,"{0}_timeseries.config".format(hds_file))
    #else:
    config_file = "{0}_timeseries.config".format(hds_file)
    print("writing config file to {0}".format(config_file))

    f_config = open(config_file,'w')
    if model is not None:
        if model.dis.itmuni != 4:
            warnings.warn("setup_hds_timeseries only supports 'days' time units...",PyemuWarning)
        f_config.write("{0},{1},d\n".format(os.path.split(hds_file)[-1],model.start_datetime))
        start = pd.to_datetime(model.start_datetime)
    else:
        f_config.write("{0},none,none\n".format(os.path.split(hds_file)[-1]))
    f_config.write("site,k,i,j\n")
    dfs = []

    for site,(k,i,j) in kij_dict.items():
        assert k >= 0 and k < nlay, k
        assert i >= 0 and i < nrow, i
        assert j >= 0 and j < ncol, j
        site = site.lower().replace(" ",'')
        df = pd.DataFrame(data=hds.get_ts((k,i,j)),columns=["totim",site])

        if model is not None:
            dts = start + pd.to_timedelta(df.totim,unit='d')
            df.loc[:,"totim"] = dts
        #print(df)
        f_config.write("{0},{1},{2},{3}\n".format(site,k,i,j))
        df.index = df.pop("totim")
        dfs.append(df)

    f_config.close()
    df = pd.concat(dfs,axis=1)
    df.to_csv(hds_file+"_timeseries.processed",sep=' ')
    if model is not None:
        t_str = df.index.map(lambda x: x.strftime("%Y%m%d"))
    else:
        t_str = df.index.map(lambda x: "{0:08.2f}".format(x))

    ins_file = hds_file+"_timeseries.processed.ins"
    print("writing instruction file to {0}".format(ins_file))
    with open(ins_file,'w') as f:
        f.write('pif ~\n')
        f.write("l1 \n")
        for t in t_str:
            f.write("l1 w ")
            for site in df.columns:
                if prefix is not None:
                    obsnme = "{0}_{1}_{2}".format(prefix,site,t)
                else:
                    obsnme = "{0}_{1}".format(site, t)
                f.write(" !{0}!".format(obsnme))
            f.write('\n')


    bd = '.'
    if include_path:
        bd = os.getcwd()
        pth = os.path.join(*[p for p in os.path.split(hds_file)[:-1]])
        os.chdir(pth)
    config_file = os.path.split(config_file)[-1]
    try:
        df = apply_hds_timeseries(config_file)
    except Exception as e:
        os.chdir(bd)
        raise Exception("error in apply_sfr_obs(): {0}".format(str(e)))
    os.chdir(bd)

    #df = _try_run_inschek(ins_file,ins_file.replace(".ins",""))
    df = try_process_ins_file(ins_file,ins_file.replace(".ins",""))
    if df is not None:
        df.loc[:,"weight"] = 0.0
        if prefix is not None:
            df.loc[:,"obgnme"] = df.index.map(lambda x: '_'.join(x.split('_')[:2]))
        else:
            df.loc[:, "obgnme"] = df.index.map(lambda x: x.split('_')[0])
    frun_line = "pyemu.gw_utils.apply_hds_timeseries('{0}')\n".format(config_file)
    return frun_line,df


def apply_hds_timeseries(config_file=None):

    import flopy

    if config_file is None:
        config_file = "hds_timeseries.config"

    assert os.path.exists(config_file), config_file
    with open(config_file,'r') as f:
        line = f.readline()
        hds_file,start_datetime,time_units = line.strip().split(',')
        site_df = pd.read_csv(f)

    #print(site_df)

    assert os.path.exists(hds_file), "head save file not found"
    if hds_file.lower().endswith(".ucn"):
        try:
            hds = flopy.utils.UcnFile(hds_file)
        except Exception as e:
            raise Exception("error instantiating UcnFile:{0}".format(str(e)))
    else:
        try:
            hds = flopy.utils.HeadFile(hds_file)
        except Exception as e:
            raise Exception("error instantiating HeadFile:{0}".format(str(e)))

    nlay, nrow, ncol = hds.nlay, hds.nrow, hds.ncol

    dfs = []
    for site,k,i,j in zip(site_df.site,site_df.k,site_df.i,site_df.j):
        assert k >= 0 and k < nlay
        assert i >= 0 and i < nrow
        assert j >= 0 and j < ncol
        df = pd.DataFrame(data=hds.get_ts((k,i,j)),columns=["totim",site])
        df.index = df.pop("totim")
        dfs.append(df)
    df = pd.concat(dfs,axis=1)
    #print(df)
    df.to_csv(hds_file+"_timeseries.processed",sep=' ')
    return df


def setup_hds_obs(hds_file,kperk_pairs=None,skip=None,prefix="hds"):
    """a function to setup using all values from a
    layer-stress period pair for observations.  Writes
    an instruction file and a _setup_ csv used
    construct a control file.

    Parameters
    ----------
    hds_file : str
        a MODFLOW head-save file.  If the hds_file endswith 'ucn',
        then the file is treated as a UcnFile type.
    kperk_pairs : iterable
        an iterable of pairs of kper (zero-based stress
        period index) and k (zero-based layer index) to
        setup observations for.  If None, then a shit-ton
        of observations may be produced!
    skip : variable
        a value or function used to determine which values
        to skip when setting up observations.  If np.scalar(skip)
        is True, then values equal to skip will not be used.  If not
        np.scalar(skip), then skip will be treated as a lambda function that
        returns np.NaN if the value should be skipped.
    prefix : str
        the prefix to use for the observation names. default is "hds".

    Returns
    -------
    (forward_run_line, df) : str, pd.DataFrame
        a python code str to add to the forward run script and the setup info for the observations

    Note
    ----
    requires flopy

    writes <hds_file>.dat.ins instruction file

    writes _setup_<hds_file>.csv which contains much
    useful information for construction a control file


    """
    try:
        import flopy
    except Exception as e:
        print("error importing flopy, returning {0}".format(str(e)))
        return

    assert os.path.exists(hds_file),"head save file not found"
    if hds_file.lower().endswith(".ucn"):
        try:
            hds = flopy.utils.UcnFile(hds_file)
        except Exception as e:
            raise Exception("error instantiating UcnFile:{0}".format(str(e)))
    else:
        try:
            hds = flopy.utils.HeadFile(hds_file)
        except Exception as e:
            raise Exception("error instantiating HeadFile:{0}".format(str(e)))

    if kperk_pairs is None:
        kperk_pairs = []
        for kstp,kper in hds.kstpkper:
            kperk_pairs.extend([(kper-1,k) for k in range(hds.nlay)])
    if len(kperk_pairs) == 2:
        try:
            if len(kperk_pairs[0]) == 2:
                pass
        except:
            kperk_pairs = [kperk_pairs]

    #if start_datetime is not None:
    #    start_datetime = pd.to_datetime(start_datetime)
    #    dts = start_datetime + pd.to_timedelta(hds.times,unit='d')
    data = {}
    kpers = [kper-1 for kstp,kper in hds.kstpkper]
    for kperk_pair in kperk_pairs:
        kper,k = kperk_pair
        assert kper in kpers, "kper not in hds:{0}".format(kper)
        assert k in range(hds.nlay), "k not in hds:{0}".format(k)
        kstp = last_kstp_from_kper(hds,kper)
        d = hds.get_data(kstpkper=(kstp,kper))[k,:,:]

        data["{0}_{1}".format(kper,k)] = d.flatten()
        #data[(kper,k)] = d.flatten()
    idx,iidx,jidx = [],[],[]
    for _ in range(len(data)):
        for i in range(hds.nrow):
            iidx.extend([i for _ in range(hds.ncol)])
            jidx.extend([j for j in range(hds.ncol)])
            idx.extend(["i{0:04d}_j{1:04d}".format(i,j) for j in range(hds.ncol)])
    idx = idx[:hds.nrow*hds.ncol]

    df = pd.DataFrame(data,index=idx)
    data_cols = list(df.columns)
    data_cols.sort()
    #df.loc[:,"iidx"] = iidx
    #df.loc[:,"jidx"] = jidx
    if skip is not None:
        for col in data_cols:
            if np.isscalar(skip):
                df.loc[df.loc[:,col]==skip,col] = np.NaN
            else:
                df.loc[:,col] = df.loc[:,col].apply(skip)

    # melt to long form
    df = df.melt(var_name="kperk",value_name="obsval")
    # set row and col identifies
    df.loc[:,"iidx"] = iidx
    df.loc[:,"jidx"] = jidx
    #drop nans from skip
    df = df.dropna()
    #set some additional identifiers
    df.loc[:,"kper"] = df.kperk.apply(lambda x: int(x.split('_')[0]))
    df.loc[:,"kidx"] = df.pop("kperk").apply(lambda x: int(x.split('_')[1]))

    # form obs names
    #def get_kper_str(kper):
    #    if start_datetime is not None:
    #        return  dts[int(kper)].strftime("%Y%m%d")
    #    else:
    #        return "kper{0:04.0f}".format(kper)
    fmt = prefix + "_{0:02.0f}_{1:03.0f}_{2:03.0f}_{3:03.0f}"
    # df.loc[:,"obsnme"] = df.apply(lambda x: fmt.format(x.kidx,x.iidx,x.jidx,
    #                                                   get_kper_str(x.kper)),axis=1)
    df.loc[:,"obsnme"] = df.apply(lambda x: fmt.format(x.kidx,x.iidx,x.jidx,
                                                      x.kper),axis=1)

    df.loc[:,"ins_str"] = df.obsnme.apply(lambda x: "l1 w !{0}!".format(x))
    df.loc[:,"obgnme"] = prefix
    #write the instruction file
    with open(hds_file+".dat.ins","w") as f:
        f.write("pif ~\nl1\n")
        df.ins_str.to_string(f,index=False,header=False)

    #write the corresponding output file
    df.loc[:,["obsnme","obsval"]].to_csv(hds_file+".dat",sep=' ',index=False)

    hds_path = os.path.dirname(hds_file)
    setup_file = os.path.join(hds_path,"_setup_{0}.csv".format(os.path.split(hds_file)[-1]))
    df.to_csv(setup_file)
    fwd_run_line = "pyemu.gw_utils.apply_hds_obs('{0}')\n".format(hds_file)
    df.index = df.obsnme
    return fwd_run_line, df


def last_kstp_from_kper(hds,kper):
    """ function to find the last time step (kstp) for a
    give stress period (kper) in a modflow head save file.


    Parameters
    ----------
    hds : flopy.utils.HeadFile

    kper : int
        the zero-index stress period number

    Returns
    -------
    kstp : int
        the zero-based last time step during stress period
        kper in the head save file


    """
    #find the last kstp with this kper
    kstp = -1
    for kkstp,kkper in hds.kstpkper:
        if kkper == kper+1 and kkstp > kstp:
            kstp = kkstp
    if kstp == -1:
        raise Exception("kstp not found for kper {0}".format(kper))
    kstp -= 1
    return kstp


def apply_hds_obs(hds_file):
    """ process a modflow head save file.  A companion function to
    setup_hds_obs that is called during the forward run process

    Parameters
    ----------
    hds_file : str
        a modflow head save filename. if hds_file ends with 'ucn',
        then the file is treated as a UcnFile type.

    Note
    ----
    requires flopy

    writes <hds_file>.dat

    expects <hds_file>.dat.ins to exist

    uses pyemu.pst_utils.parse_ins_file to get observation names

    """

    try:
        import flopy
    except Exception as e:
        raise Exception("apply_hds_obs(): error importing flopy: {0}".\
                        format(str(e)))
    from .. import pst_utils
    assert os.path.exists(hds_file)
    out_file = hds_file+".dat"
    ins_file = out_file + ".ins"
    assert os.path.exists(ins_file)
    df = pd.DataFrame({"obsnme":pst_utils.parse_ins_file(ins_file)})
    df.index = df.obsnme

    # populate metdata
    items = ["k","i","j","kper"]
    for i,item in enumerate(items):
        df.loc[:,item] = df.obsnme.apply(lambda x: int(x.split('_')[i+1]))

    if hds_file.lower().endswith('ucn'):
        hds = flopy.utils.UcnFile(hds_file)
    else:
        hds = flopy.utils.HeadFile(hds_file)
    kpers = df.kper.unique()
    df.loc[:,"obsval"] = np.NaN
    for kper in kpers:
        kstp = last_kstp_from_kper(hds,kper)
        data = hds.get_data(kstpkper=(kstp,kper))
        #jwhite 15jan2018 fix for really large values that are getting some
        #trash added to them...
        data[data>1.0e+20] = 1.0e+20
        data[data<-1.0e+20] = -1.0e+20
        df_kper = df.loc[df.kper==kper,:]
        df.loc[df_kper.index,"obsval"] = data[df_kper.k,df_kper.i,df_kper.j]
    assert df.dropna().shape[0] == df.shape[0]
    df.loc[:,["obsnme","obsval"]].to_csv(out_file,index=False,sep=" ")


def setup_sft_obs(sft_file,ins_file=None,start_datetime=None,times=None,ncomp=1):
    """writes an instruction file for a mt3d-usgs sft output file

    Parameters
    ----------
        sft_file : str
            the sft output file (ASCII)
        ins_file : str
            the name of the instruction file to create.  If None, the name
            is <sft_file>.ins.  Default is None
        start_datetime : str
            a pandas.to_datetime() compatible str.  If not None,
            then the resulting observation names have the datetime
            suffix.  If None, the suffix is the output totim.  Default
            is None
        times : iterable
            a container of times to make observations for.  If None, all times are used.
            Default is None.
        ncomp : int
            number of components in transport model. Default is 1.


    Returns
    -------
        df : pandas.DataFrame
            a dataframe with obsnme and obsval for the sft simulated concentrations and flows.
            If inschek was not successfully run, then returns None


    Note
    ----
        setups up observations for SW conc, GW conc and flowgw for all times and reaches.
    """

    df = pd.read_csv(sft_file,skiprows=1,delim_whitespace=True)
    df.columns = [c.lower().replace("-","_") for c in df.columns]
    if times is None:
        times = df.time.unique()
    missing = []
    utimes = df.time.unique()
    for t in times:
        if t not in utimes:
            missing.append(str(t))
    if len(missing) > 0:
        print(df.time)
        raise Exception("the following times are missing:{0}".format(','.join(missing)))
    with open("sft_obs.config",'w') as f:
        f.write(sft_file+'\n')
        [f.write("{0:15.6E}\n".format(t)) for t in times]
    df = apply_sft_obs()
    utimes = df.time.unique()
    for t in times:
        assert t in utimes,"time {0} missing in processed dataframe".format(t)
    idx = df.time.apply(lambda x: x in times)
    if start_datetime is not None:
        start_datetime = pd.to_datetime(start_datetime)
        df.loc[:,"time_str"] = pd.to_timedelta(df.time,unit='d') + start_datetime
        df.loc[:,"time_str"] = df.time_str.apply(lambda x: datetime.strftime(x,"%Y%m%d"))
    else:
        df.loc[:,"time_str"] = df.time.apply(lambda x: "{0:08.2f}".format(x))
    df.loc[:,"ins_str"] = "l1\n"
    # check for multiple components
    df_times = df.loc[idx,:]
    df.loc[:,"icomp"] = 1
    icomp_idx = list(df.columns).index("icomp")
    for t in times:
        df_time = df.loc[df.time==t,:]
        vc = df_time.sfr_node.value_counts()
        ncomp = vc.max()
        assert np.all(vc.values==ncomp)
        nstrm = df_time.shape[0] / ncomp
        for icomp in range(ncomp):
            s = int(nstrm*(icomp))
            e = int(nstrm*(icomp+1))
            idxs = df_time.iloc[s:e,:].index
            #df_time.iloc[nstrm*(icomp):nstrm*(icomp+1),icomp_idx.loc["icomp"] = int(icomp+1)
            df_time.loc[idxs,"icomp"] = int(icomp+1)

        df.loc[df_time.index,"ins_str"] = df_time.apply(lambda x: "l1 w w !sfrc{0}_{1}_{2}! !swgw{0}_{1}_{2}! !gwcn{0}_{1}_{2}!\n".\
                                         format(x.sfr_node,x.icomp,x.time_str),axis=1)
    df.index = np.arange(df.shape[0])
    if ins_file is None:
        ins_file = sft_file+".processed.ins"

    with open(ins_file,'w') as f:
        f.write("pif ~\nl1\n")
        [f.write(i) for i in df.ins_str]
    #df = _try_run_inschek(ins_file,sft_file+".processed")
    df = try_process_ins_file(ins_file,sft_file+".processed")
    if df is not None:
        return df
    else:
        return None


def apply_sft_obs():
    times = []
    with open("sft_obs.config") as f:
        sft_file = f.readline().strip()
        for line in f:
            times.append(float(line.strip()))
    df = pd.read_csv(sft_file,skiprows=1,delim_whitespace=True)
    df.columns = [c.lower().replace("-", "_") for c in df.columns]

    #normalize
    for c in df.columns:
        df.loc[df.loc[:,c].apply(lambda x: x<1e-30),c] = 0.0
        df.loc[df.loc[:, c] > 1e+30, c] = 1.0e+30
    df.loc[:,"sfr_node"] = df.sfr_node.apply(np.int)
    df = df.loc[df.time.apply(lambda x: x in times),:]
    df.to_csv(sft_file+".processed",sep=' ',index=False)
    return df


def setup_sfr_seg_parameters(nam_file,model_ws='.',par_cols=["flow","runoff","hcond1","hcond2", "pptsw"],
                             tie_hcond=True):
    """Setup multiplier parameters for SFR segment data.  Just handles the
    standard input case, not all the cryptic SFR options.  Loads the dis, bas, and sfr files
    with flopy using model_ws.  However, expects that apply_sfr_seg_parameters() will be called
    from within model_ws at runtime.

    Parameters
    ----------
        nam_file : str
            MODFLOw name file.  DIS, BAS, and SFR must be available as pathed in the nam_file
        model_ws : str
            model workspace for flopy to load the MODFLOW model from
        OR
        nam_file : flopy.modflow.mf.Modflow
            flopy modflow model object
        par_cols : list(str)
            segment data entires to parameterize
        tie_hcond : flag to use same mult par for hcond1 and hcond2 for a given segment.  Default is True

    Returns
    -------
        df : pandas.DataFrame
            a dataframe with useful parameter setup information

    Note
    ----
        the number (and numbering) of segment data entries must consistent across
        all stress periods.
        writes <nam_file>+"_backup_.sfr" as the backup of the original sfr file
        skips values = 0.0 since multipliers don't work for these

    """

    try:
        import flopy
    except Exception as e:
        return

    if tie_hcond:
        if "hcond1" not in par_cols or "hcond2" not in par_cols:
            tie_hcond = False

    if isinstance(nam_file,flopy.modflow.mf.Modflow) and nam_file.sfr is not None:
        m = nam_file
        nam_file = m.namefile
        model_ws = m.model_ws
    else:
        # load MODFLOW model # is this needed? could we just pass the model if it has already been read in?
        m = flopy.modflow.Modflow.load(nam_file,load_only=["sfr"],model_ws=model_ws,check=False,forgive=False)
    #make backup copy of sfr file
    shutil.copy(os.path.join(model_ws,m.sfr.file_name[0]),os.path.join(model_ws,nam_file+"_backup_.sfr"))

    #get the segment data (dict)
    segment_data = m.sfr.segment_data
    shape = segment_data[list(segment_data.keys())[0]].shape
    # check
    for kper,seg_data in m.sfr.segment_data.items():
        assert seg_data.shape == shape,"cannot use: seg data must have the same number of entires for all kpers"
    seg_data_col_order = list(seg_data.dtype.names)
    # convert segment_data dictionary to multi index df - this could get ugly
    reform = {(k, c): segment_data[k][c] for k in segment_data.keys() for c in segment_data[k].dtype.names}
    seg_data_all_kper = pd.DataFrame.from_dict(reform)
    seg_data_all_kper.columns.names = ['kper', 'col']

    # extract the first seg data kper to a dataframe
    seg_data = seg_data_all_kper[0].copy() # pd.DataFrame.from_records(seg_data)

    #make sure all par cols are found and search of any data in kpers
    missing = []
    for par_col in par_cols:
        if par_col not in seg_data.columns:
            missing.append(par_col)
        # look across all kper in multiindex df to check for values entry - fill with absmax should capture entries
        seg_data.loc[:,par_col] = seg_data_all_kper.loc[:, (slice(None),par_col)].abs().max(level=1,axis=1)
    if len(missing) > 0:
        raise Exception("the following par_cols were not found: {0}".format(','.join(missing)))

    seg_data = seg_data[seg_data_col_order] # reset column orders to inital
    seg_data_org = seg_data.copy()
    seg_data.to_csv(os.path.join(model_ws, "sfr_seg_pars.dat"), sep=',')

    #the data cols not to parameterize
    # better than a column indexer as pandas can change column orders
    idx_cols=['nseg', 'icalc', 'outseg', 'iupseg', 'iprior', 'nstrpts']
    notpar_cols = [c for c in seg_data.columns if c not in par_cols+idx_cols]

    #process par cols
    tpl_str,pvals = [],[]
    for par_col in par_cols:
        prefix = par_col
        if tie_hcond and par_col == 'hcond2':
            prefix = 'hcond1'
        if seg_data.loc[:,par_col].sum() == 0.0:
            print("all zeros for {0}...skipping...".format(par_col))
            #seg_data.loc[:,par_col] = 1
        else:
            seg_data.loc[:,par_col] = seg_data.apply(lambda x: "~    {0}_{1:04d}   ~".
                                                     format(prefix,int(x.nseg)) if float(x[par_col]) != 0.0\
                                                     else "1.0",axis=1)

            org_vals = seg_data_org.loc[seg_data_org.loc[:,par_col] != 0.0,par_col]
            pnames = seg_data.loc[org_vals.index,par_col]
            pvals.extend(list(org_vals.values))
            tpl_str.extend(list(pnames.values))

    pnames = [t.replace('~','').strip() for t in tpl_str]
    df = pd.DataFrame({"parnme":pnames,"org_value":pvals,"tpl_str":tpl_str},index=pnames)
    df.drop_duplicates(inplace=True)
    #set not par cols to 1.0
    seg_data.loc[:,notpar_cols] = "1.0"

    #write the template file
    with open(os.path.join(model_ws,"sfr_seg_pars.dat.tpl"),'w') as f:
        f.write("ptf ~\n")
        seg_data.to_csv(f,sep=',')


    #write the config file used by apply_sfr_pars()
    with open(os.path.join(model_ws,"sfr_seg_pars.config"),'w') as f:
        f.write("nam_file {0}\n".format(nam_file))
        f.write("model_ws {0}\n".format(model_ws))
        f.write("mult_file sfr_seg_pars.dat\n")
        f.write("sfr_filename {0}".format(m.sfr.file_name[0]))

    #make sure the tpl file exists and has the same num of pars
    parnme = parse_tpl_file(os.path.join(model_ws,"sfr_seg_pars.dat.tpl"))
    assert len(parnme) == df.shape[0]

    #set some useful par info
    df.loc[:,"pargp"] = df.parnme.apply(lambda x: x.split('_')[0])
    df.loc[:,"parubnd"] = 1.25
    df.loc[:,"parlbnd"] = 0.75
    hpars = df.loc[df.pargp.apply(lambda x: x.startswith("hcond")),"parnme"]
    df.loc[hpars,"parubnd"] = 100.0
    df.loc[hpars, "parlbnd"] = 0.01
    return df

def setup_sfr_reach_parameters(nam_file,model_ws='.',par_cols=['strhc1']):
    """Setup multiplier paramters for reach data, when reachinput option is specififed in sfr.
    Similare to setup_sfr_seg_parameters() method will apply params to sfr reachdata
    Can load the dis, bas, and sfr files with flopy using model_ws. Or can pass a model object (SFR loading can be slow)
    However, expects that apply_sfr_reach_parameters() will be called
    from within model_ws at runtime.

    Parameters
    ----------
        nam_file : str
            MODFLOw name file.  DIS, BAS, and SFR must be available as pathed in the nam_file
        model_ws : str
            model workspace for flopy to load the MODFLOW model from
        OR
        nam_file : flopy.modflow.mf.Modflow
            flopy modflow model object

        par_cols : list(str)
            segment data entires to parameterize

    Returns
    -------
        df : pandas.DataFrame
            a dataframe with useful parameter setup information

    Note
    ----
        skips values = 0.0 since multipliers don't work for these

    """
    try:
        import flopy
    except Exception as e:
        return

    if isinstance(nam_file,flopy.modflow.mf.Modflow) and nam_file.sfr is not None:
        # flopy MODFLOW model has been passed and has SFR loaded
        m = nam_file
        nam_file = m.namefile
        model_ws = m.model_ws
    else:
        # if model has not been passed or SFR not loaded # load MODFLOW model
        m = flopy.modflow.Modflow.load(nam_file,load_only=["sfr"],model_ws=model_ws,check=False,forgive=False)
    # get reachdata as dataframe
    reach_data = pd.DataFrame.from_records(m.sfr.reach_data)
    # write inital reach_data as csv
    reach_data_orig = reach_data.copy()
    reach_data.to_csv(os.path.join(m.model_ws, "sfr_reach_pars.dat"), sep=' ')

    # generate template file with pars in par_cols
    #process par cols
    tpl_str,pvals = [],[]
    par_cols=["strhc1"]
    idx_cols=["node", "k", "i", "j", "iseg", "ireach", "reachID", "outreach"]
    #the data cols not to parameterize
    notpar_cols = [c for c in reach_data.columns if c not in par_cols+idx_cols]
    for par_col in par_cols:
        if par_col == "strhc1":
            prefix = 'strk' # shorten par
        else:
            prefix = par_col
        reach_data.loc[:, par_col] = reach_data.apply(
            lambda x: "~    {0}_{1:04d}   ~".format(prefix, int(x.reachID))
            if float(x[par_col]) != 0.0 else "1.0", axis=1)
        org_vals = reach_data_orig.loc[reach_data_orig.loc[:, par_col] != 0.0, par_col]
        pnames = reach_data.loc[org_vals.index, par_col]
        pvals.extend(list(org_vals.values))
        tpl_str.extend(list(pnames.values))
    pnames = [t.replace('~','').strip() for t in tpl_str]
    df = pd.DataFrame({"parnme":pnames,"org_value":pvals,"tpl_str":tpl_str},index=pnames)
    df.drop_duplicates(inplace=True)

    # set not par cols to 1.0
    reach_data.loc[:, notpar_cols] = "1.0"

    # write the template file
    with open(os.path.join(model_ws, "sfr_reach_pars.dat.tpl"), 'w') as f:
        f.write("ptf ~\n")
        reach_data.to_csv(f, sep=',',quotechar=' ',quoting=1)

    # write the config file used by apply_sfr_pars()
    with open(os.path.join(model_ws, "sfr_reach_pars.config"), 'w') as f:
        f.write("nam_file {0}\n".format(nam_file))
        f.write("model_ws {0}\n".format(model_ws))
        f.write("mult_file sfr_reach_pars.dat\n")
        f.write("sfr_filename {0}".format(m.sfr.file_name[0]))

    # make sure the tpl file exists and has the same num of pars
    parnme = parse_tpl_file(os.path.join(model_ws, "sfr_reach_pars.dat.tpl"))
    assert len(parnme) == df.shape[0]

    # set some useful par info
    df.loc[:, "pargp"] = df.parnme.apply(lambda x: x.split('_')[0])
    df.loc[:, "parubnd"] = 1.25
    df.loc[:, "parlbnd"] = 0.75
    hpars = df.loc[df.pargp.apply(lambda x: x.startswith("strk")), "parnme"]
    df.loc[hpars, "parubnd"] = 100.0
    df.loc[hpars, "parlbnd"] = 0.01
    return df


def apply_sfr_seg_parameters(reach_pars=False):
    """apply the SFR segement multiplier parameters.  Expected to be run in the same dir
    as the model exists

    Parameters
    ----------
        reach_pars : bool
            if reach paramters need to be applied

    Returns
    -------
        sfr : flopy.modflow.ModflowSfr instance

    Note
    ----
        expects "sfr_seg_pars.config" to exist
        expects <nam_file>+"_backup_.sfr" to exist


    """
    import flopy
    assert os.path.exists("sfr_seg_pars.config")

    with open("sfr_seg_pars.config",'r') as f:
        pars = {}
        for line in f:
            line = line.strip().split()
            pars[line[0]] = line[1]
    bak_sfr_file = pars["nam_file"]+"_backup_.sfr"
    #m = flopy.modflow.Modflow.load(pars["nam_file"],model_ws=pars["model_ws"],load_only=["sfr"],check=False)
    m = flopy.modflow.Modflow.load(pars["nam_file"], load_only=[], check=False)
    sfr = flopy.modflow.ModflowSfr2.load(os.path.join(bak_sfr_file),m)

    mlt_df = pd.read_csv(pars["mult_file"],delim_whitespace=False,index_col=0)

    idx_cols = ['nseg', 'icalc', 'outseg', 'iupseg', 'iprior', 'nstrpts']
    present_cols = [c for c in idx_cols if c in mlt_df.columns]
    mlt_cols = mlt_df.columns.drop(present_cols)
    for key,val in m.sfr.segment_data.items():
        df = pd.DataFrame.from_records(val)
        df.loc[:,mlt_cols] *= mlt_df.loc[:,mlt_cols]
        val = df.to_records(index=False)
        sfr.segment_data[key] = val
    if reach_pars:
        assert os.path.exists("sfr_reach_pars.config")

        with open("sfr_reach_pars.config", 'r') as f:
            r_pars = {}
            for line in f:
                line = line.strip().split()
                r_pars[line[0]] = line[1]
        r_mlt_df = pd.read_csv(r_pars["mult_file"],delim_whitespace=True)
        r_idx_cols = ["node", "k", "i", "j", "iseg", "ireach", "reachID", "outreach"]
        r_mlt_cols = r_mlt_df.columns.drop(r_idx_cols)
        r_df = pd.DataFrame.from_records(m.sfr.reach_data)
        r_df.loc[:, r_mlt_cols] *= r_mlt_df.loc[:, r_mlt_cols]
        sfr.reach_data = r_df.to_records(index=False)
    #m.remove_package("sfr")
    sfr.write_file(filename=pars["sfr_filename"])
    return sfr

def apply_sfr_parameters(reach_pars=False):
    sfr = apply_sfr_seg_parameters(reach_pars=reach_pars)
    return sfr

def setup_sfr_obs(sfr_out_file,seg_group_dict=None,ins_file=None,model=None,
                  include_path=False):
    """setup observations using the sfr ASCII output file.  Setups
    the ability to aggregate flows for groups of segments.  Applies
    only flow to aquier and flow out.

    Parameters
    ----------
    sft_out_file : str
        the existing SFR output file
    seg_group_dict : dict
        a dictionary of SFR segements to aggregate together for a single obs.
        the key value in the dict is the base observation name. If None, all segments
        are used as individual observations. Default is None
    model : flopy.mbase
        a flopy model.  If passed, the observation names will have the datetime of the
        observation appended to them.  If None, the observation names will have the
        stress period appended to them. Default is None.
    include_path : bool
        flag to prepend sfr_out_file path to sfr_obs.config.  Useful for setting up
        process in separate directory for where python is running.


    Returns
    -------
    df : pd.DataFrame
        dataframe of obsnme, obsval and obgnme if inschek run was successful.  Else None

    Note
    ----
    This function writes "sfr_obs.config" which must be kept in the dir where
    "apply_sfr_obs()" is being called during the forward run

    """

    sfr_dict = load_sfr_out(sfr_out_file)
    kpers = list(sfr_dict.keys())
    kpers.sort()

    if seg_group_dict is None:
        seg_group_dict = {"seg{0:04d}".format(s):s for s in sfr_dict[kpers[0]].segment}

    sfr_segs = set(sfr_dict[list(sfr_dict.keys())[0]].segment)
    keys = ["sfr_out_file"]
    if include_path:
        values = [os.path.split(sfr_out_file)[-1]]
    else:
        values = [sfr_out_file]
    for oname,segs in seg_group_dict.items():
        if np.isscalar(segs):
            segs_set = {segs}
            segs = [segs]
        else:
            segs_set = set(segs)
        diff =  segs_set.difference(sfr_segs)
        if len(diff) > 0:
            raise Exception("the following segs listed with oname {0} where not found: {1}".
                            format(oname,','.join([str(s) for s in diff])))
        for seg in segs:
            keys.append(oname)
            values.append(seg)

    df_key = pd.DataFrame({"obs_base":keys,"segment":values})
    if include_path:
        pth = os.path.join(*[p for p in os.path.split(sfr_out_file)[:-1]])
        config_file = os.path.join(pth,"sfr_obs.config")
    else:
        config_file = "sfr_obs.config"
    print("writing 'sfr_obs.config' to {0}".format(config_file))
    df_key.to_csv(config_file)

    bd = '.'
    if include_path:
        bd = os.getcwd()
        os.chdir(pth)
    try:
        df = apply_sfr_obs()
    except Exception as e:
        os.chdir(bd)
        raise Exception("error in apply_sfr_obs(): {0}".format(str(e)))
    os.chdir(bd)
    if model is not None:
        dts = (pd.to_datetime(model.start_datetime) + pd.to_timedelta(np.cumsum(model.dis.perlen.array),unit='d')).date
        df.loc[:,"datetime"] = df.kper.apply(lambda x: dts[x])
        df.loc[:,"time_str"] = df.datetime.apply(lambda x: x.strftime("%Y%m%d"))
    else:
        df.loc[:,"time_str"] = df.kper.apply(lambda x: "{0:04d}".format(x))
    df.loc[:,"flaqx_obsnme"] = df.apply(lambda x: "{0}_{1}_{2}".format("fa",x.obs_base,x.time_str),axis=1)
    df.loc[:,"flout_obsnme"] = df.apply(lambda x: "{0}_{1}_{2}".format("fo",x.obs_base,x.time_str),axis=1)

    if ins_file is None:
        ins_file = sfr_out_file + ".processed.ins"

    with open(ins_file,'w') as f:
        f.write("pif ~\nl1\n")
        for fla,flo in zip(df.flaqx_obsnme,df.flout_obsnme):
            f.write("l1 w w !{0}! !{1}!\n".format(fla,flo))

    df = None
    pth = os.path.split(ins_file)[:-1]
    pth = os.path.join(*pth)
    if pth == '':
        pth = '.'
    bd = os.getcwd()
    os.chdir(pth)
    try:
        #df = _try_run_inschek(os.path.split(ins_file)[-1],os.path.split(sfr_out_file+".processed")[-1])
        df = try_process_ins_file(os.path.split(ins_file)[-1],os.path.split(sfr_out_file+".processed")[-1])
    except Exception as e:
        pass
    os.chdir(bd)
    if df is not None:
        df.loc[:,"obsnme"] = df.index.values
        df.loc[:,"obgnme"] = df.obsnme.apply(lambda x: "flaqx" if x.startswith("fa") else "flout")
        return df


def apply_sfr_obs():
    """apply the sfr observation process - pairs with setup_sfr_obs().
    requires sfr_obs.config.  Writes <sfr_out_file>.processed, where
    <sfr_out_file> is defined in "sfr_obs.config"


    Parameters
    ----------
    None

    Returns
    -------
    df : pd.DataFrame
        a dataframe of aggregrated sfr segment aquifer and outflow
    """
    assert os.path.exists("sfr_obs.config")
    df_key = pd.read_csv("sfr_obs.config",index_col=0)

    assert df_key.iloc[0,0] == "sfr_out_file",df_key.iloc[0,:]
    sfr_out_file = df_key.iloc[0,1]
    df_key = df_key.iloc[1:,:]
    df_key.loc[:, "segment"] = df_key.segment.apply(np.int)
    df_key.index = df_key.segment
    seg_group_dict = df_key.groupby(df_key.obs_base).groups

    sfr_kper = load_sfr_out(sfr_out_file)
    kpers = list(sfr_kper.keys())
    kpers.sort()
    #results = {o:[] for o in seg_group_dict.keys()}
    results = []
    for kper in kpers:
        df = sfr_kper[kper]
        for obs_base,segs in seg_group_dict.items():
            agg = df.loc[segs.values,:].sum()
            #print(obs_base,agg)
            results.append([kper,obs_base,agg["flaqx"],agg["flout"]])
    df = pd.DataFrame(data=results,columns=["kper","obs_base","flaqx","flout"])
    df.sort_values(by=["kper","obs_base"],inplace=True)
    df.to_csv(sfr_out_file+".processed",sep=' ',index=False)
    return df


def load_sfr_out(sfr_out_file):
    """load an ASCII SFR output file into a dictionary of kper: dataframes.  aggregates
    segments and only returns flow to aquifer and flow out.

    Parameters
    ----------
    sfr_out_file : str
        SFR ASCII output file

    Returns
    -------
        sfr_dict : dict
            dictionary of {kper:dataframe}

    """
    assert os.path.exists(sfr_out_file),"couldn't find sfr out file {0}".\
        format(sfr_out_file)
    tag = " stream listing"
    lcount = 0
    sfr_dict = {}
    with open(sfr_out_file) as f:
        while True:
            line = f.readline().lower()
            lcount += 1
            if line == '':
                break
            if line.startswith(tag):
                raw = line.strip().split()
                kper = int(raw[3]) - 1
                kstp = int(raw[5]) - 1
                [f.readline() for _ in range(4)] #skip to where the data starts
                lcount += 4
                dlines = []
                while True:
                    dline = f.readline()
                    lcount += 1
                    if dline.strip() == '':
                        break
                    draw = dline.strip().split()
                    dlines.append(draw)
                df = pd.DataFrame(data=np.array(dlines)).iloc[:,[3,6,7]]
                df.columns = ["segment","flaqx","flout"]
                df.loc[:,"segment"] = df.segment.apply(np.int)
                df.loc[:,"flaqx"] = df.flaqx.apply(np.float)
                df.loc[:,"flout"] = df.flout.apply(np.float)
                df.index = df.segment
                df = df.groupby(df.segment).sum()
                df.loc[:,"segment"] = df.index
                if kper in sfr_dict.keys():
                    print("multiple entries found for kper {0}, replacing...".format(kper))
                sfr_dict[kper] = df
    return sfr_dict


def setup_gage_obs(gage_file,ins_file=None,start_datetime=None,times=None):
    """writes an instruction file for a mt3d-usgs sft output file

    Parameters
    ----------
        gage_file : str
            the gage output file (ASCII)
        ins_file : str
            the name of the instruction file to create.  If None, the name
            is <gage_file>.processed.ins.  Default is None
        start_datetime : str
            a pandas.to_datetime() compatible str.  If not None,
            then the resulting observation names have the datetime
            suffix.  If None, the suffix is the output totim.  Default
            is None
        times : iterable
            a container of times to make observations for.  If None, all times are used.
            Default is None.


    Returns
    -------
        df : pandas.DataFrame
            a dataframe with obsnme and obsval for the sft simulated concentrations and flows.
            If inschek was not successfully run, then returns None
        ins_file : str
            file name of instructions file relating to gage output.
        obs_file : str
            file name of processed gage output (processed according to times passed above.)


    Note
    ----
        setups up observations for gage outputs (all columns).
    """

    with open(gage_file, 'r') as f:
        line1 = f.readline()
        gage_num = int(re.sub("[^0-9]", "", line1.split("GAGE No.")[-1].strip().split()[0]))
        gage_type = line1.split("GAGE No.")[-1].strip().split()[1].lower()
        obj_num = int(line1.replace('"', '').strip().split()[-1])
        line2 = f.readline()
        df = pd.read_csv(f, delim_whitespace=True, names=line2.replace('"', '').split()[1:])

    df.columns = [c.lower().replace("-", "_").replace('.', '_').strip('_') for c in df.columns]
    # get unique observation ids
    obs_ids = []
    for col in df.columns:
        colspl = col.split('_')
        if len(colspl) > 1:
<<<<<<< HEAD
            obs_ids.append("{0}{1}".format(colspl[0][0],colspl[-1][0]))
        else:
            obs_ids.append("{0}".fromat(col[0:2]))
=======
            obs_ids.append("{colspl[0][0]}{colspl[-1][0]}")
        else:
            obs_ids.append("{col[0:2]}")
>>>>>>> 13eb6876
    # find passed times in df
    if times is None:
        times = df.time.unique()
    missing = []
    utimes = df.time.unique()
    for t in times:
        if not np.isclose(t, utimes).any():
            missing.append(str(t))
    if len(missing) > 0:
        print(df.time)
        raise Exception("the following times are missing:{0}".format(','.join(missing)))
    # write output times to config file
    with open("gage_obs.config", 'w') as f:
        f.write(gage_file+'\n')
        [f.write("{0:15.10E}\n".format(t)) for t in times]
    # extract data for times: returns dataframe and saves a processed df - read by pest
    df, obs_file = apply_gage_obs(return_obs_file=True)
    utimes = df.time.unique()
    for t in times:
        assert np.isclose(t, utimes).any(), "time {0} missing in processed dataframe".format(t)
    idx = df.time.apply(lambda x: np.isclose(x, times).any())  # boolean selector of desired times in df
    if start_datetime is not None:
        # convert times to usable observation times
        start_datetime = pd.to_datetime(start_datetime)
        df.loc[:, "time_str"] = pd.to_timedelta(df.time, unit='d') + start_datetime
        df.loc[:, "time_str"] = df.time_str.apply(lambda x: datetime.strftime(x, "%Y%m%d"))
    else:
        df.loc[:, "time_str"] = df.time.apply(lambda x: "{0:08.2f}".format(x))
    # set up instructions (line feed for lines without obs (not in time)
    df.loc[:, "ins_str"] = "l1\n"
    df_times = df.loc[idx, :]  # Slice by desired times
    # TODO include GAGE No. in obs name (if permissible)
    df.loc[df_times.index, "ins_str"] = df_times.apply(lambda x: "l1 w {}\n".format(
        ' '.join(["!g{}{}{}!".format(gage_type[0], obs, x.time_str) for obs in obs_ids[1:]])), axis=1)
    df.index = np.arange(df.shape[0])
    if ins_file is None:
        ins_file = gage_file+".processed.ins"

    with open(ins_file, 'w') as f:
        f.write("pif ~\nl1\n")
        [f.write(i) for i in df.ins_str]
    df = _try_run_inschek(ins_file, gage_file+".processed")
    if df is not None:
        return df, ins_file, obs_file
    else:
        return None


def apply_gage_obs(return_obs_file=False):
    times = []
    with open("gage_obs.config") as f:
        gage_file = f.readline().strip()
        for line in f:
            times.append(float(line.strip()))
    obs_file = gage_file+".processed"
    with open(gage_file, 'r') as f:
        line1 = f.readline()
        gage_num = int(re.sub("[^0-9]", "", line1.split("GAGE No.")[-1].strip().split()[0]))
        gage_type = line1.split("GAGE No.")[-1].strip().split()[1].lower()
        obj_num = int(line1.replace('"', '').strip().split()[-1])
        line2 = f.readline()
        df = pd.read_csv(f, delim_whitespace=True, names=line2.replace('"', '').split()[1:])
    df.columns = [c.lower().replace("-", "_").replace('.', '_') for c in df.columns]
    df = df.loc[df.time.apply(lambda x: np.isclose(x, times).any()), :]
    df.to_csv(obs_file, sep=' ', index=False)
    if return_obs_file:
        return df, obs_file
    else:
        return df


def write_hfb_zone_multipliers_template(m):
    """write a template file for an hfb using multipliers per zone (double yuck!)

    Parameters
    ----------
        m : flopy.modflow.Modflow instance with an HFB file

    Returns
    -------
        (hfb_mults, tpl_filename) : (dict, str)
            a dictionary with original unique HFB conductivity values and their corresponding parameter names
            and the name of the template file

    """
    assert m.hfb6 is not None
    # find the model file
    hfb_file = os.path.join(m.model_ws, m.hfb6.file_name[0])

    # this will use multipliers, so need to copy down the original
    if not os.path.exists('hfb6_org'):
        os.mkdir('hfb6_org')
    # copy down the original file
    shutil.copy2(os.path.join(m.model_ws, m.hfb6.file_name[0]), os.path.join('hfb6_org', m.hfb6.file_name[0]))

    if not os.path.exists('hfb6_mlt'):
        os.mkdir('hfb6_mlt')

    # read in the model file
    hfb_file_contents = open(hfb_file, 'r').readlines()

    # navigate the header
    skiprows = sum([1 if i.strip().startswith('#') else 0 for i in hfb_file_contents]) + 1
    header = hfb_file_contents[:skiprows]

    # read in the data
    names = ['lay', 'irow1','icol1','irow2','icol2', 'hydchr']
    hfb_in = pd.read_csv(hfb_file, skiprows=skiprows, delim_whitespace=True, names=names).dropna()
    for cn in names[:-1]:
        hfb_in[cn] = hfb_in[cn].astype(np.int)

    # set up a multiplier for each unique conductivity value
    unique_cond = hfb_in.hydchr.unique()
    hfb_mults = dict(zip(unique_cond, ['hbz_{0:04d}'.format(i) for i in range(len(unique_cond))]))
    # set up the TPL line for each parameter and assign
    hfb_in['tpl'] = 'blank'
    for cn, cg in hfb_in.groupby('hydchr'):
        hfb_in.loc[hfb_in.hydchr == cn, 'tpl'] = '~{0:^10s}~'.format(hfb_mults[cn])

    assert 'blank' not in hfb_in.tpl

    # write out the TPL file
    tpl_file = "hfb6.mlt.tpl"
    with open(tpl_file, 'w') as ofp:
        ofp.write('ptf ~\n')
        [ofp.write('{0}\n'.format(line.strip())) for line in header]

        hfb_in[['lay', 'irow1','icol1','irow2','icol2', 'tpl']].to_csv(ofp, sep=' ', quotechar=' ',
                header=None, index=None)

    # make a lookup for lining up the necessary files to perform multiplication with the
    # helpers.apply_hfb_pars() function which must be added to the forward run script
    with open('hfb6_pars.csv', 'w') as ofp:
        ofp.write('org_file,mlt_file,model_file\n')
        ofp.write('{0},{1},{2}\n'.format(os.path.join('hfb6_org', m.hfb6.file_name[0]),
                                         os.path.join('hfb6_mlt', tpl_file.replace('.tpl','')),
                                         hfb_file))

    return hfb_mults, tpl_file


def write_hfb_template(m):
    """write a template file for an hfb (yuck!)

    Parameters
    ----------
        m : flopy.modflow.Modflow instance with an HFB file

    Returns
    -------
        (tpl_filename, df) : (str, pandas.DataFrame)
            the name of the template file and a dataframe with useful info.

    """

    assert m.hfb6 is not None
    hfb_file = os.path.join(m.model_ws,m.hfb6.file_name[0])
    assert os.path.exists(hfb_file),"couldn't find hfb_file".format(hfb_file)
    f_in = open(hfb_file,'r')
    tpl_file = hfb_file+".tpl"
    f_tpl = open(tpl_file,'w')
    f_tpl.write("ptf ~\n")
    parnme,parval1,xs,ys = [],[],[],[]
    iis,jjs,kks = [],[],[]
    xc = m.sr.xcentergrid
    yc = m.sr.ycentergrid

    while True:
        line = f_in.readline()
        if line == "":
            break
        f_tpl.write(line)
        if not line.startswith("#"):
            raw = line.strip().split()
            nphfb = int(raw[0])
            mxfb = int(raw[1])
            nhfbnp = int(raw[2])
            if nphfb > 0 or mxfb > 0:
                raise Exception("not supporting terrible HFB pars")
            for i in range(nhfbnp):
                line = f_in.readline()
                if line == "":
                    raise Exception("EOF")
                raw = line.strip().split()
                k = int(raw[0]) - 1
                i = int(raw[1]) - 1
                j = int(raw[2]) - 1
                pn = "hb{0:02}{1:04d}{2:04}".format(k,i,j)
                pv = float(raw[5])
                raw[5] = "~ {0}  ~".format(pn)
                line = ' '.join(raw)+'\n'
                f_tpl.write(line)
                parnme.append(pn)
                parval1.append(pv)
                xs.append(xc[i,j])
                ys.append(yc[i,j])
                iis.append(i)
                jjs.append(j)
                kks.append(k)

            break

    f_tpl.close()
    f_in.close()
    df = pd.DataFrame({"parnme":parnme,"parval1":parval1,"x":xs,"y":ys,
                       "i":iis,"j":jjs,"k":kks},index=parnme)
    df.loc[:,"pargp"] = "hfb_hydfac"
    df.loc[:,"parubnd"] = df.parval1.max() * 10.0
    df.loc[:,"parlbnd"] = df.parval1.min() * 0.1
    return tpl_file,df

<|MERGE_RESOLUTION|>--- conflicted
+++ resolved
@@ -1696,15 +1696,10 @@
     for col in df.columns:
         colspl = col.split('_')
         if len(colspl) > 1:
-<<<<<<< HEAD
+
             obs_ids.append("{0}{1}".format(colspl[0][0],colspl[-1][0]))
         else:
             obs_ids.append("{0}".fromat(col[0:2]))
-=======
-            obs_ids.append("{colspl[0][0]}{colspl[-1][0]}")
-        else:
-            obs_ids.append("{col[0:2]}")
->>>>>>> 13eb6876
     # find passed times in df
     if times is None:
         times = df.time.unique()

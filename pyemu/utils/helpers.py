--- conflicted
+++ resolved
@@ -3982,32 +3982,18 @@
         org_file = org_file[0]
         org_arr = np.loadtxt(org_file)
         if "zone_file" in df.columns:
-<<<<<<< HEAD
-            zone_file = (
-                df.loc[df.model_file == model_input_file, "zone_file"].dropna().unique()
-            )
-=======
             zone_file = df.loc[df.model_file == model_input_file,"zone_file"].dropna().unique()
             zone_arr = None
->>>>>>> 4492d4b7
             if len(zone_file) > 1:
                 zone_arr = np.zeros_like(arr)
                 for zf in zone_file:
                     za = np.loadtxt(zf)
-<<<<<<< HEAD
-                    zone_arr[za != 0] = 1
-            else:
-                zone_arr = np.loadtxt(zone_file[0])
-            arr[zone_arr == 0] = np.NaN
-            org_arr[zone_arr == 0] = np.NaN
-=======
                     zone_arr[za!=0] = 1
             elif len(zone_file) == 1:
                 zone_arr = np.loadtxt(zone_file[0])
             if zone_arr is not None:
                 arr[zone_arr==0] = np.NaN
                 org_arr[zone_arr==0] = np.NaN
->>>>>>> 4492d4b7
 
         for stat, func in stat_dict.items():
             v = func(arr)

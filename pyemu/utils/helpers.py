"""High-level functions to help perform complex tasks

"""

from __future__ import print_function, division
import os
import multiprocessing as mp
import warnings
from datetime import datetime
import platform
import struct
import shutil
from ast import literal_eval
import traceback
import re
import numpy as np
import pandas as pd
import math

pd.options.display.max_colwidth = 100
from ..pyemu_warnings import PyemuWarning


try:
    import flopy
except:
    pass

import pyemu
from pyemu.utils.os_utils import run, start_workers


class Trie:
    """Regex::Trie in Python. Creates a Trie out of a list of words. The trie can be exported to a Regex pattern.
    The corresponding Regex should match much faster than a simple Regex union."""
    # after https://gist.github.com/EricDuminil/8faabc2f3de82b24e5a371b6dc0fd1e0
    def __init__(self):
        self.data = {}

    def add(self, word):
        ref = self.data
        for char in word:
            ref[char] = char in ref and ref[char] or {}
            ref = ref[char]
        ref[''] = 1

    def dump(self):
        return self.data

    def quote(self, char):
        return re.escape(char)

    def _pattern(self, pData):
        data = pData
        if "" in data and len(data.keys()) == 1:
            return None

        alt = []
        cc = []
        q = 0
        for char in sorted(data.keys()):
            if isinstance(data[char], dict):
                try:
                    recurse = self._pattern(data[char])
                    alt.append(self.quote(char) + recurse)
                except:
                    cc.append(self.quote(char))
            else:
                q = 1
        cconly = not len(alt) > 0

        if len(cc) > 0:
            if len(cc) == 1:
                alt.append(cc[0])
            else:
                alt.append('[' + ''.join(cc) + ']')

        if len(alt) == 1:
            result = alt[0]
        else:
            result = "(?:" + "|".join(alt) + ")"

        if q:
            if cconly:
                result += "?"
            else:
                result = "(?:%s)?" % result
        return result

    def pattern(self):
        return self._pattern(self.dump())


def _try_pdcol_numeric(x, first=True, intadj=0, **kwargs):
    try:
        x = pd.to_numeric(x, errors="raise", **kwargs)
        if intadj != 0:
            if first:
                x = pd.Series([xx + intadj if isinstance(xx, (int, np.integer)) else xx for xx in x])
            else:
                x = x + intadj if isinstance(x, (int, np.integer)) else x
    except ValueError as e:
        if first:
            x = x.apply(_try_pdcol_numeric, first=False, intadj=intadj, **kwargs)
        else:
            pass
    return x


def autocorrelated_draw(pst,struct_dict,time_distance_col="distance",num_reals=100,verbose=True,
                        enforce_bounds=False, draw_ineq=False):
    """construct an autocorrelated observation noise ensemble from covariance matrices
        implied by geostatistical structure(s).

        Args:
            pst (`pyemu.Pst`): a control file (or the name of control file).  The
                information in the `* observation data` dataframe is used extensively,
                including weight, standard_deviation (if present), upper_bound/lower_bound (if present).
            time_distance_col (str): the column in `* observation_data` that represents the distance in time
            for each observation listed in `struct_dict`

            struct_dict (`dict`): a dict of GeoStruct (or structure file), and list of
                observation names.
            num_reals (`int`, optional): number of realizations to draw.  Default is 100

            verbose (`bool`, optional): flag to control output to stdout.  Default is True.
                flag for stdout.
            enforce_bounds (`bool`, optional): flag to enforce `lower_bound` and `upper_bound` if
                these are present in `* observation data`.  Default is False
            draw_ineq (`bool`, optional): flag to generate noise realizations for inequality observations.
                If False, noise will not be added inequality observations in the ensemble.  Default is False


        Returns
            **pyemu.ObservationEnsemble**: the realized noise ensemble added to the observation values in the
                control file.

        Note:
            The variance of each observation is used to scale the resulting geostatistical
            covariance matrix (as defined by the weight or optional standard deviation.
            Therefore, the sill of the geostatistical structures
            in `struct_dict` should be 1.0

        Example::

            pst = pyemu.Pst("my.pst")
            #assuming there is only one timeseries of observations
            # and they are spaced one time unit apart
            pst.observation_data.loc[:,"distance"] = np.arange(pst.nobs)
            v = pyemu.geostats.ExpVario(a=10) #units of `a` are time units
            gs = pyemu.geostats.Geostruct(variograms=v)
            sd = {gs:["obs1","obs2",""obs3]}
            oe = pyemu.helpers.autocorrelated_draws(pst,struct_dict=sd}
            oe.to_csv("my_oe.csv")


        """

    #check that the required time metadata is appropriate
    passed_names = []
    nz_names = pst.nnz_obs_names
    [passed_names.extend(obs) for gs,obs in struct_dict.items()]
    missing = list(set(passed_names) - set(nz_names))
    if len(missing) > 0:
        raise Exception("the following obs in struct_dict were not found in the nz obs names"+str(missing))
    obs = pst.observation_data
    if time_distance_col not in obs.columns:
        raise Exception("time_distance_col missing")
    dvals = obs.loc[passed_names,time_distance_col]
    pobs = obs.loc[passed_names,:]
    isna = pobs.loc[pd.isna(dvals),"obsnme"]
    if isna.shape[0] > 0:
        raise Exception("the following struct dict observations have NaN for time_distance_col: {0}".format(str(isna)))
    if verbose:
        print("--> getting full diagonal cov matrix")
    fcov = pyemu.Cov.from_observation_data(pst)
    fcov_dict = {o:np.sqrt(fcov.x[i]) for i,o in enumerate(fcov.names)}
    if verbose:
        print("-->draw full obs en from diagonal cov")
    full_oe = pyemu.ObservationEnsemble.from_gaussian_draw(pst,fcov,num_reals=num_reals,fill=True)
    keys = list(struct_dict.keys())
    keys.sort()
    #for gs,onames in struct_dict.items():
    for gs in keys:
        onames = struct_dict[gs]
        if verbose:
            print("-->processing cov matrix for {0} items with gs {1}".format(len(onames),gs))
        dvals = obs.loc[onames,time_distance_col].values
        gcov = gs.covariance_matrix(dvals,np.ones(len(onames)),names=onames)
        if verbose:
            print("...scaling rows and cols")
        for i,name in enumerate(gcov.names):
            gcov.x[:,i] *= fcov_dict[name]
            gcov.x[i, :] *= fcov_dict[name]
        if verbose:
            print("...draw")
        oe = pyemu.ObservationEnsemble.from_gaussian_draw(pst,gcov,num_reals=num_reals,fill=False,by_groups=False)
        oe = oe.loc[:,gcov.names]
        full_oe.loc[:,gcov.names] = oe._df.values

    if enforce_bounds:
        if verbose:
            print("-->enforcing bounds")
        ub_dict = {o:1e300 for o in full_oe.columns}
        if "upper_bound" in pst.observation_data.columns:
            ub_dict.update(pst.observation_data.upper_bound.fillna(1.0e300).to_dict())

        lb_dict = {o:-1e300 for o in full_oe.columns}
        if "lower_bound" in pst.observation_data.columns:
            lb_dict.update(pst.observation_data.lower_bound.fillna(-1.0e300).to_dict())
        allvals = full_oe.values
        for i,name in enumerate(full_oe.columns):
            #print("before:",name,ub_dict[name],full_oe.loc[:,name].max(),lb_dict[name],full_oe.loc[:,name].min())
            #vals = full_oe.loc[:,name].values
            vals = allvals[:,i]
            vals[vals>ub_dict[name]] = ub_dict[name]
            vals[vals < lb_dict[name]] = lb_dict[name]
            #full_oe.loc[:,name] = vals#oe.loc[:,name].apply(lambda x: min(x,ub_dict[name])).apply(lambda x: max(x,lb_dict[name]))
            allvals[:,i] = vals
            #print("...after:", name, ub_dict[name],full_oe.loc[:, name].max(),  lb_dict[name], full_oe.loc[:, name].min(), )

    if not draw_ineq:
        obs = pst.observation_data
        #lt_tags = pst.get_constraint_tags("lt")
        #lt_onames = [oname for oname,ogrp in zip(obs.obsnme,obs.obgnme) if True in [True if str(ogrp).startswith(tag) else False for tag in lt_tags]  ]
        lt_onames = pst.less_than_obs_constraints.to_list()
        if verbose:
            print("--> less than ineq obs:",lt_onames)
        lt_dict = obs.loc[lt_onames,"obsval"].to_dict()
        for n,v in lt_dict.items():
            full_oe.loc[:,n] = v
        obs = pst.observation_data
        #gt_tags = pst.get_constraint_tags("gt")
        #gt_onames = [oname for oname, ogrp in zip(obs.obsnme, obs.obgnme) if
        #             True in [True if str(ogrp).startswith(tag) else False for tag in gt_tags]]
        gt_onames = pst.greater_than_obs_constraints.to_list()
        if verbose:
            print("--> greater than ineq obs:", gt_onames)
        gt_dict = obs.loc[gt_onames, "obsval"].to_dict()
        for n, v in gt_dict.items():
            full_oe.loc[:, n] = v
    return full_oe


def draw_by_group(pst, num_reals=100, sigma_range=6, use_specsim=False,
                  struct_dict=None, delr=None, delc=None, scale_offset=True,
                  echo=True, logger=False):
    """Draw a parameter ensemble from the distribution implied by the initial parameter values in the
    control file and a prior parameter covariance matrix derived from grouped geostructures.
    Previously in pst_from.

    Args:
        pst (`pyemu.Pst`): a control file instance
        num_reals (`int`): the number of realizations to draw
        sigma_range (`int`): number of standard deviations represented by parameter bounds.  Default is 6 (99%
            confidence).  4 would be approximately 95% confidence bounds
        use_specsim (`bool`): flag to use spectral simulation for grid-scale pars (highly recommended).
            Default is False
        struct_dict (`dict`): a dict with keys of GeoStruct (or structure file).
            Dictionary values can depend on the values of `use_specsim`.
            If `use_specsim` is True, values are expected to be `list[pd.DataFrame]`
            with dataframes indexed by parameter names and containing columns
            [`parval1`, `pargp`, `i`, `j`, `partype`], where `i` and `j` are
            grid index locations of grid parameters, and `partype` is used to
            indicate grid type parameters. The draw will be independent for each
            unique `pargp`.
            If `use_specsim` is False, dictionary values are expected to be
            `list[pd.DataFrame]` with dataframes indexed by parameter names and
            containing columns ["x", "y", "parnme"], the optional `zone` column
            can be used to draw realizations independently for different zones.
            Alternatively, if use_specsim` is False dictionary keys and values
            can be paths to external structure files and pilotpoint or tpl files,
            respectively.
        delr (`list`, optional): required for specsim (`use_specsim` is True),
            dimension of cells along a row (i.e., column widths), specsim only
            works with regular grids
        delc (`list`, optional):  required for specsim (`use_specsim` is True),
            dimension of cells along a column (i.e., row heights)
        scale_offset (`bool`): flag to apply scale and offset to parameter bounds before calculating prior variance.
            Dfault is True.  If you are using non-default scale and/or offset and you get an exception during
            draw, try changing this value to False.
        echo (`bool`): Verbosity flag passed to new Logger instance if
            `logger`is None
        logger (`pyemu.Logger`, optional): Object for logging process

    Returns:
        `pyemu.ParameterEnsemble`: a prior parameter ensemble

    Note:
        This method draws by parameter group

        If you are using grid-style parameters, please use spectral simulation (`use_specsim=True`)

    """
    if delc is None:
        delc = []
    if delr is None:
        delr = []
    if struct_dict is None:
        struct_dict = {}
    if not logger:
        logger = pyemu.Logger("draw_by_groups.log", echo=echo)
    if pst.npar_adj == 0:
        logger.warn("no adjustable parameters, nothing to draw...")
        return
    # list for holding grid style groups
    gr_pe_l = []
    subset = pst.parameter_data.index
    gr_par_pe = None
    if use_specsim:
        if len(delr)>0 and len(delc)>0 and not pyemu.geostats.SpecSim2d.grid_is_regular(
            delr, delc
        ):
            logger.lraise(
                "draw() error: can't use spectral simulation with irregular grid"
            )
        logger.log("spectral simulation for grid-scale pars")
        # loop over geostructures defined in PestFrom object
        # (setup through add_parameters)
        for geostruct, par_df_l in struct_dict.items():
            par_df = pd.concat(par_df_l)  # force to single df
            if not 'partype' in par_df.columns:
                logger.warn(
                    f"draw() error: use_specsim is {use_specsim} but no column named"
                    f"'partype' to indicate grid based pars in geostruct {geostruct}"
                    f"not using specsim"
                )
            else:
                par_df = par_df.loc[par_df.partype == "grid", :]
                if "i" in par_df.columns:  # need 'i' and 'j' for specsim
                    grd_p = pd.notna(par_df.i)
                else:
                    grd_p = np.array([0])
                # if there are grid pars (also grid pars with i,j info)
                if grd_p.sum() > 0:
                    # select pars to use specsim for
                    gr_df = par_df.loc[grd_p]
                    gr_df = gr_df.astype({"i": int, "j": int})  # make sure int
                    # (won't be if there were nans in concatenated df)
                    if len(gr_df) > 0:
                        # get specsim object for this geostruct
                        ss = pyemu.geostats.SpecSim2d(
                            delx=delr,
                            dely=delc,
                            geostruct=geostruct,
                        )
                        # specsim draw (returns df)
                        gr_pe1 = ss.grid_par_ensemble_helper(
                            pst=pst,
                            gr_df=gr_df,
                            num_reals=num_reals,
                            sigma_range=sigma_range,
                            logger=logger,
                        )
                        # append to list of specsim drawn pars
                        gr_pe_l.append(gr_pe1)
                        # rebuild struct_dict entry for this geostruct
                        # to not include specsim pars
                        struct_dict[geostruct] = []
                        # loop over all in list associated with geostruct
                        for p_df in par_df_l:
                            # if pars are not in the specsim pars just created
                            # assign them to this struct_dict entry
                            # needed if none specsim pars are linked to same geostruct
                            if not p_df.index.isin(gr_df.index).all():
                                struct_dict[geostruct].append(p_df)
                            else:
                                subset = subset.difference(p_df.index)
        if len(gr_pe_l) > 0:
            gr_par_pe = pd.concat(gr_pe_l, axis=1)
        logger.log("spectral simulation for grid-scale pars")
    # draw remaining pars based on their geostruct
    if not subset.empty:
        logger.log(f"Drawing {len(subset)} non-specsim pars")
        pe = pyemu.helpers.geostatistical_draws(
            pst,
            struct_dict=struct_dict,
            num_reals=num_reals,
            sigma_range=sigma_range,
            scale_offset=scale_offset,
            subset=subset
        )
        logger.log(f"Drawing {len(subset)} non-specsim pars")
        if gr_par_pe is not None:
            logger.log(f"Joining specsim and non-specsim pars")
            exist = gr_par_pe.columns.intersection(pe.columns)
            pe = pe._df.drop(exist, axis=1)  # specsim par take precedence
            pe = pd.concat([pe, gr_par_pe], axis=1)
            pe = pyemu.ParameterEnsemble(pst=pst, df=pe)
            logger.log(f"Joining specsim and non-specsim pars")
    else:
        pe = pyemu.ParameterEnsemble(pst=pst, df=gr_par_pe)
    logger.log("drawing realizations")
    return pe.copy()


def geostatistical_draws(
    pst, struct_dict, num_reals=100, sigma_range=4, verbose=True,
        scale_offset=True, subset=None
):
    """construct a parameter ensemble from a prior covariance matrix
    implied by geostatistical structure(s) and parameter bounds.

    Args:
        pst (`pyemu.Pst`): a control file (or the name of control file).  The
            parameter bounds in `pst` are used to define the variance of each
            parameter group.
        struct_dict (`dict`): a dict of GeoStruct (or structure file), and list of
            pilot point template files pairs. If the values in the dict are
            `pd.DataFrames`, then they must have an 'x','y', and 'parnme' column.
            If the filename ends in '.csv', then a pd.DataFrame is loaded,
            otherwise a pilot points file is loaded.
        num_reals (`int`, optional): number of realizations to draw.  Default is 100
        sigma_range (`float`): a float representing the number of standard deviations
            implied by parameter bounds. Default is 4.0, which implies 95% confidence parameter bounds.
        verbose (`bool`, optional): flag to control output to stdout.  Default is True.
            flag for stdout.
        scale_offset (`bool`,optional): flag to apply scale and offset to parameter bounds
            when calculating variances - this is passed through to `pyemu.Cov.from_parameter_data()`.
            Default is True.
        subset (`array-like`, optional): list, array, set or pandas index defining subset of paramters
            for draw.

    Returns
        **pyemu.ParameterEnsemble**: the realized parameter ensemble.

    Note:
        Parameters are realized by parameter group.

        The variance of each parameter is used to scale the resulting geostatistical
        covariance matrix Therefore, the sill of the geostatistical structures
        in `struct_dict` should be 1.0

    Example::

        pst = pyemu.Pst("my.pst")
        sd = {"struct.dat":["hkpp.dat.tpl","vka.dat.tpl"]}
        pe = pyemu.helpers.geostatistical_draws(pst,struct_dict=sd}
        pe.to_csv("my_pe.csv")


    """

    if isinstance(pst, str):
        pst = pyemu.Pst(pst)
    assert isinstance(pst, pyemu.Pst), "pst arg must be a Pst instance, not {0}".format(
        type(pst)
    )
    if verbose:
        print("building diagonal cov")
    if subset is not None:
        if subset.empty or subset.intersection(pst.par_names).empty:
            warnings.warn(
                "Empty subset passed to draw method, or no intersecting pars "
                "with pst...\nwill draw full cov", PyemuWarning
            )
            subset = None
    full_cov = pyemu.Cov.from_parameter_data(
        pst, sigma_range=sigma_range, scale_offset=scale_offset,
        subset=subset
    )
    full_cov_dict = {n: float(v) for n, v in
                     zip(full_cov.col_names, full_cov.x.ravel())}
    # par_org = pst.parameter_data.copy  # not sure about the need or function of this line? (BH)
    par = pst.parameter_data
    par_ens = []
    pars_in_cov = set()
    keys = list(struct_dict.keys())
    keys.sort()
    for gs in keys:
        items = struct_dict[gs]
        if verbose:
            print("processing ", gs)
        if isinstance(gs, str):
            gss = pyemu.geostats.read_struct_file(gs)
            if isinstance(gss, list):
                warnings.warn(
                    "using first geostat structure in file {0}".format(gs), PyemuWarning
                )
                gs = gss[0]
            else:
                gs = gss
        if gs.sill != 1.0:
            warnings.warn("GeoStruct {0} sill != 1.0 - this is bad!".format(gs.name))
        if not isinstance(items, list):
            items = [items]
        # items.sort()
        for iitem, item in enumerate(items):
            if isinstance(item, str):
                assert os.path.exists(item), "file {0} not found".format(item)
                if item.lower().endswith(".tpl"):
                    df = pyemu.pp_utils.pp_tpl_to_dataframe(item)
                elif item.lower.endswith(".csv"):
                    df = pd.read_csv(item)
            else:
                df = item
            if df.shape[0] < 2:
                continue
            if "pargp" in df.columns:
                if verbose:
                    print("working on pargroups {0}".format(df.pargp.unique().tolist()))
            for req in ["x", "y", "parnme"]:
                if req not in df.columns:
                    raise Exception("{0} is not in the columns".format(req))
            missing = df.loc[~df.parnme.isin(par.parnme), "parnme"]
            if len(missing) > 0:
                warnings.warn(
                    "the following parameters are not "
                    + "in the control file: {0}".format(",".join(missing)),
                    PyemuWarning,
                )
                df = df.loc[~df.parnme.isin(missing)]
            if df.shape[0] == 0:
                warnings.warn(
                    "geostatistical_draws(): empty parameter df at position {0} items for geostruct {1}, skipping...".format(
                        iitem, gs
                    )
                )
                continue
            if "zone" not in df.columns:
                df.loc[:, "zone"] = 1
            zones = df.zone.unique()
            aset = set(pst.adj_par_names)
            for zone in zones:
                df_zone = df.loc[df.zone == zone, :].copy()
                df_zone = df_zone.loc[df_zone.parnme.isin(aset), :]
                if df_zone.shape[0] == 0:
                    warnings.warn(
                        "all parameters in zone {0} tied and/or fixed, skipping...".format(
                            zone
                        ),
                        PyemuWarning,
                    )
                    continue

                # df_zone.sort_values(by="parnme",inplace=True)
                df_zone.sort_index(inplace=True)
                if verbose:
                    print("build cov matrix")
                cov = gs.covariance_matrix(df_zone.x, df_zone.y, df_zone.parnme)
                if verbose:
                    print("done")

                if verbose:
                    print("getting diag var cov", df_zone.shape[0])

                # tpl_var = max([full_cov_dict[pn] for pn in df_zone.parnme])
                if verbose:
                    print("scaling full cov by diag var cov")

                # for i in range(cov.shape[0]):
                #     cov.x[i, :] *= tpl_var
                for i, name in enumerate(cov.row_names):
                    # print(name,full_cov_dict[name])
                    cov.x[:, i] *= np.sqrt(full_cov_dict[name])
                    cov.x[i, :] *= np.sqrt(full_cov_dict[name])
                    cov.x[i, i] = full_cov_dict[name]
                # no fixed values here
                pe = pyemu.ParameterEnsemble.from_gaussian_draw(
                    pst=pst, cov=cov, num_reals=num_reals, by_groups=False, fill=False
                )
                par_ens.append(pe._df)
                pars_in_cov.update(set(pe.columns))

    if verbose:
        print("adding remaining parameters to diagonal")
    fset = set(full_cov.row_names)
    diff = list(fset.difference(pars_in_cov))
    diff.sort()
    if len(diff) > 0:
        name_dict = {name: i for i, name in enumerate(full_cov.row_names)}
        vec = np.atleast_2d(np.array([full_cov.x[name_dict[d]] for d in diff]))
        cov = pyemu.Cov(x=vec, names=diff, isdiagonal=True)
        # cov = full_cov.get(diff,diff)
        # here we fill in the fixed values
        pe = pyemu.ParameterEnsemble.from_gaussian_draw(
            pst, cov, num_reals=num_reals, fill=False
        )
        par_ens.append(pe._df)
    par_ens = pd.concat(par_ens, axis=1)
    par_ens = pyemu.ParameterEnsemble(pst=pst, df=par_ens)
    return par_ens


def geostatistical_prior_builder(
    pst, struct_dict, sigma_range=4, verbose=False, scale_offset=False
):
    """construct a full prior covariance matrix using geostastical structures
    and parameter bounds information.

    Args:
        pst (`pyemu.Pst`): a control file instance (or the name of control file)
        struct_dict (`dict`): a dict of GeoStruct (or structure file), and list of
            pilot point template files pairs. If the values in the dict are
            `pd.DataFrame` instances, then they must have an 'x','y', and 'parnme' column.
            If the filename ends in '.csv', then a pd.DataFrame is loaded,
            otherwise a pilot points file is loaded.
        sigma_range (`float`): a float representing the number of standard deviations
            implied by parameter bounds. Default is 4.0, which implies 95% confidence parameter bounds.
        verbose (`bool`, optional): flag to control output to stdout.  Default is True.
            flag for stdout.
        scale_offset (`bool`): a flag to apply scale and offset to parameter upper and lower bounds
            before applying log transform.  Passed to pyemu.Cov.from_parameter_data().  Default
            is False

    Returns:
        **pyemu.Cov**: a covariance matrix that includes all adjustable parameters in the control
        file.

    Note:
        The covariance of parameters associated with geostatistical structures is defined
        as a mixture of GeoStruct and bounds.  That is, the GeoStruct is used to construct a
        pyemu.Cov, then the rows and columns of the pyemu.Cov block are scaled by the uncertainty implied by the bounds and
        sigma_range. Most users will want to sill of the geostruct to sum to 1.0 so that the resulting
        covariance matrices have variance proportional to the parameter bounds. Sounds complicated...

        If the number of parameters exceeds about 20,000 this function may use all available memory
        then crash your computer.  In these high-dimensional cases, you probably dont need the prior
        covariance matrix itself, but rather an ensemble of paraaeter realizations.  In this case,
        please use the `geostatistical_draws()` function.

    Example::

        pst = pyemu.Pst("my.pst")
        sd = {"struct.dat":["hkpp.dat.tpl","vka.dat.tpl"]}
        cov = pyemu.helpers.geostatistical_prior_builder(pst,struct_dict=sd}
        cov.to_binary("prior.jcb")

    """

    if isinstance(pst, str):
        pst = pyemu.Pst(pst)
    assert isinstance(pst, pyemu.Pst), "pst arg must be a Pst instance, not {0}".format(
        type(pst)
    )
    if verbose:
        print("building diagonal cov")
    full_cov = pyemu.Cov.from_parameter_data(
        pst, sigma_range=sigma_range, scale_offset=scale_offset
    )

    full_cov_dict = {n: float(v)
                     for n, v in zip(full_cov.col_names, full_cov.x.ravel())}
    # full_cov = None
    par = pst.parameter_data
    for gs, items in struct_dict.items():
        if verbose:
            print("processing ", gs)
        if isinstance(gs, str):
            gss = pyemu.geostats.read_struct_file(gs)
            if isinstance(gss, list):
                warnings.warn(
                    "using first geostat structure in file {0}".format(gs), PyemuWarning
                )
                gs = gss[0]
            else:
                gs = gss
        if gs.sill != 1.0:
            warnings.warn(
                "geostatistical_prior_builder() warning: geostruct sill != 1.0, user beware!"
            )
        if not isinstance(items, list):
            items = [items]
        for item in items:
            if isinstance(item, str):
                assert os.path.exists(item), "file {0} not found".format(item)
                if item.lower().endswith(".tpl"):
                    df = pyemu.pp_utils.pp_tpl_to_dataframe(item)
                elif item.lower.endswith(".csv"):
                    df = pd.read_csv(item)
            else:
                df = item
            for req in ["x", "y", "parnme"]:
                if req not in df.columns:
                    raise Exception("{0} is not in the columns".format(req))
            missing = df.loc[df.parnme.apply(lambda x: x not in par.parnme), "parnme"]
            if len(missing) > 0:
                warnings.warn(
                    "the following parameters are not "
                    + "in the control file: {0}".format(",".join(missing)),
                    PyemuWarning,
                )
                df = df.loc[df.parnme.apply(lambda x: x not in missing)]
            if "zone" not in df.columns:
                df.loc[:, "zone"] = 1
            zones = df.zone.unique()
            aset = set(pst.adj_par_names)
            for zone in zones:
                df_zone = df.loc[df.zone == zone, :].copy()
                df_zone = df_zone.loc[df_zone.parnme.apply(lambda x: x in aset), :]
                if df_zone.shape[0] == 0:
                    warnings.warn(
                        "all parameters in zone {0} tied and/or fixed, skipping...".format(
                            zone
                        ),
                        PyemuWarning,
                    )
                    continue
                # df_zone.sort_values(by="parnme",inplace=True)
                df_zone.sort_index(inplace=True)
                if verbose:
                    print("build cov matrix")
                cov = gs.covariance_matrix(df_zone.x, df_zone.y, df_zone.parnme)
                if verbose:
                    print("done")
                # find the variance in the diagonal cov
                if verbose:
                    print("getting diag var cov", df_zone.shape[0])

                # tpl_var = max([full_cov_dict[pn] for pn in df_zone.parnme])

                if verbose:
                    print("scaling full cov by diag var cov")

                # cov *= tpl_var
                for i, name in enumerate(cov.row_names):
                    cov.x[:, i] *= np.sqrt(full_cov_dict[name])
                    cov.x[i, :] *= np.sqrt(full_cov_dict[name])
                    cov.x[i, i] = full_cov_dict[name]
                if verbose:
                    print("test for inversion")
                try:
                    ci = cov.inv
                except:
                    df_zone.to_csv("prior_builder_crash.csv")
                    raise Exception("error inverting cov {0}".format(cov.row_names[:3]))

                if verbose:
                    print("replace in full cov")
                full_cov.replace(cov)
                # d = np.diag(full_cov.x)
                # idx = np.argwhere(d==0.0)
                # for i in idx:
                #     print(full_cov.names[i])
    return full_cov


def _rmse(v1, v2):
    """return root mean squared error between v1 and v2

    Args:
        v1 (iterable): one vector
        v2 (iterable): another vector

    Returns:
        **float**: root mean squared error of v1,v2

    """

    return np.sqrt(np.mean(np.square(v1 - v2)))


def calc_observation_ensemble_quantiles(
    ens, pst, quantiles, subset_obsnames=None, subset_obsgroups=None
):
    """Given an observation ensemble, and requested quantiles, this function calculates the requested
       quantile point-by-point in the ensemble. This resulting set of values does not, however, correspond
       to a single realization in the ensemble. So, this function finds the minimum weighted squared
       distance to the quantile and labels it in the ensemble. Also indicates which realizations
       correspond to the selected quantiles.

    Args:
        ens (pandas DataFrame): DataFrame read from an observation
        pst (pyemy.Pst object) - needed to obtain observation weights
        quantiles (iterable): quantiles ranging from 0-1.0 for which results requested
        subset_obsnames (iterable): list of observation names to include in calculations
        subset_obsgroups (iterable): list of observation groups to include in calculations

    Returns:
        tuple containing

        - **pandas DataFrame**: same ens object that was input but with quantile realizations
                                appended as new rows labelled with 'q_#' where '#' is the slected quantile
        - **dict**: dictionary with keys being quantiles and values being realizations
                    corresponding to each realization
    """
    # TODO: handle zero weights due to PDC

    quantile_idx = {}
    # make sure quantiles and subset names and groups are lists
    if not isinstance(quantiles, list):
        quantiles = list(quantiles)
    if not isinstance(subset_obsnames, list) and subset_obsnames is not None:
        subset_obsnames = list(subset_obsnames)
    if not isinstance(subset_obsgroups, list) and subset_obsgroups is not None:
        subset_obsgroups = list(subset_obsgroups)

    if "real_name" in ens.columns:
        ens = ens.set_index("real_name")
    # if 'base' real was lost, then the index is of type int. needs to be string later so set here
    ens.index = [str(i) for i in ens.index]
    if not isinstance(pst, pyemu.Pst):
        raise Exception("pst object must be of type pyemu.Pst")

    # get the observation data
    obs = pst.observation_data.copy()

    # confirm that the indices and weights line up
    if not all(ens.columns==obs.index):
        raise Exception("ens and pst observation names do not align")

    # deal with any subsetting of observations that isn't handled through weights

    trimnames = obs.index.values
    if subset_obsgroups is not None and subset_obsnames is not None:
        raise Exception(
            "can only specify information in one of subset_obsnames of subset_obsgroups. not both"
        )

    if subset_obsnames is not None:
        trimnames = subset_obsnames
        if len(set(trimnames) - set(obs.index.values)) != 0:
            raise Exception(
                "the following names in subset_obsnames are not in the ensemble:\n"
                + ["{}\n".format(i) for i in (set(trimnames) - set(obs.index.values))]
            )

    if subset_obsgroups is not None:
        if len((set(subset_obsgroups) - set(pst.obs_groups))) != 0:
            raise Exception(
                "the following groups in subset_obsgroups are not in pst:\n"
                + [
                    "{}\n".format(i)
                    for i in (set(subset_obsgroups) - set(pst.obs_groups))
                ]
            )

        trimnames = obs.loc[obs.obgnme.isin(subset_obsgroups)].obsnme.tolist()
        if len((set(trimnames) - set(obs.index.values))) != 0:
            raise Exception(
                "the following names in subset_obsnames are not in the ensemble:\n"
                + ["{}\n".format(i) for i in (set(trimnames) - set(obs.index.values))]
            )
    # trim the data to subsets (or complete )
    ens_eval = ens.loc[:,trimnames].copy()
    weights = obs.loc[trimnames,:].weight.values.astype(float)

    data = {}
    for cq in quantiles:
        # calculate the point-wise quantile values
        qfit = np.quantile(ens_eval, cq, axis=0)
        # calculate the weighted distance between all reals and the desired quantile
        qreal = np.argmin(
            np.linalg.norm([(i - qfit) * weights for i in ens_eval.values], axis=1)
        )
        quantile_idx["q{}".format(cq)] = qreal
        #ens = ens.append(ens.iloc[qreal])
        #idx = ens.index.values
        #idx[-1] = "q{}".format(cq)
        #ens.set_index(idx, inplace=True)
        data["q{}".format(cq)] = ens.iloc[qreal]

    ens = pd.DataFrame(data=data).transpose()

    return ens, quantile_idx


def calc_rmse_ensemble(ens, pst, bygroups=True, subset_realizations=None):
    """
    DEPRECATED -->please see pyemu.utils.metrics.calc_metric_ensemble()
    Calculates RMSE (without weights) to quantify fit to observations for ensemble members

    Args:
        ens (pandas DataFrame): DataFrame read from an observation
        pst (pyemy.Pst object) - needed to obtain observation weights
        bygroups (Bool): Flag to summarize by groups or not. Defaults to True.
        subset_realizations (iterable, optional): Subset of realizations for which
                to report RMSE. Defaults to None which returns all realizations.

    Returns:
        **pandas.DataFrame**: rows are realizations. Columns are groups. Content is RMSE
    """

    raise Exception(
        "this is deprecated-->please see pyemu.utils.metrics.calc_metric_ensemble()"
    )


def _condition_on_par_knowledge(cov, var_knowledge_dict):
    """experimental function to condition a covariance matrix with the variances of new information.

    Args:
        cov (`pyemu.Cov`): prior covariance matrix
        var_knowledge_dict (`dict`): a dictionary of covariance entries and variances

    Returns:
        **pyemu.Cov**: the conditional covariance matrix

    """

    missing = []
    for name in var_knowledge_dict.keys():
        if name not in cov.row_names:
            missing.append(name)
    if len(missing):
        raise Exception(
            "var knowledge dict entries not found: {0}".format(",".join(missing))
        )
    if cov.isdiagonal:
        raise Exception(
            "_condition_on_par_knowledge(): cov is diagonal, simply update the par variances"
        )
    know_names = list(var_knowledge_dict.keys())
    know_names.sort()
    know_cross_cov = cov.get(cov.row_names, know_names)

    know_cov = cov.get(know_names, know_names)
    # add the par knowledge to the diagonal of know_cov
    for i, name in enumerate(know_names):
        know_cov.x[i, i] += np.squeeze(var_knowledge_dict[name])

    # kalman gain
    k_gain = know_cross_cov * know_cov.inv
    # selection matrix
    h = k_gain.zero2d.T
    know_dict = {n: i for i, n in enumerate(know_names)}
    for i, name in enumerate(cov.row_names):
        if name in know_dict:
            h.x[know_dict[name], i] = 1.0

    prod = k_gain * h
    conditional_cov = (prod.identity - prod) * cov
    return conditional_cov


def kl_setup(
    num_eig,
    sr,
    struct,
    prefixes,
    factors_file="kl_factors.dat",
    islog=True,
    basis_file=None,
    tpl_dir=".",
):
    """setup a karhuenen-Loeve based parameterization for a given
    geostatistical structure.

    Args:
        num_eig (`int`): the number of basis vectors to retain in the
            reduced basis
        sr (`flopy.reference.SpatialReference`): a spatial reference instance
        struct (`str`): a PEST-style structure file.  Can also be a
            `pyemu.geostats.Geostruct` instance.
        prefixes ([`str`]): a list of parameter prefixes to generate KL
            parameterization for.
        factors_file (`str`, optional): name of the PEST-style interpolation
            factors file to write (can be processed with FAC2REAL).
            Default is "kl_factors.dat".
        islog (`bool`, optional): flag to indicate if the parameters are log transformed.
            Default is True
        basis_file (`str`, optional): the name of the PEST-style binary (e.g. jco)
            file to write the reduced basis vectors to.  Default is None (not saved).
        tpl_dir (`str`, optional): the directory to write the resulting
            template files to.  Default is "." (current directory).

    Returns:
        **pandas.DataFrame**: a dataframe of parameter information.

    Note:
        This is the companion function to `helpers.apply_kl()`

    Example::

        m = flopy.modflow.Modflow.load("mymodel.nam")
        prefixes = ["hk","vka","ss"]
        df = pyemu.helpers.kl_setup(10,m.sr,"struct.dat",prefixes)

    """

    try:
        import flopy
    except Exception as e:
        raise Exception("error import flopy: {0}".format(str(e)))
    assert isinstance(sr, pyemu.helpers.SpatialReference)
    # for name,array in array_dict.items():
    #     assert isinstance(array,np.ndarray)
    #     assert array.shape[0] == sr.nrow
    #     assert array.shape[1] == sr.ncol
    #     assert len(name) + len(str(num_eig)) <= 12,"name too long:{0}".\
    #         format(name)

    if isinstance(struct, str):
        assert os.path.exists(struct)
        gs = pyemu.utils.read_struct_file(struct)
    else:
        gs = struct
    names = []
    for i in range(sr.nrow):
        names.extend(["i{0:04d}j{1:04d}".format(i, j) for j in range(sr.ncol)])

    cov = gs.covariance_matrix(
        sr.xcentergrid.flatten(), sr.ycentergrid.flatten(), names=names
    )

    eig_names = ["eig_{0:04d}".format(i) for i in range(cov.shape[0])]
    trunc_basis = cov.u
    trunc_basis.col_names = eig_names
    # trunc_basis.col_names = [""]
    if basis_file is not None:
        trunc_basis.to_binary(basis_file)
    trunc_basis = trunc_basis[:, :num_eig]
    eig_names = eig_names[:num_eig]

    pp_df = pd.DataFrame({"name": eig_names}, index=eig_names)
    pp_df.loc[:, "x"] = -1.0 * sr.ncol
    pp_df.loc[:, "y"] = -1.0 * sr.nrow
    pp_df.loc[:, "zone"] = -999
    pp_df.loc[:, "parval1"] = 1.0
    pyemu.pp_utils.write_pp_file(os.path.join("temp.dat"), pp_df)

    _eigen_basis_to_factor_file(
        sr.nrow, sr.ncol, trunc_basis, factors_file=factors_file, islog=islog
    )
    dfs = []
    for prefix in prefixes:
        tpl_file = os.path.join(tpl_dir, "{0}.dat_kl.tpl".format(prefix))
        df = pyemu.pp_utils.pilot_points_to_tpl("temp.dat", tpl_file, prefix)
        shutil.copy2("temp.dat", tpl_file.replace(".tpl", ""))
        df.loc[:, "tpl_file"] = tpl_file
        df.loc[:, "in_file"] = tpl_file.replace(".tpl", "")
        df.loc[:, "prefix"] = prefix
        df.loc[:, "pargp"] = "kl_{0}".format(prefix)
        dfs.append(df)
        # arr = pyemu.geostats.fac2real(df,factors_file=factors_file,out_file=None)
    df = pd.concat(dfs)
    df.loc[:, "parubnd"] = 10.0
    df.loc[:, "parlbnd"] = 0.1
    return pd.concat(dfs)

    # back_array_dict = {}
    # f = open(tpl_file,'w')
    # f.write("ptf ~\n")
    # f.write("name,org_val,new_val\n")
    # for name,array in array_dict.items():
    #     mname = name+"mean"
    #     f.write("{0},{1:20.8E},~   {2}    ~\n".format(mname,0.0,mname))
    #     #array -= array.mean()
    #     array_flat = pyemu.Matrix(x=np.atleast_2d(array.flatten()).transpose()
    #                               ,col_names=["flat"],row_names=names,
    #                               isdiagonal=False)
    #     factors = trunc_basis * array_flat
    #     enames = ["{0}{1:04d}".format(name,i) for i in range(num_eig)]
    #     for n,val in zip(enames,factors.x):
    #        f.write("{0},{1:20.8E},~    {0}    ~\n".format(n,val[0]))
    #     back_array_dict[name] = (factors.T * trunc_basis).x.reshape(array.shape)
    #     print(array_back)
    #     print(factors.shape)
    #
    # return back_array_dict


def _eigen_basis_to_factor_file(nrow, ncol, basis, factors_file, islog=True):
    assert nrow * ncol == basis.shape[0]
    with open(factors_file, "w") as f:
        f.write("junk.dat\n")
        f.write("junk.zone.dat\n")
        f.write("{0} {1}\n".format(ncol, nrow))
        f.write("{0}\n".format(basis.shape[1]))
        [f.write(name + "\n") for name in basis.col_names]
        t = 0
        if islog:
            t = 1
        for i in range(nrow * ncol):
            f.write("{0} {1} {2} {3:8.5e}".format(i + 1, t, basis.shape[1], 0.0))
            [
                f.write(" {0} {1:12.8g} ".format(i + 1, w))
                for i, w in enumerate(basis.x[i, :])
            ]
            f.write("\n")


def kl_apply(par_file, basis_file, par_to_file_dict, arr_shape):
    """Apply a KL parameterization transform from basis factors to model
    input arrays.

    Args:
        par_file (`str`): the csv file to get factor values from.  Must contain
            the following columns: "name", "new_val", "org_val"
        basis_file (`str`): the PEST-style binary file that contains the reduced
            basis
        par_to_file_dict (`dict`): a mapping from KL parameter prefixes to array
            file names.
        arr_shape (tuple): a length 2 tuple of number of rows and columns
            the resulting arrays should have.

        Note:
            This is the companion function to kl_setup.
            This function should be called during the forward run

    """
    df = pd.read_csv(par_file)
    assert "name" in df.columns
    assert "org_val" in df.columns
    assert "new_val" in df.columns

    df.loc[:, "prefix"] = df.name.apply(lambda x: x[:-4])
    for prefix in df.prefix.unique():
        assert prefix in par_to_file_dict.keys(), "missing prefix:{0}".format(prefix)
    basis = pyemu.Matrix.from_binary(basis_file)
    assert basis.shape[1] == arr_shape[0] * arr_shape[1]
    arr_min = 1.0e-10  # a temp hack

    # means = df.loc[df.name.apply(lambda x: x.endswith("mean")),:]
    # print(means)
    df = df.loc[df.name.apply(lambda x: not x.endswith("mean")), :]
    for prefix, filename in par_to_file_dict.items():
        factors = pyemu.Matrix.from_dataframe(df.loc[df.prefix == prefix, ["new_val"]])
        factors.autoalign = False
        basis_prefix = basis[: factors.shape[0], :]
        arr = (factors.T * basis_prefix).x.reshape(arr_shape)
        # arr += means.loc[means.prefix==prefix,"new_val"].values
        arr[arr < arr_min] = arr_min
        np.savetxt(filename, arr, fmt="%20.8E")


def zero_order_tikhonov(pst, parbounds=True, par_groups=None, reset=True):
    """setup preferred-value regularization in a pest control file.

    Args:
        pst (`pyemu.Pst`): the control file instance
        parbounds (`bool`, optional): flag to weight the new prior information
            equations according to parameter bound width - approx the KL
            transform. Default is True
        par_groups (`list`): a list of parameter groups to build PI equations for.
            If None, all adjustable parameters are used. Default is None
        reset (`bool`): a flag to remove any existing prior information equations
            in the control file.  Default is True

    Note:
        Operates in place.


    Example::

        pst = pyemu.Pst("my.pst")
        pyemu.helpers.zero_order_tikhonov(pst)
        pst.write("my_reg.pst")

    """

    if par_groups is None:
        par_groups = pst.par_groups

    pilbl, obgnme, weight, equation = [], [], [], []
    for idx, row in pst.parameter_data.iterrows():
        pt = row["partrans"].lower()
        try:
            pt = pt.decode()
        except:
            pass
        if pt not in ["tied", "fixed"] and row["pargp"] in par_groups:
            pilbl.append(row["parnme"])
            weight.append(1.0)
            ogp_name = "regul" + row["pargp"]
            obgnme.append(ogp_name[:12])
            parnme = row["parnme"]
            parval1 = row["parval1"]
            if pt == "log":
                parnme = "log(" + parnme + ")"
                parval1 = np.log10(parval1)
            eq = "1.0 * " + parnme + " ={0:15.6E}".format(parval1)
            equation.append(eq)

    if reset:
        pst.prior_information = pd.DataFrame(
            {"pilbl": pilbl, "equation": equation, "obgnme": obgnme, "weight": weight}
        )
    else:
        pi = pd.DataFrame(
            {"pilbl": pilbl, "equation": equation, "obgnme": obgnme, "weight": weight}
        )

        pst.prior_information = pd.concat([pst.prior_information, pi])
    if parbounds:
        _regweight_from_parbound(pst)
    if pst.control_data.pestmode == "estimation":
        pst.control_data.pestmode = "regularization"


def _regweight_from_parbound(pst):
    """sets regularization weights from parameter bounds
    which approximates the KL expansion.  Called by
    zero_order_tikhonov().

    Args:
        pst (`pyemu.Pst`): control file

    """

    pst.parameter_data.index = pst.parameter_data.parnme
    pst.prior_information.index = pst.prior_information.pilbl
    for idx, parnme in enumerate(pst.prior_information.pilbl):
        if parnme in pst.parameter_data.index:
            row = pst.parameter_data.loc[parnme, :]
            lbnd, ubnd = row["parlbnd"], row["parubnd"]
            if row["partrans"].lower() == "log":
                weight = 1.0 / (np.log10(ubnd) - np.log10(lbnd))
            else:
                weight = 1.0 / (ubnd - lbnd)
            pst.prior_information.loc[parnme, "weight"] = weight
        else:
            print(
                "prior information name does not correspond"
                + " to a parameter: "
                + str(parnme)
            )


def first_order_pearson_tikhonov(pst, cov, reset=True, abs_drop_tol=1.0e-3):
    """setup preferred-difference regularization from a covariance matrix.


    Args:
        pst (`pyemu.Pst`): the PEST control file
        cov (`pyemu.Cov`): a covariance matrix instance with
            some or all of the parameters listed in `pst`.
        reset (`bool`): a flag to remove any existing prior information equations
            in the control file.  Default is True
        abs_drop_tol (`float`, optional): tolerance to control how many pi equations
            are written. If the absolute value of the Pearson CC is less than
            abs_drop_tol, the prior information equation will not be included in
            the control file.

    Note:
        The weights on the prior information equations are the Pearson
        correlation coefficients implied by covariance matrix.

        Operates in place

    Example::

        pst = pyemu.Pst("my.pst")
        cov = pyemu.Cov.from_ascii("my.cov")
        pyemu.helpers.first_order_pearson_tikhonov(pst,cov)
        pst.write("my_reg.pst")

    """
    assert isinstance(cov, pyemu.Cov)
    print("getting CC matrix")
    cc_mat = cov.to_pearson()
    # print(pst.parameter_data.dtypes)
    try:
        ptrans = pst.parameter_data.partrans.apply(lambda x: x.decode()).to_dict()
    except:
        ptrans = pst.parameter_data.partrans.to_dict()
    pi_num = pst.prior_information.shape[0] + 1
    pilbl, obgnme, weight, equation = [], [], [], []
    sadj_names = set(pst.adj_par_names)
    print("processing")
    for i, iname in enumerate(cc_mat.row_names):
        if iname not in sadj_names:
            continue
        for j, jname in enumerate(cc_mat.row_names[i + 1 :]):
            if jname not in sadj_names:
                continue
            # print(i,iname,i+j+1,jname)
            cc = cc_mat.x[i, j + i + 1]
            if cc < abs_drop_tol:
                continue
            pilbl.append("pcc_{0}".format(pi_num))
            iiname = str(iname)
            if str(ptrans[iname]) == "log":
                iiname = "log(" + iname + ")"
            jjname = str(jname)
            if str(ptrans[jname]) == "log":
                jjname = "log(" + jname + ")"
            equation.append("1.0 * {0} - 1.0 * {1} = 0.0".format(iiname, jjname))
            weight.append(cc)
            obgnme.append("regul_cc")
            pi_num += 1
    df = pd.DataFrame(
        {"pilbl": pilbl, "equation": equation, "obgnme": obgnme, "weight": weight}
    )
    df.index = df.pilbl
    if reset:
        pst.prior_information = df
    else:
        pst.prior_information = pd.concat([pst.prior_information, df])

    if pst.control_data.pestmode == "estimation":
        pst.control_data.pestmode = "regularization"


def simple_tpl_from_pars(parnames, tplfilename="model.input.tpl", out_dir="."):
    """Make a simple template file from a list of parameter names.

    Args:
        parnames ([`str`]): list of parameter names to put in the
            new template file
        tplfilename (`str`): Name of the template file to create.  Default
            is "model.input.tpl"
        out_dir (`str`): Directory where the template file should be saved.
            Default is the current working directory (".")

    Note:
        Writes a file `tplfilename` with each parameter name in `parnames` on a line

    """
    tpl_path = os.path.join(out_dir, tplfilename)

    with open(tpl_path, "w") as ofp:
        ofp.write("ptf ~\n")
        [ofp.write("~{0:^12}~\n".format(cname)) for cname in parnames]


def simple_ins_from_obs(obsnames, insfilename="model.output.ins", out_dir="."):
    """write a simple instruction file that reads the values named
     in obsnames in order, one per line from a model output file

    Args:
        obsnames (`str`): list of observation names to put in the
            new instruction file
        insfilename (`str`): the name of the instruction file to
            create. Default is "model.output.ins"
        out_dir (`str`): Directory where the instruction file should be saved.
            Default is the current working directory (".")

    Note:
        writes a file `insfilename` with each observation read off
        of a single line

    """
    ins_path = os.path.join(out_dir, insfilename)

    with open(ins_path, "w") as ofp:
        ofp.write("pif ~\n")
        [ofp.write("l1 !{0}!\n".format(cob)) for cob in obsnames]


def pst_from_parnames_obsnames(
    parnames, obsnames, tplfilename="model.input.tpl", insfilename="model.output.ins", out_dir="."
):
    """Creates a Pst object from a list of parameter names and a list of observation names.

    Args:
        parnames (`str`): list of parameter names
        obsnames (`str`): list of observation names
        tplfilename (`str`): template filename. Default is  "model.input.tpl"
        insfilename (`str`): instruction filename. Default is "model.output.ins"
        out_dir (str): Directory where template and instruction files should be saved.
            Default is the current working directory (".")

    Returns:
        `pyemu.Pst`: the generic control file

    Example::

        parnames = ["p1","p2"]
        obsnames = ["o1","o2"]
        pst = pyemu.helpers.pst_from_parnames_obsnames(parname,obsnames)


    """
    tpl_path = os.path.join(out_dir, tplfilename)
    ins_path = os.path.join(out_dir, insfilename)

    simple_tpl_from_pars(parnames, tplfilename, out_dir)
    simple_ins_from_obs(obsnames, insfilename, out_dir)

    modelinputfilename = tplfilename.replace(".tpl", "")
    modeloutputfilename = insfilename.replace(".ins", "")

    return pyemu.Pst.from_io_files(
        tpl_path, modelinputfilename, ins_path, modeloutputfilename
    )


def read_pestpp_runstorage(filename, irun=0, with_metadata=False):
    """read pars and obs from a specific run in a pest++ serialized
    run storage file (e.g. .rns/.rnj) into dataframes.

    Args:
        filename (`str`): the name of the run storage file
        irun (`int`): the run id to process. If 'all', then all runs are
            read. Default is 0
        with_metadata (`bool`): flag to return run stats and info txt as well

    Returns:
        tuple containing

        - **pandas.DataFrame**: parameter information
        - **pandas.DataFrame**: observation information
        - **pandas.DataFrame**: optionally run status and info txt.

    Note:

        This function can save you heaps of misery of your pest++ run
        died before writing output files...

    """

    header_dtype = np.dtype(
        [
            ("n_runs", np.int64),
            ("run_size", np.int64),
            ("p_name_size", np.int64),
            ("o_name_size", np.int64),
        ]
    )

    try:
        irun = int(irun)
    except:
        if irun.lower() == "all":
            irun = irun.lower()
        else:
            raise Exception(
                "unrecognized 'irun': should be int or 'all', not '{0}'".format(irun)
            )

    def status_str(r_status):
        if r_status == 0:
            return "not completed"
        if r_status == 1:
            return "completed"
        if r_status == -100:
            return "canceled"
        else:
            return "failed"

    assert os.path.exists(filename)
    f = open(filename, "rb")
    header = np.fromfile(f, dtype=header_dtype, count=1)
    p_name_size, o_name_size = header["p_name_size"][0], header["o_name_size"][0]
    par_names = (
        struct.unpack("{0}s".format(p_name_size), f.read(p_name_size))[0]
        .strip()
        .lower()
        .decode()
        .split("\0")[:-1]
    )
    obs_names = (
        struct.unpack("{0}s".format(o_name_size), f.read(o_name_size))[0]
        .strip()
        .lower()
        .decode()
        .split("\0")[:-1]
    )
    n_runs, run_size = header["n_runs"][0], header["run_size"][0]
    run_start = f.tell()

    def _read_run(irun):
        f.seek(run_start + (irun * run_size))
        r_status = np.fromfile(f, dtype=np.int8, count=1)
        info_txt = struct.unpack("1001s", f.read(1001))[0].strip().lower().decode()
        info_txt = info_txt.replace("\x00","")
        par_vals = np.fromfile(f, dtype=np.float64, count=len(par_names) + 1)[1:]
        obs_vals = np.fromfile(f, dtype=np.float64, count=len(obs_names) + 1)[:-1]
        par_df = pd.DataFrame({"parnme": par_names, "parval1": par_vals})

        par_df.index = par_df.pop("parnme")
        obs_df = pd.DataFrame({"obsnme": obs_names, "obsval": obs_vals})
        obs_df.index = obs_df.pop("obsnme")
        return r_status, info_txt, par_df, obs_df

    if irun == "all":
        par_dfs, obs_dfs = [], []
        r_stats, txts = [], []
        for irun in range(n_runs):
            # print(irun)
            r_status, info_txt, par_df, obs_df = _read_run(irun)
            par_dfs.append(par_df)
            obs_dfs.append(obs_df)
            r_stats.append(r_status)
            txts.append(info_txt)
        par_df = pd.concat(par_dfs, axis=1).T
        par_df.index = np.arange(n_runs)
        obs_df = pd.concat(obs_dfs, axis=1).T
        obs_df.index = np.arange(n_runs)
        meta_data = pd.DataFrame({"r_status": r_stats, "info_txt": txts})
        meta_data.loc[:, "status"] = meta_data.r_status.apply(status_str)

    else:
        assert irun <= n_runs
        r_status, info_txt, par_df, obs_df = _read_run(irun)
        meta_data = pd.DataFrame({"r_status": [r_status], "info_txt": [info_txt]})
        meta_data.loc[:, "status"] = meta_data.r_status.apply(status_str)
    f.close()
    if with_metadata:
        return par_df, obs_df, meta_data
    else:
        return par_df, obs_df


def jco_from_pestpp_runstorage(rnj_filename, pst_filename):
    """read pars and obs from a pest++ serialized run storage
    file (e.g., .rnj) and return jacobian matrix instance

    Args:
        rnj_filename (`str`): the name of the run storage file
        pst_filename (`str`): the name of the pst file

    Note:
        This can then be passed to Jco.to_binary or Jco.to_coo, etc., to write jco
        file in a subsequent step to avoid memory resource issues associated
        with very large problems.


    Returns:
        `pyemu.Jco`: a jacobian matrix constructed from the run results and
        pest control file information.

    """

    header_dtype = np.dtype(
        [
            ("n_runs", np.int64),
            ("run_size", np.int64),
            ("p_name_size", np.int64),
            ("o_name_size", np.int64),
        ]
    )

    pst = pyemu.Pst(pst_filename)
    par = pst.parameter_data
    log_pars = set(par.loc[par.partrans == "log", "parnme"].values)
    with open(rnj_filename, "rb") as f:
        header = np.fromfile(f, dtype=header_dtype, count=1)

    try:
        base_par, base_obs = read_pestpp_runstorage(rnj_filename, irun=0)
    except:
        raise Exception("couldn't get base run...")
    par = par.loc[base_par.index, :]
    li = base_par.index.map(lambda x: par.loc[x, "partrans"] == "log")
    base_par.loc[li] = base_par.loc[li].apply(np.log10)
    jco_cols = {}
    for irun in range(1, int(np.squeeze(header["n_runs"]))):
        par_df, obs_df = read_pestpp_runstorage(rnj_filename, irun=irun)
        par_df.loc[li] = par_df.loc[li].apply(np.log10)
        obs_diff = base_obs - obs_df
        par_diff = base_par - par_df
        # check only one non-zero element per col(par)
        if len(par_diff[par_diff.parval1 != 0]) > 1:
            raise Exception(
                "more than one par diff - looks like the file wasn't created during jco filling..."
            )
        parnme = par_diff[par_diff.parval1 != 0].index[0]
        parval = par_diff.parval1.loc[parnme]

        # derivatives
        jco_col = obs_diff / parval
        # some tracking, checks
        print("processing par {0}: {1}...".format(irun, parnme))
        print(
            "%nzsens: {0}%...".format(
                (jco_col[abs(jco_col.obsval) > 1e-8].shape[0] / jco_col.shape[0])
                * 100.0
            )
        )

        jco_cols[parnme] = jco_col.obsval

    jco_cols = pd.DataFrame.from_records(
        data=jco_cols, index=list(obs_diff.index.values)
    )

    jco_cols = pyemu.Jco.from_dataframe(jco_cols)

    # write # memory considerations important here for very large matrices - break into chunks...
    # jco_fnam = "{0}".format(filename[:-4]+".jco")
    # jco_cols.to_binary(filename=jco_fnam, droptol=None, chunk=None)

    return jco_cols


def parse_dir_for_io_files(d, prepend_path=False):
    """find template/input file pairs and instruction file/output file
    pairs by extension.

    Args:
        d (`str`): directory to search for interface files
        prepend_path (`bool`, optional): flag to prepend `d` to each file name.
            Default is False

    Returns:
        tuple containing

        - **[`str`]**: list of template files in d
        - **[`str`]**: list of input files in d
        - **[`str`]**: list of instruction files in d
        - **[`str`]**: list of output files in d

    Note:
        the return values from this function can be passed straight to
        `pyemu.Pst.from_io_files()` classmethod constructor.

        Assumes the template file names are <input_file>.tpl and instruction file names
        are <output_file>.ins.

    Example::

        files = pyemu.helpers.parse_dir_for_io_files("template",prepend_path=True)
        pst = pyemu.Pst.from_io_files(*files,pst_path=".")


    """

    files = os.listdir(d)
    tpl_files = [f for f in files if f.endswith(".tpl")]
    in_files = [f.replace(".tpl", "") for f in tpl_files]
    ins_files = [f for f in files if f.endswith(".ins")]
    out_files = [f.replace(".ins", "") for f in ins_files]
    if prepend_path:
        tpl_files = [os.path.join(d, item) for item in tpl_files]
        in_files = [os.path.join(d, item) for item in in_files]
        ins_files = [os.path.join(d, item) for item in ins_files]
        out_files = [os.path.join(d, item) for item in out_files]

    return tpl_files, in_files, ins_files, out_files


def pst_from_io_files(
    tpl_files, in_files, ins_files, out_files, pst_filename=None, pst_path=None
):
    """create a Pst instance from model interface files.

    Args:
        tpl_files ([`str`]): list of template file names
        in_files ([`str`]): list of model input file names (pairs with template files)
        ins_files ([`str`]): list of instruction file names
        out_files ([`str`]): list of model output file names (pairs with instruction files)
        pst_filename (`str`): name of control file to write.  If None, no file is written.
            Default is None
        pst_path (`str`): the path to append to the template_file and in_file in the control file.  If
            not None, then any existing path in front of the template or in file is split off
            and pst_path is prepended.  If python is being run in a directory other than where the control
            file will reside, it is useful to pass `pst_path` as `.`.  Default is None


    Returns:
        `Pst`: new control file instance with parameter and observation names
        found in `tpl_files` and `ins_files`, repsectively.

    Note:
        calls `pyemu.helpers.pst_from_io_files()`

        Assigns generic values for parameter info.  Tries to use INSCHEK
        to set somewhat meaningful observation values

        all file paths are relatively to where python is running.

    Example::

        tpl_files = ["my.tpl"]
        in_files = ["my.in"]
        ins_files = ["my.ins"]
        out_files = ["my.out"]
        pst = pyemu.Pst.from_io_files(tpl_files,in_files,ins_files,out_files)
        pst.control_data.noptmax = 0
        pst.write("my.pst)



    """
    par_names = set()
    if not isinstance(tpl_files, list):
        tpl_files = [tpl_files]
    if not isinstance(in_files, list):
        in_files = [in_files]
    assert len(in_files) == len(tpl_files), "len(in_files) != len(tpl_files)"

    for tpl_file in tpl_files:
        assert os.path.exists(tpl_file), "template file not found: " + str(tpl_file)
        # new_names = [name for name in pyemu.pst_utils.parse_tpl_file(tpl_file) if name not in par_names]
        # par_names.extend(new_names)
        new_names = pyemu.pst_utils.parse_tpl_file(tpl_file)
        par_names.update(new_names)

    if not isinstance(ins_files, list):
        ins_files = [ins_files]
    if not isinstance(out_files, list):
        out_files = [out_files]
    assert len(ins_files) == len(out_files), "len(out_files) != len(out_files)"

    obs_names = []
    for ins_file in ins_files:
        assert os.path.exists(ins_file), "instruction file not found: " + str(ins_file)
        obs_names.extend(pyemu.pst_utils.parse_ins_file(ins_file))

    new_pst = pyemu.pst_utils.generic_pst(list(par_names), list(obs_names))

    if "window" in platform.platform().lower() and pst_path == ".":
        pst_path = ""

    # new_pst.instruction_files = ins_files
    # new_pst.output_files = out_files
    new_pst.model_output_data = pd.DataFrame(
        {"pest_file": ins_files, "model_file": out_files}, index=ins_files
    )

    # try to run inschek to find the observtion values
    # do this here with full paths to files
    pyemu.pst_utils.try_process_output_pst(new_pst)

    if pst_path is not None:
        tpl_files = [
            os.path.join(pst_path, os.path.split(tpl_file)[-1])
            for tpl_file in tpl_files
        ]
        in_files = [
            os.path.join(pst_path, os.path.split(in_file)[-1]) for in_file in in_files
        ]
        # now set the true path location to instruction files and output files
        ins_files = [
            os.path.join(pst_path, os.path.split(ins_file)[-1])
            for ins_file in ins_files
        ]
        out_files = [
            os.path.join(pst_path, os.path.split(out_file)[-1])
            for out_file in out_files
        ]

    new_pst.model_input_data = pd.DataFrame(
        {"pest_file": tpl_files, "model_file": in_files}, index=tpl_files
    )

    new_pst.model_output_data = pd.DataFrame(
        {"pest_file": ins_files, "model_file": out_files}, index=ins_files
    )

    new_pst.try_parse_name_metadata()
    if pst_filename:
        new_pst.write(pst_filename)

    return new_pst


class PstFromFlopyModel(object):
    """
    Deprecated Class. Try `pyemu.utils.PstFrom()` instead.
    A legacy version can be accessed from `pyemu.legacy`, if desperate.
    """

    def __init__(*args, **kwargs):
        dep_warn = (
            "\n`PstFromFlopyModel()` is deprecated."
            "Checkout `pyemu.utils.PstFrom()` instead.\n"
            "If you really want `PstFromFlopyModel()` a legacy version "
            "sits in `pyemu.legacy`"
        )
        raise DeprecationWarning(dep_warn)


def apply_list_and_array_pars(arr_par_file="mult2model_info.csv", chunk_len=50):
    """Apply multiplier parameters to list and array style model files

    Args:
        arr_par_file (str):
        chunk_len (`int`): the number of files to process per multiprocessing
            chunk in appl_array_pars().  default is 50.

    Returns:

    Note:
        Used to implement the parameterization constructed by
        PstFrom during a forward run

        Should be added to the forward_run.py script; added programmatically
        by `PstFrom.build_pst()`
    """
    df = pd.read_csv(arr_par_file, index_col=0)
    if "operator" not in df.columns:
        df.loc[:, "operator"] = "m"
    df.loc[pd.isna(df.operator), "operator"] = "m"
    file_cols = df.columns.values[df.columns.str.contains("file")]
    for file_col in file_cols:
        df.loc[:, file_col] = df.loc[:, file_col].apply(
            lambda x: os.path.join(*x.replace("\\","/").split("/"))
            if isinstance(x,str) else x
        )
    arr_pars = df.loc[df.index_cols.isna()].copy()
    list_pars = df.loc[df.index_cols.notna()].copy()
    # extract lists from string in input df
    list_pars["index_cols"] = list_pars.index_cols.apply(literal_eval)
    list_pars["use_cols"] = list_pars.use_cols.apply(literal_eval)
    list_pars["lower_bound"] = list_pars.lower_bound.apply(literal_eval)
    list_pars["upper_bound"] = list_pars.upper_bound.apply(literal_eval)

    # TODO check use_cols is always present
    apply_genericlist_pars(list_pars, chunk_len=chunk_len)
    apply_array_pars(arr_pars, chunk_len=chunk_len)


def _process_chunk_fac2real(chunk, i):
    for args in chunk:
        pyemu.geostats.fac2real(**args)
    print("process", i, " processed ", len(chunk), "fac2real calls")


def _process_chunk_array_files(chunk, i, df):
    for model_file in chunk:
        _process_array_file(model_file, df)
    print("process", i, " processed ", len(chunk), "process_array_file calls")


def _process_array_file(model_file, df):
    if "operator" not in df.columns:
        df.loc[:, "operator"] = "m"
    # find all mults that need to be applied to this array
    df_mf = df.loc[df.model_file == model_file, :]
    results = []
    org_file = df_mf.org_file.unique()
    if org_file.shape[0] != 1:
        raise Exception("wrong number of org_files for {0}".format(model_file))
    org_arr = np.loadtxt(org_file[0], ndmin=2)

    if "mlt_file" in df_mf.columns:
        for mlt, operator in zip(df_mf.mlt_file, df_mf.operator):
            if pd.isna(mlt):
                continue
            mlt_data = np.loadtxt(mlt, ndmin=2)
            if org_arr.shape != mlt_data.shape:
                raise Exception(
                    "shape of org file {}:{} differs from mlt file {}:{}".format(
                        org_file, org_arr.shape, mlt, mlt_data.shape
                    )
                )
            if operator == "*" or operator.lower()[0] == "m":
                org_arr *= mlt_data
            elif operator == "+" or operator.lower()[0] == "a":
                org_arr += mlt_data
            else:
                raise Exception(
                    "unrecognized operator '{0}' for mlt file '{1}'".format(
                        operator, mlt
                    )
                )
        if "upper_bound" in df.columns:
            ub_vals = df_mf.upper_bound.value_counts().dropna().to_dict()
            if len(ub_vals) == 0:
                pass
            elif len(ub_vals) > 1:
                print(ub_vals)
                raise Exception("different upper bound values for {0}".format(org_file))
            else:
                ub = float(list(ub_vals.keys())[0])
                org_arr[org_arr > ub] = ub
        if "lower_bound" in df.columns:
            lb_vals = df_mf.lower_bound.value_counts().dropna().to_dict()
            if len(lb_vals) == 0:
                pass
            elif len(lb_vals) > 1:
                raise Exception("different lower bound values for {0}".format(org_file))
            else:
                lb = float(list(lb_vals.keys())[0])
                org_arr[org_arr < lb] = lb

    try:
        fmt = df_mf.fmt.iloc[0]
    except AttributeError:
        fmt = "%15.6E"
    try:
        # default to space (if fixed format file this should be taken care of
        # in fmt string)
        sep = df_mf.sep.fillna(' ').iloc[0]
    except AttributeError:
        sep = ' '
    np.savetxt(model_file, np.atleast_2d(org_arr), fmt=fmt, delimiter=sep)


def apply_array_pars(arr_par="arr_pars.csv", arr_par_file=None, chunk_len=50):
    """a function to apply array-based multipler parameters.

    Args:
        arr_par (`str` or `pandas.DataFrame`): if type `str`,
        path to csv file detailing parameter array multipliers.
            This file can be written by PstFromFlopy.
        if type `pandas.DataFrame` is Dataframe with columns of
        ['mlt_file', 'model_file', 'org_file'] and optionally
        ['pp_file', 'fac_file'].
        chunk_len (`int`) : the number of files to process per chunk
            with multiprocessing - applies to both fac2real and process_
            input_files. Default is 50.

    Note:
        Used to implement the parameterization constructed by
        PstFromFlopyModel during a forward run

        This function should be added to the forward_run.py script but can
        be called on any correctly formatted csv

        This function using multiprocessing, spawning one process for each
        model input array (and optionally pp files).  This speeds up
        execution time considerably but means you need to make sure your
        forward run script uses the proper multiprocessing idioms for
        freeze support and main thread handling (`PstFrom` does this for you).

    """
    if arr_par_file is not None:
        warnings.warn(
            "`arr_par_file` argument is deprecated and replaced "
            "by arr_par. Method now support passing DataFrame as "
            "arr_par arg.",
            PyemuWarning,
        )
        arr_par = arr_par_file
    if isinstance(arr_par, str):
        df = pd.read_csv(arr_par, index_col=0)
    elif isinstance(arr_par, pd.DataFrame):
        df = arr_par
    else:
        raise TypeError(
            "`arr_par` argument must be filename string or "
            "Pandas DataFrame, "
            "type {0} passed".format(type(arr_par))
        )
    # for fname in df.model_file:
    #     try:
    #         os.remove(fname)
    #     except:
    #         print("error removing mult array:{0}".format(fname))

    if "pp_file" in df.columns:
        print("starting fac2real", datetime.now())
        pp_df = df.loc[
            df.pp_file.notna(),
            [
                "pp_file",
                "fac_file",
                "mlt_file",
                "pp_fill_value",
                "pp_lower_limit",
                "pp_upper_limit",
            ],
        ].rename(
            columns={
                "fac_file": "factors_file",
                "mlt_file": "out_file",
                "pp_fill_value": "fill_value",
                "pp_lower_limit": "lower_lim",
                "pp_upper_limit": "upper_lim",
            }
        )
        # don't need to process all (e.g. if const. mults apply across kper...)
        pp_args = pp_df.drop_duplicates().to_dict("records")
        num_ppargs = len(pp_args)
        num_chunk_floor = num_ppargs // chunk_len
        main_chunks = (
            np.array(pp_args)[: num_chunk_floor * chunk_len]
            .reshape([-1, chunk_len])
            .tolist()
        )
        remainder = np.array(pp_args)[num_chunk_floor * chunk_len :].tolist()
        chunks = main_chunks + [remainder]
        print("number of chunks to process:", len(chunks))
        if len(chunks) == 1:
            _process_chunk_fac2real(chunks[0], 0)
        else:
            with mp.get_context("spawn").Pool(
                    processes=min(mp.cpu_count(), 60)) as pool:
                x = [
                    pool.apply_async(_process_chunk_fac2real, args=(chunk, i))
                    for i, chunk in enumerate(chunks)
                ]
                [xx.get() for xx in x]
                pool.close()
                pool.join()
        # procs = []
        # for chunk in chunks:
        #     p = mp.Process(target=_process_chunk_fac2real, args=[chunk])
        #     p.start()
        #     procs.append(p)
        # for p in procs:
        #     p.join()

        print("finished fac2real", datetime.now())

    print("starting arr mlt", datetime.now())
    uniq = df.model_file.unique()  # unique model input files to be produced
    num_uniq = len(uniq)  # number of input files to be produced
    # number of files to send to each processor
    # lazy plitting the files to be processed into even chunks
    num_chunk_floor = num_uniq // chunk_len  # number of whole chunks
    main_chunks = (
        uniq[: num_chunk_floor * chunk_len].reshape([-1, chunk_len]).tolist()
    )  # the list of files broken down into chunks
    remainder = uniq[num_chunk_floor * chunk_len :].tolist()  # remaining files
    chunks = main_chunks + [remainder]
    print("number of chunks to process:", len(chunks))
    if len(chunks) == 1:
        _process_chunk_array_files(chunks[0], 0, df)
    # procs = []
    # for chunk in chunks:  # now only spawn processor for each chunk
    #     p = mp.Process(target=_process_chunk_model_files, args=[chunk, df])
    #     p.start()
    #     procs.append(p)
    # for p in procs:
    #     r = p.get(False)
    #     p.join()
    else:
        with mp.get_context("spawn").Pool(
                processes=min(mp.cpu_count(), 60)) as pool:
            x = [
                pool.apply_async(_process_chunk_array_files, args=(chunk, i, df))
                for i, chunk in enumerate(chunks)
            ]
            [xx.get() for xx in x]
            pool.close()
            pool.join()
    print("finished arr mlt", datetime.now())


def setup_temporal_diff_obs(*args, **kwargs):
    """a helper function to setup difference-in-time observations based on an existing
    set of observations in an instruction file using the observation grouping in the
    control file

    Args:
        pst (`pyemu.Pst`): existing control file
        ins_file (`str`): an existing instruction file
        out_file (`str`, optional): an existing model output file that corresponds to
            the instruction file.  If None, `ins_file.replace(".ins","")` is used
        include_zero_weight (`bool`, optional): flag to include zero-weighted observations
            in the difference observation process.  Default is False so that only non-zero
            weighted observations are used.
        include_path (`bool`, optional): flag to setup the binary file processing in directory where the hds_file
            is located (if different from where python is running).  This is useful for setting up
            the process in separate directory for where python is running.
        sort_by_name (`bool`,optional): flag to sort observation names in each group prior to setting up
            the differencing.  The order of the observations matters for the differencing.  If False, then
            the control file order is used.  If observation names have a datetime suffix, make sure the format is
            year-month-day to use this sorting.  Default is True
        long_names (`bool`, optional): flag to use long, descriptive names by concating the two observation names
            that are being differenced.  This will produce names that are too long for tradtional PEST(_HP).
            Default is True.
        prefix (`str`, optional): prefix to prepend to observation names and group names.  Default is "dif".

    Returns:
        tuple containing

        - **str**: the forward run command to execute the binary file process during model runs.

        - **pandas.DataFrame**: a dataframe of observation information for use in the pest control file

    Note:
        This is the companion function of `helpers.apply_temporal_diff_obs()`.



    """
    warnings.warn("This method (and companion method `apply_temporal_diff_obs()`"
                  "are associated with the deprecated `PstFromFlopyModel` class. "
                  "They are now untested.", DeprecationWarning)
    from pyemu.legacy import setup_temporal_diff_obs
    return setup_temporal_diff_obs(*args, **kwargs)


def calc_array_par_summary_stats(arr_par_file="mult2model_info.csv"):
    """read and generate summary statistics for the resulting model input arrays from
    applying array par multipliers

    Args:
        arr_par_file (`str`): the array multiplier key file

    Returns:
        pd.DataFrame: dataframe of summary stats for each model_file entry

    Note:
        This function uses an optional "zone_file" column in the `arr_par_file`. If multiple zones
        files are used, then zone arrays are aggregated to a single array

        "dif" values are original array values minus model input array values

        The outputs from the function can be used to monitor model input array
        changes that occur during PE/UQ analyses, especially when the parameters
        are multiplier types and the dimensionality is very high.

        Consider using `PstFrom.add_observations()` to setup obs for the csv file
        that this function writes.

    """
    df = pd.read_csv(arr_par_file, index_col=0)
    df = df.loc[df.index_cols.isna(), :].copy()
    if df.shape[0] == 0:
        return None
    file_cols = df.columns.values[df.columns.str.contains("file")]
    for file_col in file_cols:
        df.loc[:, file_col] = df.loc[:, file_col].apply(
            lambda x: os.path.join(*x.replace("\\", "/").split("/")) if isinstance(x, str) else x)
    model_input_files = df.model_file.unique()
    model_input_files.sort()
    records = dict()
    stat_dict = {
        "mean": np.nanmean,
        "stdev": np.nanstd,
        "median": np.nanmedian,
        "min": np.nanmin,
        "max": np.nanmax,
    }
    quantiles = [0.05, 0.25, 0.75, 0.95]
    for stat in stat_dict.keys():
        records[stat] = []
        records[stat + "_org"] = []
        records[stat + "_dif"] = []

    for q in quantiles:
        records["quantile_{0}".format(q)] = []
        records["quantile_{0}_org".format(q)] = []
        records["quantile_{0}_dif".format(q)] = []
    records["upper_bound"] = []
    records["lower_bound"] = []
    records["upper_bound_org"] = []
    records["lower_bound_org"] = []
    records["upper_bound_dif"] = []
    records["lower_bound_dif"] = []

    for model_input_file in model_input_files:

        arr = np.loadtxt(model_input_file)
        org_file = df.loc[df.model_file == model_input_file, "org_file"].values
        org_file = org_file[0]
        org_arr = np.loadtxt(org_file)
        if "zone_file" in df.columns:
            zone_file = (
                df.loc[df.model_file == model_input_file, "zone_file"].dropna().unique()
            )
            zone_arr = None
            if len(zone_file) > 1:
                zone_arr = np.zeros_like(arr)
                for zf in zone_file:
                    za = np.loadtxt(zf)
                    zone_arr[za != 0] = 1
            elif len(zone_file) == 1:
                zone_arr = np.loadtxt(zone_file[0])
            if zone_arr is not None:
                arr[zone_arr == 0] = np.nan
                org_arr[zone_arr == 0] = np.nan

        for stat, func in stat_dict.items():
            v = func(arr)
            records[stat].append(v)
            ov = func(org_arr)
            records[stat + "_org"].append(ov)
            records[stat + "_dif"].append(ov - v)
        for q in quantiles:
            v = np.nanquantile(arr, q)
            ov = np.nanquantile(org_arr, q)
            records["quantile_{0}".format(q)].append(v)
            records["quantile_{0}_org".format(q)].append(ov)
            records["quantile_{0}_dif".format(q)].append(ov - v)
        ub = df.loc[df.model_file == model_input_file, "upper_bound"].max()
        lb = df.loc[df.model_file == model_input_file, "lower_bound"].min()
        if pd.isna(ub):
            records["upper_bound"].append(0)
            records["upper_bound_org"].append(0)
            records["upper_bound_dif"].append(0)

        else:
            iarr = np.zeros_like(arr)
            iarr[arr == ub] = 1
            v = iarr.sum()
            iarr = np.zeros_like(arr)
            iarr[org_arr == ub] = 1
            ov = iarr.sum()
            records["upper_bound"].append(v)
            records["upper_bound_org"].append(ov)
            records["upper_bound_dif"].append(ov - v)

        if pd.isna(lb):
            records["lower_bound"].append(0)
            records["lower_bound_org"].append(0)
            records["lower_bound_dif"].append(0)

        else:
            iarr = np.zeros_like(arr)
            iarr[arr == lb] = 1
            v = iarr.sum()
            iarr = np.zeros_like(arr)
            iarr[org_arr == lb] = 1
            ov = iarr.sum()
            records["lower_bound"].append(v)
            records["lower_bound_org"].append(ov)
            records["lower_bound_dif"].append(ov - v)

    # scrub model input files
    model_input_files = [
        f.replace(".", "_").replace("\\", "_").replace("/", "_")
        for f in model_input_files
    ]
    df = pd.DataFrame(records, index=model_input_files)
    df.index.name = "model_file"
    df.to_csv("arr_par_summary.csv")
    return df


def apply_genericlist_pars(df, chunk_len=50):
    """a function to apply list style mult parameters

    Args:
        df (pandas.DataFrame): DataFrame that relates files containing
            multipliers to model input file names. Required columns include:
            {"model_file": file name of resulatant model input file,
            "org_file": file name of original file that multipliers act on,
            "fmt": format specifier for model input file (currently on 'free' supported),
            "sep": separator for model input file if 'free' formatted,
            "head_rows": Number of header rows to transfer from orig file to model file,
            "index_cols": list of columns (either indexes or strings) to be used to align mults, orig and model files,
            "use_cols": columns to mults act on,
            "upper_bound": ultimate upper bound for model input file parameter,
            "lower_bound": ultimate lower bound for model input file parameter}
        chunk_len (`int`): number of chunks for each multiprocessing instance to handle.
            Default is 50.

    Note:
        This function is called programmatically during the `PstFrom` forward run process


    """
    print("starting list mlt", datetime.now())
    uniq = df.model_file.unique()  # unique model input files to be produced
    num_uniq = len(uniq)  # number of input files to be produced
    # number of files to send to each processor
    # lazy plitting the files to be processed into even chunks
    num_chunk_floor = num_uniq // chunk_len  # number of whole chunks
    main_chunks = (
        uniq[: num_chunk_floor * chunk_len].reshape([-1, chunk_len]).tolist()
    )  # the list of files broken down into chunks
    remainder = uniq[num_chunk_floor * chunk_len :].tolist()  # remaining files
    chunks = main_chunks + [remainder]
    print("number of chunks to process:", len(chunks))
    if len(chunks) == 1:
        _process_chunk_list_files(chunks[0], 0, df)
    else:
        with mp.get_context("spawn").Pool(
                processes=min(mp.cpu_count(), 60)) as pool:
            x = [
                pool.apply_async(_process_chunk_list_files, args=(chunk, i, df))
                for i, chunk in enumerate(chunks)
            ]
            [xx.get() for xx in x]
            pool.close()
            pool.join()
    print("finished list mlt", datetime.now())


def _process_chunk_list_files(chunk, i, df):
    for model_file in chunk:
        try:
            _process_list_file(model_file, df)
        except Exception as e:
            f"{e}: Issue processing model file {model_file}"
            raise e
    print("process", i, " processed ", len(chunk), "process_list_file calls")


def _process_list_file(model_file, df):
    # print("processing model file:", model_file)
    df_mf = df.loc[df.model_file == model_file, :].copy()
    # read data stored in org (mults act on this)
    org_file = df_mf.org_file.unique()
    if org_file.shape[0] != 1:
        raise Exception("wrong number of org_files for {0}".format(model_file))
    org_file = org_file[0]
    # print("org file:", org_file)
    notfree = df_mf.fmt[df_mf.fmt != "free"]
    if len(notfree) > 1:
        raise Exception(
            "too many different format specifiers for "
            "model file: {0}".format(model_file)
        )
    elif len(notfree) == 1:
        fmt = notfree.values[0]
    else:
        fmt = df_mf.fmt.values[-1]
    if fmt == "free":
        if df_mf.sep.dropna().nunique() > 1:
            raise Exception(
                "too many different sep specifiers for "
                "model file: {0}".format(model_file)
            )
        else:
            sep = df_mf.sep.dropna().values[-1]
    else:
        sep = None
    datastrtrow = df_mf.head_rows.values[-1]
    if datastrtrow > 0:
        with open(org_file, "r") as fp:
            storehead = [next(fp) for _ in range(datastrtrow)]
    else:
        storehead = []
    # work out if headers are used for index_cols
    # big assumption here that int type index cols will not be written as headers
    index_col_eg = df_mf.index_cols.iloc[-1][0]
    if isinstance(index_col_eg, str):
        # TODO: add test for model file with headers
        # index_cols can be from header str
        header = 0
        hheader = True
    elif isinstance(index_col_eg, (int, np.integer)):
        # index_cols are column numbers in input file
        header = None
        hheader = None
        # actually do need index cols to be list of strings
        # to be compatible when the saved original file is read in.
        df_mf.loc[:, "index_cols"] = df_mf.index_cols.apply(
            lambda x: [str(i) for i in x]
        )

    # if writen by PstFrom this should always be comma delim - tidy
    org_data = pd.read_csv(org_file, skiprows=datastrtrow,
                           header=header, dtype='object')
    # mult columns will be string type, so to make sure they align
    org_data.columns = org_data.columns.astype(str)
    # print("org_data columns:", org_data.columns)
    # print("org_data shape:", org_data.shape)
    new_df = org_data.copy()

    for mlt in df_mf.itertuples():
        new_df.loc[:, mlt.index_cols] = new_df.loc[:, mlt.index_cols].apply(
            _try_pdcol_numeric, downcast='integer')
        try:
            new_df = new_df.reset_index().rename(
                columns={"index": "oidx"}
            ).set_index(
                mlt.index_cols
            )
            new_df = new_df.sort_index()
        except Exception as e:
            print(
                "error setting mlt index_cols: ",
                str(mlt.index_cols),
                " for new_df with cols: ",
                list(new_df.columns),
            )
            raise Exception("error setting mlt index_cols: " + str(e))

        if not hasattr(mlt, "mlt_file") or pd.isna(mlt.mlt_file):
            print("null mlt file for org_file '" + org_file + "', continuing...")
        else:
            mlts = pd.read_csv(mlt.mlt_file)
            # get mult index to align with org_data,
            # get mult index to align with org_data,
            # mult idxs will always be written zero based if int
            # if original model files is not zero based need to add 1
            add1 = int(mlt.zero_based == False)

            mlts[mlt.index_cols] = mlts[mlt.index_cols].apply(
                _try_pdcol_numeric, intadj=add1, downcast='integer')
            mlts = mlts.set_index(mlt.index_cols)
            if mlts.index.nlevels < 2:  # just in case only one index col is used
                mlts.index = mlts.index.get_level_values(0)
            common_idx = (
                new_df.index.intersection(mlts.index).drop_duplicates()
            )
            mlt_cols = [str(col) for col in mlt.use_cols]
            assert len(common_idx) == mlt.chkpar, (
                "Probable miss-alignment in tpl indices and original file:\n"
                f"mult idx[:10] : {mlts.index.sort_values().tolist()[:10]}\n"
                f"org file idx[:10]: {new_df.index.sort_values().to_list()[:10]}\n"
                f"n common: {len(common_idx)}, n cols: {len(mlt_cols)}, "
                f"expected: {mlt.chkpar}."
            )
            operator = mlt.operator
            if operator == "*" or operator.lower()[0] == "m":
                new_df.loc[common_idx, mlt_cols] = \
                    new_df.loc[common_idx, mlt_cols].apply(
                        pd.to_numeric) * mlts.loc[common_idx, mlt_cols]
            elif operator == "+" or operator.lower()[0] == "a":
                new_df.loc[common_idx, mlt_cols] = \
                    new_df.loc[common_idx, mlt_cols].apply(
                        pd.to_numeric) + mlts.loc[common_idx, mlt_cols]
            else:
                raise Exception(
                    "unsupported operator '{0}' for mlt file '{1}'".format(
                        operator, mlt.mlt_file
                    )
                )
        # bring mult index back to columns AND re-order
        new_df = new_df.reset_index().set_index("oidx")[org_data.columns].sort_index()
    if "upper_bound" in df.columns:
        ub = df_mf.apply(
            lambda x: pd.Series({str(c): b for c, b in zip(x.use_cols, x.upper_bound)}),
            axis=1,
        ).max()
        if ub.notnull().any():
            for col, val in ub.items():
                numeric = new_df.loc[new_df[col].apply(np.isreal)]
                sel = numeric.loc[numeric[col] > val].index
                new_df.loc[sel, col] = val
    if "lower_bound" in df.columns:
        lb = df_mf.apply(
            lambda x: pd.Series({str(c): b for c, b in zip(x.use_cols, x.lower_bound)}),
            axis=1,
        ).min()
        if lb.notnull().any():
            for col, val in lb.items():
                numeric = new_df.loc[new_df[col].apply(np.isreal)]
                sel = numeric.loc[numeric[col] < val].index
                new_df.loc[sel, col] = val
    with open(model_file, "w") as fo:
        kwargs = {}
        if "win" in platform.platform().lower():
            kwargs = {"lineterminator": "\n"}
        if len(storehead) != 0:
            fo.write("\n".join(storehead))
            fo.flush()
        if fmt.lower() == "free":
            new_df.to_csv(fo, index=False, mode="a", sep=sep, header=hheader, **kwargs)
        else:
            np.savetxt(
                fo,
                np.atleast_2d(new_df.apply(_try_pdcol_numeric).values),
                fmt=fmt
            )


def build_jac_test_csv(pst, num_steps, par_names=None, forward=True):
    """build a dataframe of jactest inputs for use with pestpp-swp

    Args:
        pst (`pyemu.Pst`): existing control file
        num_steps (`int`): number of pertubation steps for each parameter
        par_names [`str`]: list of parameter names of pars to test.
            If None, all adjustable pars are used. Default is None
        forward (`bool`): flag to start with forward pertubations.
            Default is True

    Returns:
        `pandas.DataFrame`: the sequence of model runs to evaluate
        for the jactesting.


    """
    if isinstance(pst, str):
        pst = pyemu.Pst(pst)
    # pst.add_transform_columns()
    pst.build_increments()
    incr = pst.parameter_data.increment.to_dict()
    irow = 0
    par = pst.parameter_data
    if par_names is None:
        par_names = pst.adj_par_names
    total_runs = num_steps * len(par_names) + 1
    idx = ["base"]
    for par_name in par_names:
        idx.extend(["{0}_{1}".format(par_name, i) for i in range(num_steps)])
    df = pd.DataFrame(index=idx, columns=pst.par_names)
    li = par.partrans == "log"
    lbnd = par.parlbnd.copy()
    ubnd = par.parubnd.copy()
    lbnd.loc[li] = lbnd.loc[li].apply(np.log10)
    ubnd.loc[li] = ubnd.loc[li].apply(np.log10)
    lbnd = lbnd.to_dict()
    ubnd = ubnd.to_dict()

    org_vals = par.parval1.copy()
    org_vals.loc[li] = org_vals.loc[li].apply(np.log10)
    if forward:
        sign = 1.0
    else:
        sign = -1.0

    # base case goes in as first row, no perturbations
    df.loc["base", pst.par_names] = par.parval1.copy()
    irow = 1
    full_names = ["base"]
    for jcol, par_name in enumerate(par_names):
        org_val = org_vals.loc[par_name]
        last_val = org_val
        for step in range(num_steps):
            vals = org_vals.copy()
            i = incr[par_name]

            val = last_val + (sign * incr[par_name])
            if val > ubnd[par_name]:
                sign = -1.0
                val = org_val + (sign * incr[par_name])
                if val < lbnd[par_name]:
                    raise Exception("parameter {0} went out of bounds".format(par_name))
            elif val < lbnd[par_name]:
                sign = 1.0
                val = org_val + (sign * incr[par_name])
                if val > ubnd[par_name]:
                    raise Exception("parameter {0} went out of bounds".format(par_name))

            vals.loc[par_name] = val
            vals.loc[li] = 10 ** vals.loc[li]
            df.loc[idx[irow], pst.par_names] = vals
            full_names.append(
                "{0}_{1:<15.6E}".format(par_name, vals.loc[par_name]).strip()
            )

            irow += 1
            last_val = val
    df.index = full_names
    return df


def _write_df_tpl(filename, df, sep=",", tpl_marker="~", headerlines=None, **kwargs):
    """function write a pandas dataframe to a template file."""
    if "lineterminator" not in kwargs:
        if "win" in platform.platform().lower():
            kwargs["lineterminator"] = "\n"
    with open(filename, "w") as f:
        f.write("ptf {0}\n".format(tpl_marker))
        f.flush()
        if headerlines is not None:
            _add_headerlines(f, headerlines)
        df.to_csv(f, sep=sep, mode="a", **kwargs)


def _add_headerlines(f, headerlines):
    lc = 0
    for key in sorted(headerlines.keys()):
        if key > lc:
            lc += 1
            continue
            # TODO if we want to preserve mid-table comments,
            #  these lines might help - will also need to
            #  pass comment_char through so it can be
            #  used by the apply methods
            # to = key - lc
            # df.iloc[fr:to].to_csv(
            #     fp, sep=',', mode='a', header=hheader, # todo - presence of header may cause an issue with this
            #     **kwargs)
            # lc += to - fr
            # fr = to
        f.write(headerlines[key])
        f.flush()
        lc += 1


def setup_fake_forward_run(
    pst, new_pst_name, org_cwd=".", bak_suffix="._bak", new_cwd="."
):
    """setup a fake forward run for a pst.

    Args:
        pst (`pyemu.Pst`): existing control file
        new_pst_name (`str`): new control file to write
        org_cwd (`str`): existing working dir.  Default is "."
        bak_suffix (`str`, optional): suffix to add to existing
            model output files when making backup copies.
        new_cwd (`str`): new working dir.  Default is ".".

    Note:
        The fake forward run simply copies existing backup versions of
        model output files to the outfiles pest(pp) is looking
        for.  This is really a development option for debugging
        PEST++ issues.

    """

    if new_cwd != org_cwd and not os.path.exists(new_cwd):
        os.mkdir(new_cwd)
    pairs = {}

    for output_file in pst.output_files:
        org_pth = os.path.join(org_cwd, output_file)
        new_pth = os.path.join(new_cwd, os.path.split(output_file)[-1])
        assert os.path.exists(org_pth), org_pth
        shutil.copy2(org_pth, new_pth + bak_suffix)
        pairs[output_file] = os.path.split(output_file)[-1] + bak_suffix

    if new_cwd != org_cwd:
        for files in [pst.template_files, pst.instruction_files]:
            for f in files:
                raw = os.path.split(f)
                if len(raw[0]) == 0:
                    raw = raw[1:]
                if len(raw) > 1:
                    pth = os.path.join(*raw[:-1])
                    pth = os.path.join(new_cwd, pth)
                    if not os.path.exists(pth):
                        os.makedirs(pth)

                org_pth = os.path.join(org_cwd, f)
                new_pth = os.path.join(new_cwd, f)
                assert os.path.exists(org_pth), org_pth
                shutil.copy2(org_pth, new_pth)
        for f in pst.input_files:
            raw = os.path.split(f)
            if len(raw[0]) == 0:
                raw = raw[1:]
            if len(raw) > 1:
                pth = os.path.join(*raw[:-1])
                pth = os.path.join(new_cwd, pth)
                if not os.path.exists(pth):
                    os.makedirs(pth)

        for key, f in pst.pestpp_options.items():
            if not isinstance(f, str):
                continue
            raw = os.path.split(f)
            if len(raw[0]) == 0:
                raw = raw[1:]
            if len(raw) > 1:
                pth = os.path.join(*raw[:-1])
                pth = os.path.join(new_cwd, pth)
                if not os.path.exists(pth):
                    os.makedirs(pth)
            org_pth = os.path.join(org_cwd, f)
            new_pth = os.path.join(new_cwd, f)

            if os.path.exists(org_pth):
                shutil.copy2(org_pth, new_pth)

    with open(os.path.join(new_cwd, "fake_forward_run.py"), "w") as f:
        f.write("import os\nimport shutil\n")
        for org, bak in pairs.items():
            f.write("shutil.copy2(r'{0}',r'{1}')\n".format(bak, org))
    pst.model_command = "python fake_forward_run.py"
    pst.write(os.path.join(new_cwd, new_pst_name))

    return pst


# web address of spatial reference dot org
srefhttp = "https://spatialreference.org"


class SpatialReference(object):
    """
    a class to locate a structured model grid in x-y space.
    Lifted wholesale from Flopy, and preserved here...
    ...maybe slighlty over-engineered for here

    Args:

        delr (`numpy ndarray`): the model discretization delr vector (An array of spacings along a row)
        delc (`numpy ndarray`): the model discretization delc vector (An array of spacings along a column)
        lenuni (`int`): the length units flag from the discretization package. Default is 2.
        xul (`float`): The x coordinate of the upper left corner of the grid. Enter either xul and yul or xll and yll.
        yul (`float`): The y coordinate of the upper left corner of the grid. Enter either xul and yul or xll and yll.
        xll (`float`): The x coordinate of the lower left corner of the grid. Enter either xul and yul or xll and yll.
        yll (`float`): The y coordinate of the lower left corner of the grid. Enter either xul and yul or xll and yll.
        rotation (`float`): The counter-clockwise rotation (in degrees) of the grid
        proj4_str (`str`): a PROJ4 string that identifies the grid in space. warning: case sensitive!
        units (`string`): Units for the grid.  Must be either "feet" or "meters"
        epsg (`int`): EPSG code that identifies the grid in space. Can be used in lieu of
            proj4. PROJ4 attribute will auto-populate if there is an internet
            connection(via get_proj4 method).
            See https://www.epsg-registry.org/ or spatialreference.org
        length_multiplier (`float`): multiplier to convert model units to spatial reference units.
            delr and delc above will be multiplied by this value. (default=1.)


    """

    xul, yul = None, None
    xll, yll = None, None
    rotation = 0.0
    length_multiplier = 1.0
    origin_loc = "ul"  # or ll

    defaults = {
        "xul": None,
        "yul": None,
        "rotation": 0.0,
        "proj4_str": None,
        "units": None,
        "lenuni": 2,
        "length_multiplier": None,
        "source": "defaults",
    }

    lenuni_values = {"undefined": 0, "feet": 1, "meters": 2, "centimeters": 3}
    lenuni_text = {v: k for k, v in lenuni_values.items()}

    def __init__(
        self,
        delr=np.array([]),
        delc=np.array([]),
        lenuni=2,
        xul=None,
        yul=None,
        xll=None,
        yll=None,
        rotation=0.0,
        proj4_str=None,
        epsg=None,
        prj=None,
        units=None,
        length_multiplier=None,
        source=None,
    ):

        for delrc in [delr, delc]:
            if isinstance(delrc, (float, int, np.integer)):
                msg = (
                    "delr and delcs must be an array or sequences equal in "
                    "length to the number of rows/columns."
                )
                raise TypeError(msg)

        self.delc = np.atleast_1d(np.array(delc)).astype(
            np.float64
        )  # * length_multiplier
        self.delr = np.atleast_1d(np.array(delr)).astype(
            np.float64
        )  # * length_multiplier

        if self.delr.sum() == 0 or self.delc.sum() == 0:
            if xll is None or yll is None:
                msg = (
                    "Warning: no grid spacing. "
                    "Lower-left corner offset calculation methods requires "
                    "arguments for delr and delc. Origin will be set to "
                    "upper-left"
                )
                warnings.warn(msg, PyemuWarning)
                xll, yll = None, None
                # xul, yul = None, None

        self._lenuni = lenuni
        self._proj4_str = proj4_str
        #
        self._epsg = epsg
        # if epsg is not None:
        #     self._proj4_str = getproj4(self._epsg)
        # self.prj = prj
        # self._wkt = None
        # self.crs = CRS(prj=prj, epsg=epsg)

        self.supported_units = ["feet", "meters"]
        self._units = units
        self._length_multiplier = length_multiplier
        self._reset()
        self.set_spatialreference(xul, yul, xll, yll, rotation)
        self.grid_type = "structured"

    @property
    def ncpl(self):
        raise Exception("unstructured grids not supported by SpatialReference")

    @property
    def xll(self):
        if self.origin_loc == "ll":
            xll = self._xll if self._xll is not None else 0.0
        elif self.origin_loc == "ul":
            # calculate coords for lower left corner
            xll = self._xul - (
                np.sin(self.theta) * self.yedge[0] * self.length_multiplier
            )
        return xll

    @property
    def yll(self):
        if self.origin_loc == "ll":
            yll = self._yll if self._yll is not None else 0.0
        elif self.origin_loc == "ul":
            # calculate coords for lower left corner
            yll = self._yul - (
                np.cos(self.theta) * self.yedge[0] * self.length_multiplier
            )
        return yll

    @property
    def xul(self):
        if self.origin_loc == "ll":
            # calculate coords for upper left corner
            xul = self._xll + (
                np.sin(self.theta) * self.yedge[0] * self.length_multiplier
            )
        if self.origin_loc == "ul":
            # calculate coords for lower left corner
            xul = self._xul if self._xul is not None else 0.0
        return xul

    @property
    def yul(self):
        if self.origin_loc == "ll":
            # calculate coords for upper left corner
            yul = self._yll + (
                np.cos(self.theta) * self.yedge[0] * self.length_multiplier
            )

        if self.origin_loc == "ul":
            # calculate coords for lower left corner
            yul = self._yul if self._yul is not None else 0.0
        return yul

    @property
    def proj4_str(self):
        proj4_str = None
        if self._proj4_str is not None:
            if "epsg" in self._proj4_str.lower():
                if "init" not in self._proj4_str.lower():
                    proj4_str = "+init=" + self._proj4_str
                else:
                    proj4_str = self._proj4_str
                # set the epsg if proj4 specifies it
                tmp = [i for i in self._proj4_str.split() if "epsg" in i.lower()]
                self._epsg = int(tmp[0].split(":")[1])
            else:
                proj4_str = self._proj4_str
        elif self.epsg is not None:
            proj4_str = "+init=epsg:{}".format(self.epsg)
        return proj4_str

    @property
    def epsg(self):
        # don't reset the proj4 string here
        # because proj4 attribute may already be populated
        # (with more details than getprj would return)
        # instead reset proj4 when epsg is set
        # (on init or setattr)
        return self._epsg

    # @property
    # def wkt(self):
    #     if self._wkt is None:
    #         if self.prj is not None:
    #             with open(self.prj) as src:
    #                 wkt = src.read()
    #         elif self.epsg is not None:
    #             wkt = getprj(self.epsg)
    #         else:
    #             return None
    #         return wkt
    #     else:
    #         return self._wkt

    @property
    def lenuni(self):
        return self._lenuni

    def _parse_units_from_proj4(self):
        units = None
        try:
            # need this because preserve_units doesn't seem to be
            # working for complex proj4 strings.  So if an
            # epsg code was passed, we have no choice, but if a
            # proj4 string was passed, we can just parse it
            proj_str = self.proj4_str
            # if "EPSG" in self.proj4_str.upper():
            #     import pyproj
            #
            #     crs = pyproj.Proj(self.proj4_str,
            #                       preserve_units=True,
            #                       errcheck=True)
            #     proj_str = crs.srs
            # else:
            #     proj_str = self.proj4_str
            # http://proj4.org/parameters.html#units
            # from proj4 source code
            # "us-ft", "0.304800609601219", "U.S. Surveyor's Foot",
            # "ft", "0.3048", "International Foot",
            if "units=m" in proj_str:
                units = "meters"
            elif (
                "units=ft" in proj_str
                or "units=us-ft" in proj_str
                or "to_meters:0.3048" in proj_str
            ):
                units = "feet"
            return units
        except:
            if self.proj4_str is not None:
                print("   could not parse units from {}".format(self.proj4_str))

    @property
    def units(self):
        if self._units is not None:
            units = self._units.lower()
        else:
            units = self._parse_units_from_proj4()
        if units is None:
            # print("warning: assuming SpatialReference units are meters")
            units = "meters"
        assert units in self.supported_units
        return units

    @property
    def length_multiplier(self):
        """
        Attempt to identify multiplier for converting from
        model units to sr units, defaulting to 1.
        """
        lm = None
        if self._length_multiplier is not None:
            lm = self._length_multiplier
        else:
            if self.model_length_units == "feet":
                if self.units == "meters":
                    lm = 0.3048
                elif self.units == "feet":
                    lm = 1.0
            elif self.model_length_units == "meters":
                if self.units == "feet":
                    lm = 1 / 0.3048
                elif self.units == "meters":
                    lm = 1.0
            elif self.model_length_units == "centimeters":
                if self.units == "meters":
                    lm = 1 / 100.0
                elif self.units == "feet":
                    lm = 1 / 30.48
            else:  # model units unspecified; default to 1
                lm = 1.0
        return lm

    @property
    def model_length_units(self):
        return self.lenuni_text[self.lenuni]

    @property
    def bounds(self):
        """
        Return bounding box in shapely order.
        """
        xmin, xmax, ymin, ymax = self.get_extent()
        return xmin, ymin, xmax, ymax

    @staticmethod
    def load(namefile=None, reffile="usgs.model.reference"):
        """
        Attempts to load spatial reference information from
        the following files (in order):
        1) usgs.model.reference
        2) NAM file (header comment)
        3) SpatialReference.default dictionary
        """
        reffile = os.path.join(os.path.split(namefile)[0], reffile)
        d = SpatialReference.read_usgs_model_reference_file(reffile)
        if d is not None:
            return d
        d = SpatialReference.attribs_from_namfile_header(namefile)
        if d is not None:
            return d
        else:
            return SpatialReference.defaults

    @staticmethod
    def attribs_from_namfile_header(namefile):
        # check for reference info in the nam file header
        d = SpatialReference.defaults.copy()
        d["source"] = "namfile"
        if namefile is None:
            return None
        header = []
        with open(namefile, "r") as f:
            for line in f:
                if not line.startswith("#"):
                    break
                header.extend(
                    line.strip().replace("#", "").replace(",", ";").split(";")
                )

        for item in header:
            if "xul" in item.lower():
                try:
                    d["xul"] = float(item.split(":")[1])
                except:
                    print("   could not parse xul " + "in {}".format(namefile))
            elif "yul" in item.lower():
                try:
                    d["yul"] = float(item.split(":")[1])
                except:
                    print("   could not parse yul " + "in {}".format(namefile))
            elif "rotation" in item.lower():
                try:
                    d["rotation"] = float(item.split(":")[1])
                except:
                    print("   could not parse rotation " + "in {}".format(namefile))
            elif "proj4_str" in item.lower():
                try:
                    proj4_str = ":".join(item.split(":")[1:]).strip()
                    if proj4_str.lower() == "none":
                        proj4_str = None
                    d["proj4_str"] = proj4_str
                except:
                    print("   could not parse proj4_str " + "in {}".format(namefile))
            elif "start" in item.lower():
                try:
                    d["start_datetime"] = item.split(":")[1].strip()
                except:
                    print("   could not parse start " + "in {}".format(namefile))

            # spatial reference length units
            elif "units" in item.lower():
                d["units"] = item.split(":")[1].strip()
            # model length units
            elif "lenuni" in item.lower():
                d["lenuni"] = int(item.split(":")[1].strip())
            # multiplier for converting from model length units to sr length units
            elif "length_multiplier" in item.lower():
                d["length_multiplier"] = float(item.split(":")[1].strip())
        return d

    @staticmethod
    def read_usgs_model_reference_file(reffile="usgs.model.reference"):
        """
        read spatial reference info from the usgs.model.reference file
        https://water.usgs.gov/ogw/policy/gw-model/modelers-setup.html
        """

        ITMUNI = {
            0: "undefined",
            1: "seconds",
            2: "minutes",
            3: "hours",
            4: "days",
            5: "years",
        }
        itmuni_values = {v: k for k, v in ITMUNI.items()}

        d = SpatialReference.defaults.copy()
        d["source"] = "usgs.model.reference"
        # discard default to avoid confusion with epsg code if entered
        d.pop("proj4_str")
        if os.path.exists(reffile):
            with open(reffile) as fref:
                for line in fref:
                    if len(line) > 1:
                        if line.strip()[0] != "#":
                            info = line.strip().split("#")[0].split()
                            if len(info) > 1:
                                d[info[0].lower()] = " ".join(info[1:])
            d["xul"] = float(d["xul"])
            d["yul"] = float(d["yul"])
            d["rotation"] = float(d["rotation"])

            # convert the model.reference text to a lenuni value
            # (these are the model length units)
            if "length_units" in d.keys():
                d["lenuni"] = SpatialReference.lenuni_values[d["length_units"]]
            if "time_units" in d.keys():
                d["itmuni"] = itmuni_values[d["time_units"]]
            if "start_date" in d.keys():
                start_datetime = d.pop("start_date")
                if "start_time" in d.keys():
                    start_datetime += " {}".format(d.pop("start_time"))
                d["start_datetime"] = start_datetime
            if "epsg" in d.keys():
                try:
                    d["epsg"] = int(d["epsg"])
                except Exception as e:
                    raise Exception("error reading epsg code from file:\n" + str(e))
            # this prioritizes epsg over proj4 if both are given
            # (otherwise 'proj4' entry will be dropped below)
            elif "proj4" in d.keys():
                d["proj4_str"] = d["proj4"]

            # drop any other items that aren't used in sr class
            d = {
                k: v
                for k, v in d.items()
                if k.lower() in SpatialReference.defaults.keys()
                or k.lower() in {"epsg", "start_datetime", "itmuni", "source"}
            }
            return d
        else:
            return None

    def __setattr__(self, key, value):
        reset = True
        if key == "delr":
            super(SpatialReference, self).__setattr__(
                "delr", np.atleast_1d(np.array(value))
            )
        elif key == "delc":
            super(SpatialReference, self).__setattr__(
                "delc", np.atleast_1d(np.array(value))
            )
        elif key == "xul":
            super(SpatialReference, self).__setattr__("_xul", float(value))
            self.origin_loc = "ul"
        elif key == "yul":
            super(SpatialReference, self).__setattr__("_yul", float(value))
            self.origin_loc = "ul"
        elif key == "xll":
            super(SpatialReference, self).__setattr__("_xll", float(value))
            self.origin_loc = "ll"
        elif key == "yll":
            super(SpatialReference, self).__setattr__("_yll", float(value))
            self.origin_loc = "ll"
        elif key == "length_multiplier":
            super(SpatialReference, self).__setattr__(
                "_length_multiplier", float(value)
            )
        elif key == "rotation":
            super(SpatialReference, self).__setattr__("rotation", float(value))
        elif key == "lenuni":
            super(SpatialReference, self).__setattr__("_lenuni", int(value))
        elif key == "units":
            value = value.lower()
            assert value in self.supported_units
            super(SpatialReference, self).__setattr__("_units", value)
        elif key == "proj4_str":
            super(SpatialReference, self).__setattr__("_proj4_str", value)
            # reset the units and epsg
            units = self._parse_units_from_proj4()
            if units is not None:
                self._units = units
            self._epsg = None
        elif key == "epsg":
            super(SpatialReference, self).__setattr__("_epsg", value)
            # reset the units and proj4
            # self._units = None
            # self._proj4_str = getproj4(self._epsg)
            # self.crs = crs(epsg=value)
        elif key == "prj":
            super(SpatialReference, self).__setattr__("prj", value)
            # translation to proj4 strings in crs class not robust yet
            # leave units and proj4 alone for now.
            # self.crs = CRS(prj=value, epsg=self.epsg)
        else:
            super(SpatialReference, self).__setattr__(key, value)
            reset = False
        if reset:
            self._reset()

    def reset(self, **kwargs):
        for key, value in kwargs.items():
            setattr(self, key, value)
        return

    def _reset(self):
        self._xgrid = None
        self._ygrid = None
        self._ycentergrid = None
        self._xcentergrid = None
        self._vertices = None
        return

    @property
    def nrow(self):
        return self.delc.shape[0]

    @property
    def ncol(self):
        return self.delr.shape[0]

    def __eq__(self, other):
        if not isinstance(other, SpatialReference):
            return False
        if other.xul != self.xul:
            return False
        if other.yul != self.yul:
            return False
        if other.rotation != self.rotation:
            return False
        if other.proj4_str != self.proj4_str:
            return False
        return True

    @classmethod
    def from_namfile(cls, namefile, delr=np.array([]), delc=np.array([])):
        if delr is None or delc is None:
            warnings.warn(
                "One or both of grid spacing information "
                "missing,\n    required for most pyemu methods "
                "that use sr,\n    can be passed later if desired "
                "(e.g. sr.delr = row spacing)",
                PyemuWarning,
            )
        attribs = SpatialReference.attribs_from_namfile_header(namefile)
        attribs["delr"] = delr
        attribs["delc"] = delc
        try:
            attribs.pop("start_datetime")
        except:
            print("   could not remove start_datetime")
        return SpatialReference(**attribs)

    @classmethod
    def from_gridspec(cls, gridspec_file, lenuni=0):
        f = open(gridspec_file, "r")
        raw = f.readline().strip().split()
        nrow = int(raw[0])
        ncol = int(raw[1])
        raw = f.readline().strip().split()
        xul, yul, rot = float(raw[0]), float(raw[1]), float(raw[2])
        delr = []
        j = 0
        while j < ncol:
            raw = f.readline().strip().split()
            for r in raw:
                if "*" in r:
                    rraw = r.split("*")
                    for n in range(int(rraw[0])):
                        delr.append(float(rraw[1]))
                        j += 1
                else:
                    delr.append(float(r))
                    j += 1
        delc = []
        i = 0
        while i < nrow:
            raw = f.readline().strip().split()
            for r in raw:
                if "*" in r:
                    rraw = r.split("*")
                    for n in range(int(rraw[0])):
                        delc.append(float(rraw[1]))
                        i += 1
                else:
                    delc.append(float(r))
                    i += 1
        f.close()
        return cls(
            np.array(delr), np.array(delc), lenuni, xul=xul, yul=yul, rotation=rot
        )

    @property
    def attribute_dict(self):
        return {
            "xul": self.xul,
            "yul": self.yul,
            "rotation": self.rotation,
            "proj4_str": self.proj4_str,
        }

    def set_spatialreference(
        self, xul=None, yul=None, xll=None, yll=None, rotation=0.0
    ):
        """
        set spatial reference - can be called from model instance

        """
        if xul is not None and xll is not None:
            msg = (
                "Both xul and xll entered. Please enter either xul, yul or " "xll, yll."
            )
            raise ValueError(msg)
        if yul is not None and yll is not None:
            msg = (
                "Both yul and yll entered. Please enter either xul, yul or " "xll, yll."
            )
            raise ValueError(msg)
        # set the origin priority based on the left corner specified
        # (the other left corner will be calculated).  If none are specified
        # then default to upper left
        if xul is None and yul is None and xll is None and yll is None:
            self.origin_loc = "ul"
            xul = 0.0
            yul = self.delc.sum()
        elif xll is not None:
            self.origin_loc = "ll"
        else:
            self.origin_loc = "ul"

        self.rotation = rotation
        self._xll = xll if xll is not None else 0.0
        self._yll = yll if yll is not None else 0.0
        self._xul = xul if xul is not None else 0.0
        self._yul = yul if yul is not None else 0.0
        return

    def __repr__(self):
        s = "xul:{0:<.10G}; yul:{1:<.10G}; rotation:{2:<G}; ".format(
            self.xul, self.yul, self.rotation
        )
        s += "proj4_str:{0}; ".format(self.proj4_str)
        s += "units:{0}; ".format(self.units)
        s += "lenuni:{0}; ".format(self.lenuni)
        s += "length_multiplier:{}".format(self.length_multiplier)
        return s

    @property
    def theta(self):
        return -self.rotation * np.pi / 180.0

    @property
    def xedge(self):
        return self.get_xedge_array()

    @property
    def yedge(self):
        return self.get_yedge_array()

    @property
    def xgrid(self):
        if self._xgrid is None:
            self._set_xygrid()
        return self._xgrid

    @property
    def ygrid(self):
        if self._ygrid is None:
            self._set_xygrid()
        return self._ygrid

    @property
    def xcenter(self):
        return self.get_xcenter_array()

    @property
    def ycenter(self):
        return self.get_ycenter_array()

    @property
    def ycentergrid(self):
        if self._ycentergrid is None:
            self._set_xycentergrid()
        return self._ycentergrid

    @property
    def xcentergrid(self):
        if self._xcentergrid is None:
            self._set_xycentergrid()
        return self._xcentergrid

    def _set_xycentergrid(self):
        self._xcentergrid, self._ycentergrid = np.meshgrid(self.xcenter, self.ycenter)
        self._xcentergrid, self._ycentergrid = self.transform(
            self._xcentergrid, self._ycentergrid
        )

    def _set_xygrid(self):
        self._xgrid, self._ygrid = np.meshgrid(self.xedge, self.yedge)
        self._xgrid, self._ygrid = self.transform(self._xgrid, self._ygrid)

    @staticmethod
    def rotate(x, y, theta, xorigin=0.0, yorigin=0.0):
        """
        Given x and y array-like values calculate the rotation about an
        arbitrary origin and then return the rotated coordinates.  theta is in
        degrees.

        """
        # jwhite changed on Oct 11 2016 - rotation is now positive CCW
        # theta = -theta * np.pi / 180.
        theta = theta * np.pi / 180.0

        xrot = xorigin + np.cos(theta) * (x - xorigin) - np.sin(theta) * (y - yorigin)
        yrot = yorigin + np.sin(theta) * (x - xorigin) + np.cos(theta) * (y - yorigin)
        return xrot, yrot

    def transform(self, x, y, inverse=False):
        """
        Given x and y array-like values, apply rotation, scale and offset,
        to convert them from model coordinates to real-world coordinates.
        """
        if isinstance(x, list):
            x = np.array(x)
            y = np.array(y)
        if not np.isscalar(x):
            x, y = x.copy(), y.copy()

        if not inverse:
            x *= self.length_multiplier
            y *= self.length_multiplier
            x += self.xll
            y += self.yll
            x, y = SpatialReference.rotate(
                x, y, theta=self.rotation, xorigin=self.xll, yorigin=self.yll
            )
        else:
            x, y = SpatialReference.rotate(x, y, -self.rotation, self.xll, self.yll)
            x -= self.xll
            y -= self.yll
            x /= self.length_multiplier
            y /= self.length_multiplier
        return x, y

    def get_extent(self):
        """
        Get the extent of the rotated and offset grid

        """
        x0 = self.xedge[0]
        x1 = self.xedge[-1]
        y0 = self.yedge[0]
        y1 = self.yedge[-1]

        # upper left point
        x0r, y0r = self.transform(x0, y0)

        # upper right point
        x1r, y1r = self.transform(x1, y0)

        # lower right point
        x2r, y2r = self.transform(x1, y1)

        # lower left point
        x3r, y3r = self.transform(x0, y1)

        xmin = min(x0r, x1r, x2r, x3r)
        xmax = max(x0r, x1r, x2r, x3r)
        ymin = min(y0r, y1r, y2r, y3r)
        ymax = max(y0r, y1r, y2r, y3r)

        return (xmin, xmax, ymin, ymax)

    def get_grid_lines(self):
        """
        Get the grid lines as a list

        """
        xmin = self.xedge[0]
        xmax = self.xedge[-1]
        ymin = self.yedge[-1]
        ymax = self.yedge[0]
        lines = []
        # Vertical lines
        for j in range(self.ncol + 1):
            x0 = self.xedge[j]
            x1 = x0
            y0 = ymin
            y1 = ymax
            x0r, y0r = self.transform(x0, y0)
            x1r, y1r = self.transform(x1, y1)
            lines.append([(x0r, y0r), (x1r, y1r)])

        # horizontal lines
        for i in range(self.nrow + 1):
            x0 = xmin
            x1 = xmax
            y0 = self.yedge[i]
            y1 = y0
            x0r, y0r = self.transform(x0, y0)
            x1r, y1r = self.transform(x1, y1)
            lines.append([(x0r, y0r), (x1r, y1r)])
        return lines

    # def get_grid_line_collection(self, **kwargs):
    #     """
    #     Get a LineCollection of the grid
    #
    #     """
    #     from flopy.plot import ModelMap
    #
    #     map = ModelMap(sr=self)
    #     lc = map.plot_grid(**kwargs)
    #     return lc

    def get_xcenter_array(self):
        """
        Return a numpy one-dimensional float array that has the cell center x
        coordinate for every column in the grid in model space - not offset or rotated.

        """
        assert self.delr is not None and len(self.delr) > 0, (
            "delr not passed to " "spatial reference object"
        )
        x = np.add.accumulate(self.delr) - 0.5 * self.delr
        return x

    def get_ycenter_array(self):
        """
        Return a numpy one-dimensional float array that has the cell center x
        coordinate for every row in the grid in model space - not offset of rotated.

        """
        assert self.delc is not None and len(self.delc) > 0, (
            "delc not passed to " "spatial reference object"
        )
        Ly = np.add.reduce(self.delc)
        y = Ly - (np.add.accumulate(self.delc) - 0.5 * self.delc)
        return y

    def get_xedge_array(self):
        """
        Return a numpy one-dimensional float array that has the cell edge x
        coordinates for every column in the grid in model space - not offset
        or rotated.  Array is of size (ncol + 1)

        """
        assert self.delr is not None and len(self.delr) > 0, (
            "delr not passed to " "spatial reference object"
        )
        xedge = np.concatenate(([0.0], np.add.accumulate(self.delr)))
        return xedge

    def get_yedge_array(self):
        """
        Return a numpy one-dimensional float array that has the cell edge y
        coordinates for every row in the grid in model space - not offset or
        rotated. Array is of size (nrow + 1)

        """
        assert self.delc is not None and len(self.delc) > 0, (
            "delc not passed to " "spatial reference object"
        )
        length_y = np.add.reduce(self.delc)
        yedge = np.concatenate(([length_y], length_y - np.add.accumulate(self.delc)))
        return yedge

    def write_gridspec(self, filename):
        """write a PEST-style grid specification file"""
        f = open(filename, "w")
        f.write("{0:10d} {1:10d}\n".format(self.delc.shape[0], self.delr.shape[0]))
        f.write(
            "{0:15.6E} {1:15.6E} {2:15.6E}\n".format(
                self.xul * self.length_multiplier,
                self.yul * self.length_multiplier,
                self.rotation,
            )
        )

        for r in self.delr:
            f.write("{0:15.6E} ".format(r))
        f.write("\n")
        for c in self.delc:
            f.write("{0:15.6E} ".format(c))
        f.write("\n")
        return

    def get_vertices(self, i, j):
        """Get vertices for a single cell or sequence if i, j locations."""
        pts = []
        xgrid, ygrid = self.xgrid, self.ygrid
        pts.append([xgrid[i, j], ygrid[i, j]])
        pts.append([xgrid[i + 1, j], ygrid[i + 1, j]])
        pts.append([xgrid[i + 1, j + 1], ygrid[i + 1, j + 1]])
        pts.append([xgrid[i, j + 1], ygrid[i, j + 1]])
        pts.append([xgrid[i, j], ygrid[i, j]])
        if np.isscalar(i):
            return pts
        else:
            vrts = np.array(pts).transpose([2, 0, 1])
            return [v.tolist() for v in vrts]

    def get_rc(self, x, y):
        return self.get_ij(x, y)

    def get_ij(self, x, y):
        """Return the row and column of a point or sequence of points
        in real-world coordinates.

        Args:
            x (`float`): scalar or sequence of x coordinates
            y (`float`): scalar or sequence of y coordinates

        Returns:
            tuple of

            - **int** : row or sequence of rows (zero-based)
            - **int** : column or sequence of columns (zero-based)
        """
        if np.isscalar(x):
            c = (np.abs(self.xcentergrid[0] - x)).argmin()
            r = (np.abs(self.ycentergrid[:, 0] - y)).argmin()
        else:
            xcp = np.array([self.xcentergrid[0]] * (len(x)))
            ycp = np.array([self.ycentergrid[:, 0]] * (len(x)))
            c = (np.abs(xcp.transpose() - x)).argmin(axis=0)
            r = (np.abs(ycp.transpose() - y)).argmin(axis=0)
        return r, c

    @property
    def vertices(self):
        """
        Returns a list of vertices for
        """
        if self._vertices is None:
            self._set_vertices()
        return self._vertices

    def _set_vertices(self):
        """
        Populate vertices for the whole grid
        """
        jj, ii = np.meshgrid(range(self.ncol), range(self.nrow))
        jj, ii = jj.ravel(), ii.ravel()
        self._vertices = self.get_vertices(ii, jj)


def maha_based_pdc(sim_en):
    """prototype for detecting prior-data conflict following Alfonso and Oliver 2019

    Args:
        sim_en (`pyemu.ObservationEnsemble`): a simulated outputs ensemble

    Returns:

        tuple containing

        - **pandas.DataFrame**: 1-D subspace squared mahalanobis distances
            that exceed the `l1_crit_val` threshold
        - **pandas.DataFrame**: 2-D subspace squared mahalanobis distances
            that exceed the `l2_crit_val` threshold

    Note:
        Noise realizations are added to `sim_en` to account for measurement
            noise.



    """
    groups = sim_en.pst.nnz_obs_groups
    obs = sim_en.pst.observation_data
    z_scores = {}
    dm_xs = {}
    p_vals = {}
    for group in groups:
        nzobs = obs.loc[obs.obgnme==group,:]
        nzobs = nzobs.loc[nzobs.weight > 0,:].copy()
        nzsim_en = sim_en._df.loc[:,nzobs.obsnme].copy()
        ne,nx = nzsim_en.shape
        ns = ne - 1
        delta = 2.0/(float(ns) + 2.)
        v = nzsim_en.var(axis=0).mean()
        x = nzsim_en.values.copy()
        z = nzobs.obsval.values.copy()
        dm_x,dm_z = [],[]
        for ireal in range(ne):
            x_s = x.copy()
            x_s = np.delete(x_s,(ireal),axis=0)
            first = delta * v * (((ns -1)/(1-delta))*np.eye(ns))
            a_s = first + np.dot(x_s, x_s.T)
            lower = np.linalg.cholesky(a_s)
            lower = np.linalg.inv(lower)
            mu_hat = x_s.mean(axis=0)
            dm_x.append(_maha(delta,v,x_s,x[ireal,:] - mu_hat,lower))
            dm_z.append(_maha(delta,v,x_s,z - mu_hat,lower))
        dm_x = np.array(dm_x)
        dm_z = np.array(dm_z)
        mu_x = np.median(dm_x)
        mu_z = np.median(dm_z)
        mad = np.median(np.abs(dm_x - mu_x))
        sigma_x = 1.4826 * mad
        z_score = (mu_z - mu_x) / sigma_x
        z_scores[group] = z_score
        dm_xs[group] = dm_x
        dm_x.sort()

        p = np.argmin(np.abs(dm_x - mu_z))/dm_x.shape[0]
        p_vals[group] = 1 - p

    z_scores, p_vals, dm_xs = pd.Series(z_scores), pd.Series(p_vals), pd.DataFrame(dm_xs)
    # dm_xs.loc[:,"z_scores"] = z_scores.loc[dm_xs.index]
    # dm_xs.loc[:,"p_vals"] = p_vals.loc[dm_xs.index]
    df = pd.DataFrame({"z_scores":z_scores,"p_vals":p_vals})
    df.index.name = "obgnme"
    return df,pd.DataFrame(dm_xs)

def _maha(delta,v,x,z,lower_inv):

    d_m = np.dot(z.transpose(),z)
    first = np.dot(np.dot(lower_inv,x),z)
    first = np.dot(first.transpose(),first)
    d_m = (1.0/(delta * v)) * (d_m - first)
    return d_m


def get_maha_obs_summary(sim_en, l1_crit_val=6.34, l2_crit_val=9.2):
    """calculate the 1-D and 2-D mahalanobis distance between simulated
    ensemble and observed values.  Used for detecting prior-data conflict

    Args:
        sim_en (`pyemu.ObservationEnsemble`): a simulated outputs ensemble
        l1_crit_val (`float`): the chi squared critical value for the 1-D
            mahalanobis distance.  Default is 6.4 (p=0.01,df=1)
        l2_crit_val (`float`): the chi squared critical value for the 2-D
            mahalanobis distance.  Default is 9.2 (p=0.01,df=2)

    Returns:

        tuple containing

        - **pandas.DataFrame**: 1-D subspace squared mahalanobis distances
            that exceed the `l1_crit_val` threshold
        - **pandas.DataFrame**: 2-D subspace squared mahalanobis distances
            that exceed the `l2_crit_val` threshold

    Note:
        Noise realizations are added to `sim_en` to account for measurement
            noise.

    """

    if not isinstance(sim_en, pyemu.ObservationEnsemble):
        raise Exception("'sim_en' must be a " + " pyemu.ObservationEnsemble instance")
    if sim_en.pst.nnz_obs < 1:
        raise Exception(" at least one non-zero weighted obs is needed")

    # process the simulated ensemblet to only have non-zero weighted obs
    obs = sim_en.pst.observation_data
    nz_names = sim_en.pst.nnz_obs_names
    # get the full cov matrix
    nz_cov_df = sim_en.covariance_matrix().to_dataframe()
    nnz_en = sim_en.loc[:, nz_names].copy()
    nz_cov_df = nz_cov_df.loc[nz_names, nz_names]
    # get some noise realizations
    nnz_en.reseed()
    obsmean = obs.loc[nnz_en.columns.values, "obsval"]
    noise_en = pyemu.ObservationEnsemble.from_gaussian_draw(
        sim_en.pst, num_reals=sim_en.shape[0]
    )
    noise_en -= obsmean  # subtract off the obs val bc we just want the noise
    noise_en.index = nnz_en.index
    nnz_en += noise_en

    # obsval_dict = obs.loc[nnz_en.columns.values,"obsval"].to_dict()

    # first calculate the 1-D subspace maha distances
    print("calculating L-1 maha distances")
    sim_mean = nnz_en.mean()
    obs_mean = obs.loc[nnz_en.columns.values, "obsval"]
    simvar_inv = 1.0 / (nnz_en.std() ** 2)
    res_mean = sim_mean - obs_mean
    l1_maha_sq_df = res_mean ** 2 * simvar_inv
    l1_maha_sq_df = l1_maha_sq_df.loc[l1_maha_sq_df > l1_crit_val]
    # now calculate the 2-D subspace maha distances
    print("preparing L-2 maha distance containers")
    manager = mp.Manager()
    ns = manager.Namespace()
    results = manager.dict()
    mean = manager.dict(res_mean.to_dict())
    var = manager.dict()
    cov = manager.dict()
    var_arr = np.diag(nz_cov_df.values)
    for i1, o1 in enumerate(nz_names):
        var[o1] = var_arr[i1]

        cov_vals = nz_cov_df.loc[o1, :].values[i1 + 1 :]
        ostr_vals = ["{0}_{1}".format(o1, o2) for o2 in nz_names[i1 + 1 :]]
        cd = {o: c for o, c in zip(ostr_vals, cov_vals)}
        cov.update(cd)
    print("starting L-2 maha distance parallel calcs")
    # pool = mp.Pool(processes=5)
    with mp.get_context("spawn").Pool(
            processes=min(mp.cpu_count(), 60)) as pool:
        for i1, o1 in enumerate(nz_names):
            o2names = [o2 for o2 in nz_names[i1 + 1 :]]
            rresults = [
                pool.apply_async(
                    _l2_maha_worker,
                    args=(o1, o2names, mean, var, cov, results, l2_crit_val),
                )
            ]
        [r.get() for r in rresults]

        print("closing pool")
        pool.close()

        print("joining pool")
        pool.join()

    # print(results)
    # print(len(results),len(ostr_vals))

    keys = list(results.keys())
    onames1 = [k.split("|")[0] for k in keys]
    onames2 = [k.split("|")[1] for k in keys]
    l2_maha_sq_vals = [results[k] for k in keys]
    l2_maha_sq_df = pd.DataFrame(
        {"obsnme_1": onames1, "obsnme_2": onames2, "sq_distance": l2_maha_sq_vals}
    )

    return l1_maha_sq_df, l2_maha_sq_df


def _l2_maha_worker(o1, o2names, mean, var, cov, results, l2_crit_val):

    rresults = {}
    v1 = var[o1]
    c = np.zeros((2, 2))
    c[0, 0] = v1
    r1 = mean[o1]
    for o2 in o2names:
        ostr = "{0}_{1}".format(o1, o2)
        cv = cov[ostr]
        v2 = var[o2]
        c[1, 1] = v2
        c[0, 1] = cv
        c[1, 0] = cv
        c_inv = np.linalg.inv(c)

        r2 = mean[o2]
        r_vec = np.array([r1, r2])
        l2_maha_sq_val = np.dot(np.dot(r_vec, c_inv), r_vec.transpose())
        if l2_maha_sq_val > l2_crit_val:
            rresults[ostr] = l2_maha_sq_val
    results.update(rresults)
    print(o1, "done")


def parse_rmr_file(rmr_file):
    """parse a run management record file into a data frame of tokens

    Args:
        rmr_file (`str`):  an rmr file name

    Returns:
        pd.DataFrame: a dataframe of timestamped information

    Note:
        only supports rmr files generated by pest++ version >= 5.1.21

    """

    if not os.path.exists(rmr_file):
        raise FileExistsError("rmr file not found")
    data = {}
    dts = []
    with open(rmr_file,'r') as f:
        for line in f:
            if "->" in line:
                raw = line.split("->")
                dt = datetime.strptime(raw[0],"%m/%d/%y %H:%M:%S")
                tokens = raw[1].split()
                colon_token = [ t for t in tokens if ":" in t]
                if len(colon_token) > 0:
                    idx = tokens.index(colon_token[0])
                    action = "_".join(tokens[:idx+1])
                else:
                    action = '_'.join(tokens)
                if "action" not in data:
                    data["action"] = []
                data["action"].append(action)

                tokens = colon_token
                tokens = {t.split(":")[0]:t.split(':')[1] for t in tokens}
                for t in tokens:
                    if t not in data:
                        data[t] = [np.nan] * len(dts)
                for k in data:
                    if k == "action":
                        continue
                    if k not in tokens:
                        data[k].append(np.nan)
                    else:
                        data[k].append(tokens[k])
                dts.append(dt)

    df = pd.DataFrame(data,index=dts)
    return df


def setup_threshold_pars(orgarr_file,cat_dict,testing_workspace=".",inact_arr=None):
    """setup a thresholding 2-category binary array prcoess.

    Parameters:
        orgarr_file (`str`): the input array that will ultimately be created at runtime
        cat_dict (`str`): dict of info for the two categories.  Keys are (unused) category names.
            values are a len 2 iterable of requested proportion and fill value.
        testing_workspace (`str`): directory where the apply process can be tested.
        inact_arr (`np.ndarray`): an array that indicates inactive nodes (inact_arr=0)

    Returns:
        thresharr_file (`str`): thresholding array file (to be parameterized)
        csv_file (`str`): the csv file that has the inputs needed for the apply process

    Note:
        all required files are based on the `orgarr_file` with suffixes appended to them
        This process was inspired by Todaro and others, 2023, "Experimental sandbox tracer
        tests to characterize a two-facies aquifer via an ensemble smoother"

    """
    assert os.path.exists(orgarr_file)
    #atleast 2d for xsections
    org_arr = np.atleast_2d(np.loadtxt(orgarr_file))

    if len(cat_dict) != 2:
        raise Exception("only two categories currently supported, {0} found in target_proportions_dict".\
                        format(len(cat_dict)))

    prop_tags,prop_vals,fill_vals = [],[],[]
    for key,(proportion,fill_val) in cat_dict.items():
        if int(key) not in cat_dict:
            raise Exception("integer type of key '{0}' not found in target_proportions_dict".format(key))
        prop_tags.append(int(key))
        prop_vals.append(float(proportion))
        # use the key as the fill value for testing purposes
        fill_vals.append(float(fill_val))

    thresharr = org_arr.copy()
    thresharr = thresharr / thresharr.max()
    thresharr_file = orgarr_file+".thresharr.dat"
    np.savetxt(thresharr_file,thresharr,fmt="%15.6E")

    if inact_arr is not None:
        assert inact_arr.shape == org_arr.shape
        inactarr_file = orgarr_file+".threshinact.dat"
        np.savetxt(inactarr_file,inact_arr,fmt="%4.0f")

    df = pd.DataFrame({"threshcat":prop_tags,"threshproportion":prop_vals,"threshfill":fill_vals})
    csv_file = orgarr_file+".threshprops.csv"
    df.to_csv(csv_file,index=False)

    # test that it seems to be working
    bd = os.getcwd()
    os.chdir(testing_workspace)
    apply_threshold_pars(os.path.split(csv_file)[1])
    os.chdir(bd)
    return thresharr_file,csv_file


def apply_threshold_pars(csv_file):
    """apply the thresholding process.  everything keys off of csv_file name...

    Note: if the standard deviation of the continous thresholding array is too low,
    the line search will fail.  Currently, if this stdev is less than 1.e-10,
    then a homogenous array of the first category fill value will be created.  User
    beware!

    """
    df = pd.read_csv(csv_file,index_col=0)
    thresarr_file = csv_file.replace("props.csv","arr.dat")
    tarr = np.loadtxt(thresarr_file)
    if np.any(tarr < 0):
        print(tarr)
        raise Exception("negatives in thresholding array {0}".format(thresarr_file))
    #norm tarr
    tarr = (tarr - tarr.min()) / tarr.max()
    orgarr_file = csv_file.replace(".threshprops.csv","")
    inactarr_file = csv_file.replace(".threshprops.csv",".threshinact.dat")
    tarr_file = csv_file.replace(".threshprops.csv",".threshcat.dat")
    tcat = df.index.values.astype(int).copy()
    tvals = df.threshproportion.astype(float).values.copy()
    #ttags = df.threshcat.astype(int).values.copy()
    tfill = df.threshfill.astype(float).values.copy()

    iarr = None
    if os.path.exists(inactarr_file):
        iarr = np.loadtxt(inactarr_file, dtype=int)

    # for now...
    assert len(tvals) == 2
    if np.any(tvals <= 0.0):
        print(tvals)
        raise Exception("threshold values much be strictly positive")

    #since we only have two categories, we can just focus on the first proportion
    target_prop = tvals[0]

    tol = 1.0e-10
    if tarr.std() < tol:
        print("WARNING: thresholding array {0} has very low standard deviation".format(thresarr_file))
        print("         using a homogenous array with first category fill value {0}".format(tfill[0]))

        farr = np.zeros_like(tarr) + tfill[0]
        if iarr is not None:
            farr[iarr == 0] = -1.0e+30
            tarr[iarr == 0] = -1.0e+30
        df.loc[tcat[0], "threshold"] = tarr.mean()
        df.loc[tcat[1], "threshold"] = tarr.mean()
        df.loc[tcat[0], "proportion"] = 1
        df.loc[tcat[1], "proportion"] = 0

        df.to_csv(csv_file.replace(".csv", "_results.csv"))
        np.savetxt(orgarr_file, farr, fmt="%15.6E")
        np.savetxt(tarr_file, tarr, fmt="%15.6E")
        return tarr.mean(), 1.0

        #    print("WARNING: thresholding array {0} has very low standard deviation, adding noise".format(thresarr_file))
        #    tarr += np.random.normal(0, tol*2.0, tarr.shape)

    # a classic:
    gr = (np.sqrt(5.) + 1.) / 2.
    a = tarr.min()
    b = tarr.max()
    c = b - ((b - a) / gr)
    d = a + ((b - a) / gr)


    tot_shape = tarr.shape[0] * tarr.shape[1]
    if iarr is not None:

        # this keeps inact from interfering with calcs later...
        tarr[iarr == 0] = 1.0e+30
        tiarr = iarr.copy()
        tiarr[tiarr <= 0] = 0
        tiarr[tiarr > 0] = 1
        tot_shape = tiarr.sum()

    def get_current_prop(_cur_thresh):
        itarr = np.zeros_like(tarr)
        itarr[tarr <= _cur_thresh] = 1
        current_prop = itarr.sum() / tot_shape
        return current_prop

    numiter = 0
    while True:
        if (b - a) <= tol:
            break
        if numiter > 10000:
            raise Exception("golden section failed to converge")

        cprop = get_current_prop(c)
        dprop = get_current_prop(d)
        #print(a,b,c,d,cprop,dprop,target_prop)
        cphi = (cprop - target_prop)**2
        dphi = (dprop - target_prop)**2
        if cphi < dphi:
            b = d
        else:
            a = c
        c = b - ((b - a) / gr)
        d = a + ((b - a) / gr)
        numiter += 1

    thresh = (a+b) / 2.0
    prop = get_current_prop(thresh)
    farr = np.zeros_like(tarr) - 1
    farr[tarr>thresh] = tfill[1]
    farr[tarr<=thresh] = tfill[0]
    tarr[tarr>thresh] = tcat[0]
    tarr[tarr <= thresh] = tcat[1]

    if iarr is not None:
        farr[iarr==0] = -1.0e+30
        tarr[iarr == 0] = -1.0e+30
    df.loc[tcat[0],"threshold"] = thresh
    df.loc[tcat[1], "threshold"] = 1.0 - thresh
    df.loc[tcat[0], "proportion"] = prop
    df.loc[tcat[1], "proportion"] = 1.0 - prop
    df.to_csv(csv_file.replace(".csv","_results.csv"))
    np.savetxt(orgarr_file,farr,fmt="%15.6E")
<<<<<<< HEAD
    return thresh, prop


def prep_for_gpr(pst_fname,input_fnames,output_fnames,gpr_t_d="gpr_template",gp_kernel=None,nverf=0,
                 plot_fits=False,apply_standard_scalar=False):
    """helper function to setup a gaussian-process-regression emulator for outputs of interest.  This
    is primarily targeted at low-dimensional settings like those encountered in PESTPP-MOU

    Parameters:
        pst_fname (str): existing pest control filename
        input_fnames (str | list[str]): usually a list of decision variable population files
        output_fnames (str | list[str]): usually a list of observation population files that
            corresponds to the simulation results associated with `input_fnames`
        gpr_t_d (str): the template file dir to create that will hold the GPR emulators
        gp_kernel (sklearn GaussianProcess kernel): the kernel to use.  if None, a standard RBF kernel
            is created and used
        nverf (int): the number of input-output pairs to hold back for a simple verification test
        plot_fits (bool): flag to plot the fit GPRs
    Returns:
        None

    Note:
        requires scikit-learn

    """

    from sklearn.gaussian_process import GaussianProcessRegressor
    from sklearn.gaussian_process.kernels import RBF, Matern, ConstantKernel
    from sklearn.preprocessing import StandardScaler
    from sklearn.pipeline import Pipeline

    import pickle
    import inspect
    pst = pyemu.Pst(pst_fname)

    # work out input variable names
    input_groups = pst.pestpp_options.get("opt_dec_var_groups",None)
    par = pst.parameter_data
    if input_groups is None:
        print("using all adjustable parameters as inputs")
        input_names = pst.adj_par_names
    else:
        input_groups = set([i.strip() for i in input_groups.lower().strip().split(",")])
        print("input groups:",input_groups)
        adj_par = par.loc[pst.adj_par_names,:].copy()
        adj_par = adj_par.loc[adj_par.pargp.apply(lambda x: x in input_groups),:]
        input_names = adj_par.parnme.tolist()
    print("input names:",input_names)

    #work out constraints and objectives
    ineq_names = pst.less_than_obs_constraints.tolist()
    ineq_names.extend(pst.greater_than_obs_constraints.tolist())
    obs = pst.observation_data
    objs = pst.pestpp_options.get("mou_objectives",None)
    constraints = []

    if objs is None:
        print("'mou_objectives' not found in ++ options, using all ineq tagged non-zero weighted obs as objectives")
        objs = ineq_names
    else:
        objs = objs.lower().strip().split(',')
        constraints = [n for n in ineq_names if n not in objs]

    print("objectives:",objs)
    print("constraints:",constraints)
    output_names = objs
    output_names.extend(constraints)

    print("loading input and output files")
    if isinstance(input_fnames,str):
        input_fnames = [input_fnames]
    if isinstance(output_fnames,str):
        output_fnames = [output_fnames]
    if len(output_fnames) != len(input_fnames):
        raise Exception("len(input_fnames) != len(output_fnames)")

    if os.path.exists(gpr_t_d):
        shutil.rmtree(gpr_t_d)
    os.makedirs(gpr_t_d)

    dfs = []
    for input_fname,output_fname in zip(input_fnames,output_fnames):
        if input_fname.lower().endswith(".csv"):
            input_df = pd.read_csv(os.path.join(input_fname),index_col=0)
        elif input_fname.lower().endswith(".jcb"):
            input_df = pyemu.ParameterEnsemble.from_binary(pst=pst,filename=input_fname)._df
        else:
            raise Exception("unrecognized input_fname extension:'{0}', looking for csv or jcb".\
                           format(input_fname.lower()))

        if output_fname.lower().endswith(".csv"):
            output_df = pd.read_csv(os.path.join(output_fname),index_col=0)
        elif output_fname.lower().endswith(".jcb"):
            output_df = pyemu.ObservationEnsemble.from_binary(pst=pst,filename=output_fname)._df
        else:
            raise Exception("unrecognized output_fname extension:'{0}', looking for csv or jcb".\
                            format(output_fname.lower()))

        if input_df.shape[0] != output_df.shape[0]:
            raise Exception("input rows != output rows for {0} and {1}".\
                            format(input_fname,output_fname))
        input_df = input_df.loc[:,input_names]
        assert input_df.shape == input_df.dropna().shape

        output_df = output_df.loc[:, output_names]
        assert output_df.shape == output_df.dropna().shape

        input_df.loc[:,output_names] = output_df.values
        dfs.append(input_df)
        print("...loaded",input_fname,output_fname)

    df = pd.concat(dfs)
    assert df.shape == df.dropna().shape
    df.to_csv(os.path.join(gpr_t_d,"gpr_aggregate_training_data.csv"))
    print("aggregated training dataset shape",df.shape,"saved to",pst_fname + ".aggresults.csv")


    if gp_kernel is None:
        #gp_kernel = ConstantKernel(constant_value=1.0,constant_value_bounds=(1e-8,1e8)) *\
        #                     RBF(length_scale=1000.0, length_scale_bounds=(1e-8, 1e8))
        gp_kernel = Matern(length_scale=100.0, length_scale_bounds=(1e-4, 1e4), nu=0.5)

    for hp in gp_kernel.hyperparameters:
        print(hp)

    cut = df.shape[0] - nverf
    X_train = df.loc[:, input_names].values.copy()[:cut, :]
    X_verf = df.loc[:, input_names].values.copy()[cut:, :]

    model_fnames = []
    if plot_fits:
        import matplotlib.pyplot as plt
        from matplotlib.backends.backend_pdf import PdfPages
        pdf = PdfPages(os.path.join(gpr_t_d,"gpr_fits.pdf"))
    for output_name in output_names:

        y_verf = df.loc[:,output_name].values.copy()[cut:]
        y_train = df.loc[:, output_name].values.copy()[:cut]
        print("training GPR for {0} with {1} data points".format(output_name,y_train.shape[0]))
        gaussian_process = GaussianProcessRegressor(kernel=gp_kernel, n_restarts_optimizer=20)
        if not apply_standard_scalar:
            print("WARNING: not applying StandardScalar transformation - user beware!")
            pipeline = Pipeline([("gpr",gaussian_process)])
        else:
            pipeline = Pipeline([("std_scalar", StandardScaler()), ("gpr", gaussian_process)])
        pipeline.fit(X_train, y_train)
        print(output_name,"optimized kernel:",pipeline["gpr"].kernel_)
        if plot_fits:
            print("...plotting fits for",output_name)
            predmean,predstd = pipeline.predict(df.loc[:, input_names].values.copy(), return_std=True)
            df.loc[:,"predmean"] = predmean
            df.loc[:,"predstd"] = predstd
            isverf = np.zeros_like(predmean)
            isverf[cut:] = 1
            df.loc[:,"isverf"] = isverf
            for input_name in input_names:
                fig,ax = plt.subplots(1,1,figsize=(6,6))
                #print(X_train[:,ii])
                #print(y_train)
                ddf = df[[input_name,output_name,"predmean","predstd","isverf"]].copy()
                ddf.sort_values(by=input_name,inplace=True)
                ax.scatter(ddf.loc[ddf.isverf==0,input_name],ddf.loc[ddf.isverf==0,output_name],marker=".",c="r",label="training")
                if nverf > 0:
                    ax.scatter(ddf.loc[ddf.isverf==1,input_name],ddf.loc[ddf.isverf==1,output_name],marker="^",c="c",label="verf")
                ax.plot(ddf[input_name],ddf["predmean"],"k--",label="GPR mean")
                ax.fill_between(ddf[input_name],ddf["predmean"] - (2*ddf["predstd"]),ddf["predmean"]+(2*ddf["predstd"]),alpha=0.5,fc='0.5',label="+/- 95%")
                ax.set_title("input:{0}, output:{1}".format(input_name,output_name),loc="left")
                ax.legend()
                plt.tight_layout()
                pdf.savefig()

                plt.close(fig)



        model_fname = os.path.split(pst_fname)[1]+"."+output_name+".pkl"
        if os.path.exists(os.path.join(gpr_t_d,model_fname)):
            print("WARNING: model_fname '{0}' exists, overwriting...".format(model_fname))
        with open(os.path.join(gpr_t_d,model_fname),'wb') as f:
            pickle.dump(pipeline,f)

        model_fnames.append(model_fname)
        if nverf > 0:
            pred_mean,pred_std = pipeline.predict(X_verf,return_std=True)
            vdf = pd.DataFrame({"y_verf":y_verf,"y_pred":pred_mean,"y_pred_std":pred_std})
            verf_fname = os.path.join(gpr_t_d,"{0}_gpr_verf.csv".format(output_name))
            vdf.to_csv(verf_fname)
            print("saved ",output_fname,"verfication csv to",verf_fname)
            mabs = np.abs(vdf.y_verf - vdf.y_pred).mean()
            print("...mean abs error",mabs)
    if plot_fits:
        pdf.close()
    mdf = pd.DataFrame({"output_name":output_names,"model_fname":model_fnames},index=output_names)
    minfo_fname = os.path.join(gpr_t_d,"gprmodel_info.csv")
    mdf.to_csv(minfo_fname)
    print("GPR model info saved to",minfo_fname)

    #write a template file
    tpl_fname = os.path.join(gpr_t_d,"gpr_input.csv.tpl")
    with open(tpl_fname,'w') as f:
        f.write("ptf ~\nparnme,parval1\n")
        for input_name in input_names:
            f.write("{0},~  {0}   ~\n".format(input_name))
    other_pars = list(set(pst.par_names)-set(input_names))
    aux_tpl_fname = None

    if len(other_pars) > 0:

        aux_tpl_fname = os.path.join(gpr_t_d,"aux_par.csv.tpl")
        print("writing aux par tpl file: ",aux_tpl_fname)
        with open(aux_tpl_fname,'w') as f:
            f.write("ptf ~\n")
            for input_name in other_pars:
                f.write("{0},~  {0}   ~\n".format(input_name))
    #write an ins file
    ins_fname = os.path.join(gpr_t_d,"gpr_output.csv.ins")
    with open(ins_fname,'w') as f:
        f.write("pif ~\nl1\n")
        for output_name in output_names:
            f.write("l1 ~,~ !{0}!\n".format(output_name))
    tpl_list = [tpl_fname]
    if aux_tpl_fname is not None:
        tpl_list.append(aux_tpl_fname)
    input_list = [f.replace(".tpl","") for f in tpl_list]
    gpst = pyemu.Pst.from_io_files(tpl_list,input_list,
                                   [ins_fname],[ins_fname.replace(".ins","")],pst_path=".")
    par_names = pst.par_names
    assert len(set(par_names).symmetric_difference(set(gpst.par_names))) == 0
    for col in pst.parameter_data.columns:
        gpst.parameter_data.loc[par_names,col] = pst.parameter_data.loc[par_names,col].values

    for col in pst.observation_data.columns:
        gpst.observation_data.loc[output_names,col] = pst.observation_data.loc[output_names,col].values
    gpst.pestpp_options = pst.pestpp_options
    gpst.prior_information = pst.prior_information.copy()
    lines = [line[4:] for line in inspect.getsource(gpr_forward_run).split("\n")][1:]

    with open(os.path.join(gpr_t_d, "forward_run.py"), 'w') as f:

        for line in lines:
            f.write(line + "\n")

    gpst.control_data.noptmax = 0
    gpst.model_command = "python forward_run.py"
    gpst_fname = os.path.split(pst_fname)[1]
    gpst.write(os.path.join(gpr_t_d,gpst_fname),version=2)
    print("saved gpr pst:",gpst_fname,"in gpr_t_d",gpr_t_d)
    try:
        pyemu.os_utils.run("pestpp-mou {0}".format(gpst_fname),cwd=gpr_t_d)
    except Exception as e:
        print("WARNING: pestpp-mou test run failed: {0}".format(str(e)))
    gpst.control_data.noptmax = pst.control_data.noptmax
    gpst.write(os.path.join(gpr_t_d, gpst_fname), version=2)


def gpr_forward_run():
    """the function to evaluate a set of inputs thru the GPR emulators.\
    This function gets added programmatically to the forward run process"""
    import os
    import pandas as pd
    import numpy as np
    import pickle
    from sklearn.gaussian_process import GaussianProcessRegressor
    input_df = pd.read_csv("gpr_input.csv",index_col=0)
    mdf = pd.read_csv(os.path.join("gprmodel_info.csv"),index_col=0)
    mdf.loc[:,"sim"] = np.nan
    for output_name,model_fname in zip(mdf.output_name,mdf.model_fname):
        guassian_process = pickle.load(open(model_fname,'rb'))
        sim = guassian_process.predict(np.atleast_2d(input_df.parval1.values))
        print(output_name,sim)
        mdf.loc[output_name,"sim"] = sim
    mdf.loc[:,["output_name","sim"]].to_csv("gpr_output.csv",index=False)



=======
    np.savetxt(tarr_file, tarr, fmt="%15.6E")
>>>>>>> b301698b

    return thresh, prop



def randrealgen_optimized(nreal, tol=1e-7, max_samples=1000000):
    """
    Generate a set of random realizations with a normal distribution.
    
    Parameters:
    nreal : int
        The number of realizations to generate.
    tol : float
        Tolerance for the stopping criterion.
    max_samples : int
        Maximum number of samples to use.
        
    Returns:
    numpy.ndarray
        An array of nreal random realizations.
    """
    rval = np.zeros(nreal)
    nsamp = 0
    # if nreal is even add 1
    if nreal % 2 == 0:
        numsort = (nreal + 1) // 2
    else:
        numsort = nreal // 2
    while nsamp < max_samples:
        nsamp += 1
        work1 = np.random.normal(size=nreal)
        work1.sort()
        
        if nsamp > 1:
            previous_mean = rval[:numsort] / (nsamp - 1)
            rval[:numsort] += work1[:numsort]
            current_mean = rval[:numsort] / nsamp
            max_diff = np.max(np.abs(current_mean - previous_mean))
            
            if max_diff <= tol:
                break
        else:
            rval[:numsort] = work1[:numsort]
    
    rval[:numsort] /= nsamp
    if nreal % 2 == 0:
        rval[numsort:] = -rval[:numsort][::-1]
    else:
        rval[numsort+1:] = -rval[:numsort][::-1]
    
    return rval


def normal_score_transform(nstval, val, value):
    """
    Transform a value to its normal score using a normal score transform table.
    
    Parameters:
    nstval : array-like
        Normal score transform table values.
    val : array-like
        Original values corresponding to the normal score transform table.
    value : float
        The value to transform.
        
    Returns:
    float
        The normal score of the value.
    int
        The index of the value in the normal score transform table."""
    
    # make sure the input is numpy arrays
    val = np.asarray(val)
    nstval = np.asarray(nstval)
    
    # if the value is outside the range of the table, return the first or last value
    assert value >= val[0], "Value is below the minimum value in the table."
    assert value <= val[-1], "Value is greater than the maximum value in the table."
    # ensure that val is sorted
    assert np.all(np.diff(val) > 0), f"Values in the table must be sorted in ascending order:{list(zip(np.diff(val)>0,val))}"

    # find the rank of the value in the table
    rank = np.searchsorted(val, value, side='right') - 1
    if rank == len(val) - 1:
        return nstval[-1], len(val)
    # if the value conincides with a value in the table, return the corresponding normal score
    nstdiff = nstval[rank + 1] - nstval[rank]
    diff = val[rank + 1] - val[rank]
    if nstdiff <= 0.0 or diff <= 0.0:
        return nstval[rank], rank
    
    # otherwise, interpolate to get the normal score
    dist = value - val[rank]
    interpolated_value = nstval[rank] + (dist / diff) * nstdiff
    return interpolated_value, rank


def inverse_normal_score_transform(nstval, val, value, extrap='quadratic'):
    nreal = len(val)
    # check that nstval is sorted
    assert np.all(np.diff(nstval) > 0), "Values in the table must be sorted in ascending order"
    # check that val is sorted
    assert np.all(np.diff(val) > 0), "Values in the table must be sorted in ascending order"
    
    def linear_extrapolate(x0, y0, x1, y1, x):
        if x1 != x0:
            return y0 + (y1 - y0) / (x1 - x0) * (x - x0)
        return y0

    def quadratic_extrapolate(x1, y1, x2, y2, x3, y3, x4):
        y12=y1-y2
        x23=x2-x3
        y23=y2-y3
        x12=x1-x2
        x13=x1-x3
        if x12==0 or x23==0 or x13==0:
            raise ValueError("Input x values must be distinct")
        a = (y12*x23-y23*x12)
        den = x12*x23*x13
        a = a/den
        b = y23/x23 - a*(x2+x3)
        c=y1-x1*(a*x1+b)
        y4 = a*x4**2 + b*x4 + c
        return y4

    ilim = 0
    if value in nstval:
        rank = np.searchsorted(nstval, value)
        value = val[rank]

    elif value < nstval[0]:
        ilim = -1
        if extrap is None:
            value = val[0]
        elif extrap == 'linear':
            value = linear_extrapolate(nstval[0], val[0], nstval[1], val[1], value)
            #value = min(value, val[0])
        elif extrap == 'quadratic' and nreal >= 3:
            y_vals = np.unique(val)[:3]
            idxs = np.searchsorted(val,y_vals)
            x_vals = nstval[idxs]
            value = quadratic_extrapolate(x_vals[-3], y_vals[-3], x_vals[-2], y_vals[-2], x_vals[-1], y_vals[-1], value)
            #value = min(value, val[0])
        else:
            value = val[0]

    elif value > nstval[-1]:
        ilim = 1
        if extrap is None:
            value = val[-1]
        elif extrap == 'linear':
            value = linear_extrapolate(nstval[-2], val[-2], nstval[-1], val[-1], value)
            #value = max(value, val[-1])
        elif extrap == 'quadratic' and nreal >= 3:
            y_vals = np.unique(val)[-3:]
            idxs = np.searchsorted(val,y_vals)
            x_vals = nstval[idxs]
            value = quadratic_extrapolate(x_vals[-3], y_vals[-3], x_vals[-2], y_vals[-2], x_vals[-1], y_vals[-1], value)
            #value = max(value, val[-1])
        else:
            value = val[-1]

    else:
        rank = np.searchsorted(nstval, value) - 1
        # Get the bounding x and y values
        x0, x1 = nstval[rank], nstval[rank + 1]
        y0, y1 = val[rank], val[rank + 1]
        # Perform linear interpolation
        value = y0 + (y1 - y0) * (value - x0) / (x1 - x0)
    
    return value, ilim
<|MERGE_RESOLUTION|>--- conflicted
+++ resolved
@@ -3993,7 +3993,8 @@
     df.loc[tcat[1], "proportion"] = 1.0 - prop
     df.to_csv(csv_file.replace(".csv","_results.csv"))
     np.savetxt(orgarr_file,farr,fmt="%15.6E")
-<<<<<<< HEAD
+    np.savetxt(tarr_file, tarr, fmt="%15.6E")
+
     return thresh, prop
 
 
@@ -4266,15 +4267,6 @@
         print(output_name,sim)
         mdf.loc[output_name,"sim"] = sim
     mdf.loc[:,["output_name","sim"]].to_csv("gpr_output.csv",index=False)
-
-
-
-=======
-    np.savetxt(tarr_file, tarr, fmt="%15.6E")
->>>>>>> b301698b
-
-    return thresh, prop
-
 
 
 def randrealgen_optimized(nreal, tol=1e-7, max_samples=1000000):

"""High-level functions to help perform complex tasks

"""

from __future__ import print_function, division
import os
import multiprocessing as mp
import warnings
from datetime import datetime
import platform
import struct
import shutil
import copy
import numpy as np
import pandas as pd
import time

pd.options.display.max_colwidth = 100
from ..pyemu_warnings import PyemuWarning

try:
    import flopy
except:
    pass

import pyemu
from pyemu.utils.os_utils import run, start_workers


<<<<<<< HEAD
def geostatistical_draws(pst, struct_dict,num_reals=100,sigma_range=4,verbose=True,
                         scale_offset=True):
=======
def geostatistical_draws(pst, struct_dict, num_reals=100, sigma_range=4, verbose=True):
>>>>>>> 03b95e07
    """construct a parameter ensemble from a prior covariance matrix
    implied by geostatistical structure(s) and parameter bounds.

    Args:
        pst (`pyemu.Pst`): a control file (or the name of control file).  The
            parameter bounds in `pst` are used to define the variance of each
            parameter group.
        struct_dict (`dict`): a dict of GeoStruct (or structure file), and list of
            pilot point template files pairs. If the values in the dict are
            `pd.DataFrames`, then they must have an 'x','y', and 'parnme' column.
            If the filename ends in '.csv', then a pd.DataFrame is loaded,
            otherwise a pilot points file is loaded.
        num_reals (`int`, optional): number of realizations to draw.  Default is 100
        sigma_range (`float`): a float representing the number of standard deviations
            implied by parameter bounds. Default is 4.0, which implies 95% confidence parameter bounds.
        verbose (`bool`, optional): flag to control output to stdout.  Default is True.
            flag for stdout.
        scale_offset (`bool`,optional): flag to apply scale and offset to parameter bounds
            when calculating variances - this is passed through to `pyemu.Cov.from_parameter_data()`.
            Default is True.

    Returns
        `pyemu.ParameterEnsemble`: the realized parameter ensemble.

    Note:
        parameters are realized by parameter group.  The variance of each
        parameter group is used to scale the resulting geostatistical
        covariance matrix Therefore, the sill of the geostatistical structures
        in `struct_dict` should be 1.0


    Example::

        pst = pyemu.Pst("my.pst")
        sd = {"struct.dat":["hkpp.dat.tpl","vka.dat.tpl"]}
        pe = pyemu.helpers.geostatistical_draws(pst,struct_dict=sd}
        pe.to_csv("my_pe.csv")


    """

    if isinstance(pst, str):
        pst = pyemu.Pst(pst)
    assert isinstance(pst, pyemu.Pst), "pst arg must be a Pst instance, not {0}". \
        format(type(pst))
    if verbose: print("building diagonal cov")

    full_cov = pyemu.Cov.from_parameter_data(pst, sigma_range=sigma_range,
                                             scale_offset=scale_offset)
    full_cov_dict = {n: float(v) for n, v in zip(full_cov.col_names, full_cov.x)}

    # par_org = pst.parameter_data.copy  # not sure about the need or function of this line? (BH)
    par = pst.parameter_data
    par_ens = []
    pars_in_cov = set()
    keys = list(struct_dict.keys())
    keys.sort()

    for gs in keys:
        items = struct_dict[gs]
        if verbose: print("processing ", gs)
        if isinstance(gs, str):
            gss = pyemu.geostats.read_struct_file(gs)
            if isinstance(gss, list):
                warnings.warn("using first geostat structure in file {0}". \
                              format(gs), PyemuWarning)
                gs = gss[0]
            else:
                gs = gss
        if gs.sill != 1.0:
            warnings.warn("GeoStruct {0} sill != 1.0 - this is bad!".format(gs.name))
        if not isinstance(items, list):
            items = [items]
        # items.sort()
        for item in items:
            if isinstance(item, str):
                assert os.path.exists(item), "file {0} not found". \
                    format(item)
                if item.lower().endswith(".tpl"):
                    df = pyemu.pp_utils.pp_tpl_to_dataframe(item)
                elif item.lower.endswith(".csv"):
                    df = pd.read_csv(item)
            else:
                df = item
            if "pargp" in df.columns:
                if verbose: print("working on pargroups {0}".format(df.pargp.unique().tolist()))
            for req in ['x', 'y', 'parnme']:
                if req not in df.columns:
                    raise Exception("{0} is not in the columns".format(req))
            missing = df.loc[df.parnme.apply(
                lambda x: x not in par.parnme), "parnme"]
            if len(missing) > 0:
                warnings.warn("the following parameters are not " + \
                              "in the control file: {0}". \
                              format(','.join(missing)), PyemuWarning)
                df = df.loc[df.parnme.apply(lambda x: x not in missing)]
            if "zone" not in df.columns:
                df.loc[:, "zone"] = 1
            zones = df.zone.unique()
            aset = set(pst.adj_par_names)
            for zone in zones:
                df_zone = df.loc[df.zone == zone, :].copy()
                df_zone = df_zone.loc[df_zone.parnme.apply(lambda x: x in aset), :]
                if df_zone.shape[0] == 0:
                    warnings.warn("all parameters in zone {0} tied and/or fixed, skipping...".format(zone),
                                  PyemuWarning)
                    continue

                # df_zone.sort_values(by="parnme",inplace=True)
                df_zone.sort_index(inplace=True)
                if verbose: print("build cov matrix")
                cov = gs.covariance_matrix(df_zone.x, df_zone.y, df_zone.parnme)
                if verbose: print("done")

                if verbose: print("getting diag var cov", df_zone.shape[0])
                # tpl_var = np.diag(full_cov.get(list(df_zone.parnme)).x).max()
                tpl_var = max([full_cov_dict[pn] for pn in df_zone.parnme])

                if verbose: print("scaling full cov by diag var cov")
                # cov.x *= tpl_var
                for i in range(cov.shape[0]):
                    cov.x[i, :] *= tpl_var
                # no fixed values here
                pe = pyemu.ParameterEnsemble.from_gaussian_draw(pst=pst, cov=cov, num_reals=num_reals,
                                                                by_groups=False, fill=False)
                # df = pe.iloc[:,:]
                par_ens.append(pe._df)
                pars_in_cov.update(set(pe.columns))

    if verbose: print("adding remaining parameters to diagonal")
    fset = set(full_cov.row_names)
    diff = list(fset.difference(pars_in_cov))
    if (len(diff) > 0):
        name_dict = {name: i for i, name in enumerate(full_cov.row_names)}
        vec = np.atleast_2d(np.array([full_cov.x[name_dict[d]] for d in diff]))
        cov = pyemu.Cov(x=vec, names=diff, isdiagonal=True)
        # cov = full_cov.get(diff,diff)
        # here we fill in the fixed values
        pe = pyemu.ParameterEnsemble.from_gaussian_draw(pst, cov, num_reals=num_reals,
                                                        fill=False)
        par_ens.append(pe._df)
    par_ens = pd.concat(par_ens, axis=1)
    par_ens = pyemu.ParameterEnsemble(pst=pst, df=par_ens)
    return par_ens


def geostatistical_prior_builder(pst, struct_dict, sigma_range=4,
                                 verbose=False, scale_offset=False):
    """construct a full prior covariance matrix using geostastical structures
    and parameter bounds information.

    Args:
        pst (`pyemu.Pst`): a control file instance (or the name of control file)
        struct_dict (`dict`): a dict of GeoStruct (or structure file), and list of
            pilot point template files pairs. If the values in the dict are
            `pd.DataFrames`, then they must have an 'x','y', and 'parnme' column.
             If the filename ends in '.csv', then a pd.DataFrame is loaded,
             otherwise a pilot points file is loaded.
        sigma_range (`float`): a float representing the number of standard deviations
            implied by parameter bounds. Default is 4.0, which implies 95% confidence parameter bounds.
        verbose (`bool`, optional): flag to control output to stdout.  Default is True.
            flag for stdout.
        scale_offset (`bool`): a flag to apply scale and offset to parameter upper and lower bounds
            before applying log transform.  Passed to pyemu.Cov.from_parameter_data().  Default
            is False

    Returns:
        `pyemu.Cov`: a covariance matrix that includes all adjustable parameters in the control
        file.

    Note:
        The covariance of parameters associated with geostatistical structures is defined
        as a mixture of GeoStruct and bounds.  That is, the GeoStruct is used to construct a
        pyemu.Cov, then the entire pyemu.Cov is scaled by the uncertainty implied by the bounds and
        sigma_range. Most users will want to sill of the geostruct to sum to 1.0 so that the resulting
        covariance matrices have variance proportional to the parameter bounds. Sounds complicated...

    Example::

        pst = pyemu.Pst("my.pst")
        sd = {"struct.dat":["hkpp.dat.tpl","vka.dat.tpl"]}
        cov = pyemu.helpers.geostatistical_draws(pst,struct_dict=sd}
        cov.to_binary("prior.jcb")

    """

    if isinstance(pst, str):
        pst = pyemu.Pst(pst)
    assert isinstance(pst, pyemu.Pst), "pst arg must be a Pst instance, not {0}". \
        format(type(pst))
    if verbose: print("building diagonal cov")
    full_cov = pyemu.Cov.from_parameter_data(pst, sigma_range=sigma_range,
                                             scale_offset=scale_offset)

    full_cov_dict = {n: float(v) for n, v in zip(full_cov.col_names, full_cov.x)}
    # full_cov = None
    par = pst.parameter_data
    for gs, items in struct_dict.items():
        if verbose: print("processing ", gs)
        if isinstance(gs, str):
            gss = pyemu.geostats.read_struct_file(gs)
            if isinstance(gss, list):
                warnings.warn("using first geostat structure in file {0}". \
                              format(gs), PyemuWarning)
                gs = gss[0]
            else:
                gs = gss
        if gs.sill != 1.0:
            warnings.warn("geostatistical_prior_builder() warning: geostruct sill != 1.0, user beware!")
        if not isinstance(items, list):
            items = [items]
        for item in items:
            if isinstance(item, str):
                assert os.path.exists(item), "file {0} not found". \
                    format(item)
                if item.lower().endswith(".tpl"):
                    df = pyemu.pp_utils.pp_tpl_to_dataframe(item)
                elif item.lower.endswith(".csv"):
                    df = pd.read_csv(item)
            else:
                df = item
            for req in ['x', 'y', 'parnme']:
                if req not in df.columns:
                    raise Exception("{0} is not in the columns".format(req))
            missing = df.loc[df.parnme.apply(
                lambda x: x not in par.parnme), "parnme"]
            if len(missing) > 0:
                warnings.warn("the following parameters are not " + \
                              "in the control file: {0}". \
                              format(','.join(missing)), PyemuWarning)
                df = df.loc[df.parnme.apply(lambda x: x not in missing)]
            if "zone" not in df.columns:
                df.loc[:, "zone"] = 1
            zones = df.zone.unique()
            aset = set(pst.adj_par_names)
            for zone in zones:
                df_zone = df.loc[df.zone == zone, :].copy()
                df_zone = df_zone.loc[df_zone.parnme.apply(lambda x: x in aset), :]
                if df_zone.shape[0] == 0:
                    warnings.warn("all parameters in zone {0} tied and/or fixed, skipping...".format(zone),
                                  PyemuWarning)
                    continue
                # df_zone.sort_values(by="parnme",inplace=True)
                df_zone.sort_index(inplace=True)
                if verbose: print("build cov matrix")
                cov = gs.covariance_matrix(df_zone.x, df_zone.y, df_zone.parnme)
                if verbose: print("done")
                # find the variance in the diagonal cov
                if verbose: print("getting diag var cov", df_zone.shape[0])
                # tpl_var = np.diag(full_cov.get(list(df_zone.parnme)).x).max()
                tpl_var = max([full_cov_dict[pn] for pn in df_zone.parnme])
                # if np.std(tpl_var) > 1.0e-6:
                #    warnings.warn("pars have different ranges" +\
                #                  " , using max range as variance for all pars")
                # tpl_var = tpl_var.max()
                if verbose: print("scaling full cov by diag var cov")
                cov *= tpl_var
                if verbose: print("test for inversion")
                try:
                    ci = cov.inv
                except:
                    df_zone.to_csv("prior_builder_crash.csv")
                    raise Exception("error inverting cov {0}".
                                    format(cov.row_names[:3]))

                    if verbose: print('replace in full cov')
                full_cov.replace(cov)
                # d = np.diag(full_cov.x)
                # idx = np.argwhere(d==0.0)
                # for i in idx:
                #     print(full_cov.names[i])
    return full_cov


def _condition_on_par_knowledge(cov, par_knowledge_dict):
    """  experimental function to include conditional prior information
    for one or more parameters in a full covariance matrix
    """

    missing = []
    for parnme in par_knowledge_dict.keys():
        if parnme not in cov.row_names:
            missing.append(parnme)
    if len(missing):
        raise Exception("par knowledge dict parameters not found: {0}". \
                        format(','.join(missing)))
    # build the selection matrix and sigma epsilon
    # sel = pyemu.Cov(x=np.identity(cov.shape[0]),names=cov.row_names)
    sel = cov.zero2d
    sel = cov.to_pearson()
    new_cov_diag = pyemu.Cov(x=np.diag(cov.as_2d.diagonal()), names=cov.row_names)
    # new_cov_diag = cov.zero2d

    for parnme, var in par_knowledge_dict.items():
        idx = cov.row_names.index(parnme)
        # sel.x[idx,:] = 1.0
        # sel.x[idx,idx] = var
        new_cov_diag.x[idx, idx] = var  # cov.x[idx,idx]
    new_cov_diag = sel * new_cov_diag * sel.T

    for _ in range(2):
        for parnme, var in par_knowledge_dict.items():
            idx = cov.row_names.index(parnme)
            # sel.x[idx,:] = 1.0
            # sel.x[idx,idx] = var
            new_cov_diag.x[idx, idx] = var  # cov.x[idx,idx]
        new_cov_diag = sel * new_cov_diag * sel.T

    print(new_cov_diag)
    return new_cov_diag


def kl_setup(num_eig, sr, struct, prefixes,
             factors_file="kl_factors.dat",
             islog=True, basis_file=None,
             tpl_dir="."):
    """setup a karhuenen-Loeve based parameterization for a given
    geostatistical structure.

    Args:
        num_eig (`int`): the number of basis vectors to retain in the
            reduced basis
        sr (`flopy.reference.SpatialReference`): a spatial reference instance
        struct (`str`): a PEST-style structure file.  Can also be a
            `pyemu.geostats.Geostruct` instance.
        prefixes ([`str`]): a list of parameter prefixes to generate KL
            parameterization for.
        factors_file (`str`, optional): name of the PEST-style interpolation
            factors file to write (can be processed with FAC2REAL).
            Default is "kl_factors.dat".
        islog (`bool`, optional): flag to indicate if the parameters are log transformed.
            Default is True
        basis_file (`str`, optional): the name of the PEST-style binary (e.g. jco)
            file to write the reduced basis vectors to.  Default is None (not saved).
        tpl_dir (`str`, optional): the directory to write the resulting
            template files to.  Default is "." (current directory).

    Returns:
        `pandas.DataFrame`: a dataframe of parameter information.

    Note:
        This is the companion function to `helpers.apply_kl()`

    Example::

        m = flopy.modflow.Modflow.load("mymodel.nam")
        prefixes = ["hk","vka","ss"]
        df = pyemu.helpers.kl_setup(10,m.sr,"struct.dat",prefixes)

    """

    try:
        import flopy
    except Exception as e:
        raise Exception("error import flopy: {0}".format(str(e)))
    assert isinstance(sr, flopy.utils.SpatialReference)
    # for name,array in array_dict.items():
    #     assert isinstance(array,np.ndarray)
    #     assert array.shape[0] == sr.nrow
    #     assert array.shape[1] == sr.ncol
    #     assert len(name) + len(str(num_eig)) <= 12,"name too long:{0}".\
    #         format(name)

    if isinstance(struct, str):
        assert os.path.exists(struct)
        gs = pyemu.utils.read_struct_file(struct)
    else:
        gs = struct
    names = []
    for i in range(sr.nrow):
        names.extend(["i{0:04d}j{1:04d}".format(i, j) for j in range(sr.ncol)])

    cov = gs.covariance_matrix(sr.xcentergrid.flatten(),
                               sr.ycentergrid.flatten(),
                               names=names)

    eig_names = ["eig_{0:04d}".format(i) for i in range(cov.shape[0])]
    trunc_basis = cov.u
    trunc_basis.col_names = eig_names
    # trunc_basis.col_names = [""]
    if basis_file is not None:
        trunc_basis.to_binary(basis_file)
    trunc_basis = trunc_basis[:, :num_eig]
    eig_names = eig_names[:num_eig]

    pp_df = pd.DataFrame({"name": eig_names}, index=eig_names)
    pp_df.loc[:, "x"] = -1.0 * sr.ncol
    pp_df.loc[:, "y"] = -1.0 * sr.nrow
    pp_df.loc[:, "zone"] = -999
    pp_df.loc[:, "parval1"] = 1.0
    pyemu.pp_utils.write_pp_file(os.path.join("temp.dat"), pp_df)

    _eigen_basis_to_factor_file(sr.nrow, sr.ncol, trunc_basis,
                                factors_file=factors_file, islog=islog)
    dfs = []
    for prefix in prefixes:
        tpl_file = os.path.join(tpl_dir, "{0}.dat_kl.tpl".format(prefix))
        df = pyemu.pp_utils.pilot_points_to_tpl("temp.dat", tpl_file, prefix)
        shutil.copy2("temp.dat", tpl_file.replace(".tpl", ""))
        df.loc[:, "tpl_file"] = tpl_file
        df.loc[:, "in_file"] = tpl_file.replace(".tpl", "")
        df.loc[:, "prefix"] = prefix
        df.loc[:, "pargp"] = "kl_{0}".format(prefix)
        dfs.append(df)
        # arr = pyemu.geostats.fac2real(df,factors_file=factors_file,out_file=None)
    df = pd.concat(dfs)
    df.loc[:, "parubnd"] = 10.0
    df.loc[:, "parlbnd"] = 0.1
    return pd.concat(dfs)

    # back_array_dict = {}
    # f = open(tpl_file,'w')
    # f.write("ptf ~\n")
    # f.write("name,org_val,new_val\n")
    # for name,array in array_dict.items():
    #     mname = name+"mean"
    #     f.write("{0},{1:20.8E},~   {2}    ~\n".format(mname,0.0,mname))
    #     #array -= array.mean()
    #     array_flat = pyemu.Matrix(x=np.atleast_2d(array.flatten()).transpose()
    #                               ,col_names=["flat"],row_names=names,
    #                               isdiagonal=False)
    #     factors = trunc_basis * array_flat
    #     enames = ["{0}{1:04d}".format(name,i) for i in range(num_eig)]
    #     for n,val in zip(enames,factors.x):
    #        f.write("{0},{1:20.8E},~    {0}    ~\n".format(n,val[0]))
    #     back_array_dict[name] = (factors.T * trunc_basis).x.reshape(array.shape)
    #     print(array_back)
    #     print(factors.shape)
    #
    # return back_array_dict


def _eigen_basis_to_factor_file(nrow, ncol, basis, factors_file, islog=True):
    assert nrow * ncol == basis.shape[0]
    with open(factors_file, 'w') as f:
        f.write("junk.dat\n")
        f.write("junk.zone.dat\n")
        f.write("{0} {1}\n".format(ncol, nrow))
        f.write("{0}\n".format(basis.shape[1]))
        [f.write(name + "\n") for name in basis.col_names]
        t = 0
        if islog:
            t = 1
        for i in range(nrow * ncol):
            f.write("{0} {1} {2} {3:8.5e}".format(i + 1, t, basis.shape[1], 0.0))
            [f.write(" {0} {1:12.8g} ".format(i + 1, w)) for i, w in enumerate(basis.x[i, :])]
            f.write("\n")


def kl_apply(par_file, basis_file, par_to_file_dict, arr_shape):
    """ Apply a KL parameterization transform from basis factors to model
    input arrays.

    Args:
        par_file (`str`): the csv file to get factor values from.  Must contain
            the following columns: "name", "new_val", "org_val"
        basis_file (`str`): the PEST-style binary file that contains the reduced
            basis
        par_to_file_dict (`dict`): a mapping from KL parameter prefixes to array
            file names.
        arr_shape (tuple): a length 2 tuple of number of rows and columns
            the resulting arrays should have.

        Note:
            This is the companion function to kl_setup.
            This function should be called during the forward run

    """
    df = pd.read_csv(par_file)
    assert "name" in df.columns
    assert "org_val" in df.columns
    assert "new_val" in df.columns

    df.loc[:, "prefix"] = df.name.apply(lambda x: x[:-4])
    for prefix in df.prefix.unique():
        assert prefix in par_to_file_dict.keys(), "missing prefix:{0}". \
            format(prefix)
    basis = pyemu.Matrix.from_binary(basis_file)
    assert basis.shape[1] == arr_shape[0] * arr_shape[1]
    arr_min = 1.0e-10  # a temp hack

    # means = df.loc[df.name.apply(lambda x: x.endswith("mean")),:]
    # print(means)
    df = df.loc[df.name.apply(lambda x: not x.endswith("mean")), :]
    for prefix, filename in par_to_file_dict.items():
        factors = pyemu.Matrix.from_dataframe(df.loc[df.prefix == prefix, ["new_val"]])
        factors.autoalign = False
        basis_prefix = basis[:factors.shape[0], :]
        arr = (factors.T * basis_prefix).x.reshape(arr_shape)
        # arr += means.loc[means.prefix==prefix,"new_val"].values
        arr[arr < arr_min] = arr_min
        np.savetxt(filename, arr, fmt="%20.8E")


def zero_order_tikhonov(pst, parbounds=True, par_groups=None,
                        reset=True):
    """setup preferred-value regularization in a pest control file.

    Args:
        pst (`pyemu.Pst`): the control file instance
        parbounds (`bool`, optional): flag to weight the new prior information
            equations according to parameter bound width - approx the KL
            transform. Default is True
        par_groups (`list`): a list of parameter groups to build PI equations for.
            If None, all adjustable parameters are used. Default is None
        reset (`bool`): a flag to remove any existing prior information equations
            in the control file.  Default is True

    Example::

        pst = pyemu.Pst("my.pst")
        pyemu.helpers.zero_order_tikhonov(pst)
        pst.write("my_reg.pst")

    """

    if par_groups is None:
        par_groups = pst.par_groups

    pilbl, obgnme, weight, equation = [], [], [], []
    for idx, row in pst.parameter_data.iterrows():
        pt = row["partrans"].lower()
        try:
            pt = pt.decode()
        except:
            pass
        if pt not in ["tied", "fixed"] and \
                row["pargp"] in par_groups:
            pilbl.append(row["parnme"])
            weight.append(1.0)
            ogp_name = "regul" + row["pargp"]
            obgnme.append(ogp_name[:12])
            parnme = row["parnme"]
            parval1 = row["parval1"]
            if pt == "log":
                parnme = "log(" + parnme + ")"
                parval1 = np.log10(parval1)
            eq = "1.0 * " + parnme + " ={0:15.6E}".format(parval1)
            equation.append(eq)

    if reset:
        pst.prior_information = pd.DataFrame({"pilbl": pilbl,
                                              "equation": equation,
                                              "obgnme": obgnme,
                                              "weight": weight})
    else:
        pi = pd.DataFrame({"pilbl": pilbl,
                           "equation": equation,
                           "obgnme": obgnme,
                           "weight": weight})
        pst.prior_information = pst.prior_information.append(pi)
    if parbounds:
        _regweight_from_parbound(pst)
    if pst.control_data.pestmode == "estimation":
        pst.control_data.pestmode = "regularization"


def _regweight_from_parbound(pst):
    """sets regularization weights from parameter bounds
    which approximates the KL expansion.  Called by
    zero_order_tikhonov().

    """

    pst.parameter_data.index = pst.parameter_data.parnme
    pst.prior_information.index = pst.prior_information.pilbl
    for idx, parnme in enumerate(pst.prior_information.pilbl):
        if parnme in pst.parameter_data.index:
            row = pst.parameter_data.loc[parnme, :]
            lbnd, ubnd = row["parlbnd"], row["parubnd"]
            if row["partrans"].lower() == "log":
                weight = 1.0 / (np.log10(ubnd) - np.log10(lbnd))
            else:
                weight = 1.0 / (ubnd - lbnd)
            pst.prior_information.loc[parnme, "weight"] = weight
        else:
            print("prior information name does not correspond" + \
                  " to a parameter: " + str(parnme))


def first_order_pearson_tikhonov(pst, cov, reset=True, abs_drop_tol=1.0e-3):
    """setup preferred-difference regularization from a covariance matrix.


    Args:
        pst (`pyemu.Pst`): the PEST control file
        cov (`pyemu.Cov`): a covariance matrix instance with
            some or all of the parameters listed in `pst`.
        reset (`bool`): a flag to remove any existing prior information equations
            in the control file.  Default is True
        abs_drop_tol (`float`, optional): tolerance to control how many pi equations
            are written. If the absolute value of the Pearson CC is less than
            abs_drop_tol, the prior information equation will not be included in
            the control file.

    Note:
        The weights on the prior information equations are the Pearson
        correlation coefficients implied by covariance matrix.

    Example::

        pst = pyemu.Pst("my.pst")
        cov = pyemu.Cov.from_ascii("my.cov")
        pyemu.helpers.first_order_pearson_tikhonov(pst,cov)
        pst.write("my_reg.pst")

    """
    assert isinstance(cov, pyemu.Cov)
    print("getting CC matrix")
    cc_mat = cov.to_pearson()
    # print(pst.parameter_data.dtypes)
    try:
        ptrans = pst.parameter_data.partrans.apply(lambda x: x.decode()).to_dict()
    except:
        ptrans = pst.parameter_data.partrans.to_dict()
    pi_num = pst.prior_information.shape[0] + 1
    pilbl, obgnme, weight, equation = [], [], [], []
    sadj_names = set(pst.adj_par_names)
    print("processing")
    for i, iname in enumerate(cc_mat.row_names):
        if iname not in sadj_names:
            continue
        for j, jname in enumerate(cc_mat.row_names[i + 1:]):
            if jname not in sadj_names:
                continue
            # print(i,iname,i+j+1,jname)
            cc = cc_mat.x[i, j + i + 1]
            if cc < abs_drop_tol:
                continue
            pilbl.append("pcc_{0}".format(pi_num))
            iiname = str(iname)
            if str(ptrans[iname]) == "log":
                iiname = "log(" + iname + ")"
            jjname = str(jname)
            if str(ptrans[jname]) == "log":
                jjname = "log(" + jname + ")"
            equation.append("1.0 * {0} - 1.0 * {1} = 0.0". \
                            format(iiname, jjname))
            weight.append(cc)
            obgnme.append("regul_cc")
            pi_num += 1
    df = pd.DataFrame({"pilbl": pilbl, "equation": equation,
                       "obgnme": obgnme, "weight": weight})
    df.index = df.pilbl
    if reset:
        pst.prior_information = df
    else:
        pst.prior_information = pst.prior_information.append(df)

    if pst.control_data.pestmode == "estimation":
        pst.control_data.pestmode = "regularization"


def simple_tpl_from_pars(parnames, tplfilename='model.input.tpl'):
    """Make a simple template file from a list of parameter names.

    Args:
        parnames ([`str`]): list of parameter names to put in the
            new template file
        tplfilename (`str`): Name of the template file to create.  Default
            is "model.input.tpl"

    Note:
        writes a file `tplfilename` with each parameter name in `parnames` on a line

    """
    with open(tplfilename, 'w') as ofp:
        ofp.write('ptf ~\n')
        [ofp.write('~{0:^12}~\n'.format(cname)) for cname in parnames]


def simple_ins_from_obs(obsnames, insfilename='model.output.ins'):
    """write a simple instruction file that reads the values named
     in obsnames in order, one per line from a model output file

    Args:
        obsnames (`str`): list of observation names to put in the
            new instruction file
        insfilename (`str`): the name of the instruction file to
            create. Default is "model.output.ins"

    Note:
        writes a file `insfilename` with each observation read off
        of a single line

    """
    with open(insfilename, 'w') as ofp:
        ofp.write('pif ~\n')
        [ofp.write('!{0}!\n'.format(cob)) for cob in obsnames]


def pst_from_parnames_obsnames(parnames, obsnames,
                               tplfilename='model.input.tpl', insfilename='model.output.ins'):
    """Creates a Pst object from a list of parameter names and a list of observation names.

    Args:
        parnames (`str`): list of parameter names
        obsnames (`str`): list of observation names
        tplfilename (`str`): template filename. Default is  "model.input.tpl"
        insfilename (`str`): instruction filename. Default is "model.output.ins"

    Returns:
        `pyemu.Pst`: the generic control file

    """
    simple_tpl_from_pars(parnames, tplfilename)
    simple_ins_from_obs(obsnames, insfilename)

    modelinputfilename = tplfilename.replace('.tpl', '')
    modeloutputfilename = insfilename.replace('.ins', '')

    return pyemu.Pst.from_io_files(tplfilename, modelinputfilename, insfilename, modeloutputfilename)


def read_pestpp_runstorage(filename, irun=0, with_metadata=False):
    """read pars and obs from a specific run in a pest++ serialized
    run storage file into dataframes.

    Args:
        filename (`str`): the name of the run storage file
        irun (`int`): the run id to process. If 'all', then all runs are
            read. Default is 0
        with_metadata (`bool`): flag to return run stats and info txt as well

    Returns:
        tuple containing

        - **pandas.DataFrame**: parameter information
        - **pandas.DataFrame**: observation information
        - **pandas.DataFrame**: optionally run status and info txt.

    """

    header_dtype = np.dtype([("n_runs", np.int64), ("run_size", np.int64), ("p_name_size", np.int64),
                             ("o_name_size", np.int64)])

    try:
        irun = int(irun)
    except:
        if irun.lower() == "all":
            irun = irun.lower()
        else:
            raise Exception("unrecognized 'irun': should be int or 'all', not '{0}'".
                            format(irun))

    def status_str(r_status):
        if r_status == 0:
            return "not completed"
        if r_status == 1:
            return "completed"
        if r_status == -100:
            return "canceled"
        else:
            return "failed"

    assert os.path.exists(filename)
    f = open(filename, "rb")
    header = np.fromfile(f, dtype=header_dtype, count=1)
    p_name_size, o_name_size = header["p_name_size"][0], header["o_name_size"][0]
    par_names = struct.unpack('{0}s'.format(p_name_size),
                              f.read(p_name_size))[0].strip().lower().decode().split('\0')[:-1]
    obs_names = struct.unpack('{0}s'.format(o_name_size),
                              f.read(o_name_size))[0].strip().lower().decode().split('\0')[:-1]
    n_runs, run_size = header["n_runs"][0], header["run_size"][0]
    run_start = f.tell()

    def _read_run(irun):
        f.seek(run_start + (irun * run_size))
        r_status = np.fromfile(f, dtype=np.int8, count=1)
        info_txt = struct.unpack("41s", f.read(41))[0].strip().lower().decode()
        par_vals = np.fromfile(f, dtype=np.float64, count=len(par_names) + 1)[1:]
        obs_vals = np.fromfile(f, dtype=np.float64, count=len(obs_names) + 1)[:-1]
        par_df = pd.DataFrame({"parnme": par_names, "parval1": par_vals})

        par_df.index = par_df.pop("parnme")
        obs_df = pd.DataFrame({"obsnme": obs_names, "obsval": obs_vals})
        obs_df.index = obs_df.pop("obsnme")
        return r_status, info_txt, par_df, obs_df

    if irun == "all":
        par_dfs, obs_dfs = [], []
        r_stats, txts = [], []
        for irun in range(n_runs):
            # print(irun)
            r_status, info_txt, par_df, obs_df = _read_run(irun)
            par_dfs.append(par_df)
            obs_dfs.append(obs_df)
            r_stats.append(r_status)
            txts.append(info_txt)
        par_df = pd.concat(par_dfs, axis=1).T
        par_df.index = np.arange(n_runs)
        obs_df = pd.concat(obs_dfs, axis=1).T
        obs_df.index = np.arange(n_runs)
        meta_data = pd.DataFrame({"r_status": r_stats, "info_txt": txts})
        meta_data.loc[:, "status"] = meta_data.r_status.apply(status_str)

    else:
        assert irun <= n_runs
        r_status, info_txt, par_df, obs_df = _read_run(irun)
        meta_data = pd.DataFrame({"r_status": [r_status], "info_txt": [info_txt]})
        meta_data.loc[:, "status"] = meta_data.r_status.apply(status_str)
    f.close()
    if with_metadata:
        return par_df, obs_df, meta_data
    else:
        return par_df, obs_df


def jco_from_pestpp_runstorage(rnj_filename, pst_filename):
    """ read pars and obs from a pest++ serialized run storage
    file (e.g., .rnj) and return jacobian matrix instance

    Args:
        rnj_filename (`str`): the name of the run storage file
        pst_filename (`str`): the name of the pst file

    Note:
        This can then be passed to Jco.to_binary or Jco.to_coo, etc., to write jco
        file in a subsequent step to avoid memory resource issues associated
        with very large problems.


    Returns:
        `pyemu.Jco`: a jacobian matrix constructed from the run results and
        pest control file information.


    TODO:
        Check rnj file contains transformed par vals (i.e., in model input space)

        Currently only returns pyemu.Jco; doesn't write jco file due to memory
        issues associated with very large problems

        Compare rnj and jco from Freyberg problem in autotests

    """

    header_dtype = np.dtype([("n_runs", np.int64), ("run_size", np.int64), ("p_name_size", np.int64),
                             ("o_name_size", np.int64)])

    pst = pyemu.Pst(pst_filename)
    par = pst.parameter_data
    log_pars = set(par.loc[par.partrans == "log", "parnme"].values)
    with open(rnj_filename, 'rb') as f:
        header = np.fromfile(f, dtype=header_dtype, count=1)

    try:
        base_par, base_obs = read_pestpp_runstorage(rnj_filename, irun=0)
    except:
        raise Exception("couldn't get base run...")
    par = par.loc[base_par.index, :]
    li = base_par.index.map(lambda x: par.loc[x, "partrans"] == "log")
    base_par.loc[li] = base_par.loc[li].apply(np.log10)
    jco_cols = {}
    for irun in range(1, int(header["n_runs"])):
        par_df, obs_df = read_pestpp_runstorage(rnj_filename, irun=irun)
        par_df.loc[li] = par_df.loc[li].apply(np.log10)
        obs_diff = base_obs - obs_df
        par_diff = base_par - par_df
        # check only one non-zero element per col(par)
        if len(par_diff[par_diff.parval1 != 0]) > 1:
            raise Exception("more than one par diff - looks like the file wasn't created during jco filling...")
        parnme = par_diff[par_diff.parval1 != 0].index[0]
        parval = par_diff.parval1.loc[parnme]

        # derivatives
        jco_col = obs_diff / parval
        # some tracking, checks
        print("processing par {0}: {1}...".format(irun, parnme))
        print("%nzsens: {0}%...".format((jco_col[abs(jco_col.obsval) > 1e-8].shape[0] / jco_col.shape[0]) * 100.))

        jco_cols[parnme] = jco_col.obsval

    jco_cols = pd.DataFrame.from_records(data=jco_cols, index=list(obs_diff.index.values))

    jco_cols = pyemu.Jco.from_dataframe(jco_cols)

    # write # memory considerations important here for very large matrices - break into chunks...
    # jco_fnam = "{0}".format(filename[:-4]+".jco")
    # jco_cols.to_binary(filename=jco_fnam, droptol=None, chunk=None)

    return jco_cols


def parse_dir_for_io_files(d):
    """ find template/input file pairs and instruction file/output file
    pairs by extension.

    Args:
        d (`str`): directory to search for interface files

    Note:
        the return values from this function can be passed straight to
        `pyemu.Pst.from_io_files()` classmethod constructor. Assumes the
        template file names are <input_file>.tpl and instruction file names
        are <output_file>.ins.

    Returns:
        tuple containing

        - **[`str`]**: list of template files in d
        - **[`str`]**: list of input files in d
        - **[`str`]**: list of instruction files in d
        - **[`str`]**: list of output files in d

    """

    files = os.listdir(d)
    tpl_files = [f for f in files if f.endswith(".tpl")]
    in_files = [f.replace(".tpl", "") for f in tpl_files]
    ins_files = [f for f in files if f.endswith(".ins")]
    out_files = [f.replace(".ins", "") for f in ins_files]
    return tpl_files, in_files, ins_files, out_files


def pst_from_io_files(tpl_files, in_files, ins_files, out_files,
                      pst_filename=None, pst_path=None):
    """ create a Pst instance from model interface files.

    Args:
        tpl_files ([`str`]): list of template file names
        in_files ([`str`]): list of model input file names (pairs with template files)
        ins_files ([`str`]): list of instruction file names
        out_files ([`str`]): list of model output file names (pairs with instruction files)
        pst_filename (`str`): name of control file to write.  If None, no file is written.
            Default is None
        pst_path (`str`): the path to append to the template_file and in_file in the control file.  If
                not None, then any existing path in front of the template or in file is split off
                and pst_path is prepended.  If python is being run in a directory other than where the control
                file will reside, it is useful to pass `pst_path` as `.`.  Default is None


    Returns:
        `Pst`: new control file instance with parameter and observation names
        found in `tpl_files` and `ins_files`, repsectively.

    Note:
        calls `pyemu.helpers.pst_from_io_files()`

        Assigns generic values for parameter info.  Tries to use INSCHEK
        to set somewhat meaningful observation values

        all file paths are relatively to where python is running.

    TODO:
        add pst_path option
        make in_files and out_files optional

    Example::

        tpl_files = ["my.tpl"]
        in_files = ["my.in"]
        ins_files = ["my.ins"]
        out_files = ["my.out"]
        pst = pyemu.Pst.from_io_files(tpl_files,in_files,ins_files,out_files)
        pst.control_data.noptmax = 0
        pst.write("my.pst)



    """
    par_names = set()
    if not isinstance(tpl_files, list):
        tpl_files = [tpl_files]
    if not isinstance(in_files, list):
        in_files = [in_files]
    assert len(in_files) == len(tpl_files), "len(in_files) != len(tpl_files)"

    for tpl_file in tpl_files:
        assert os.path.exists(tpl_file), "template file not found: " + str(tpl_file)
        # new_names = [name for name in pyemu.pst_utils.parse_tpl_file(tpl_file) if name not in par_names]
        # par_names.extend(new_names)
        new_names = pyemu.pst_utils.parse_tpl_file(tpl_file)
        par_names.update(new_names)

    if not isinstance(ins_files, list):
        ins_files = [ins_files]
    if not isinstance(out_files, list):
        out_files = [out_files]
    assert len(ins_files) == len(out_files), "len(out_files) != len(out_files)"

    obs_names = []
    for ins_file in ins_files:
        assert os.path.exists(ins_file), "instruction file not found: " + str(ins_file)
        obs_names.extend(pyemu.pst_utils.parse_ins_file(ins_file))

    new_pst = pyemu.pst_utils.generic_pst(list(par_names), list(obs_names))

    if "window" in platform.platform().lower() and pst_path == ".":
        pst_path = ''

    new_pst.instruction_files = ins_files
    new_pst.output_files = out_files

    # try to run inschek to find the observtion values
    pyemu.pst_utils.try_process_output_pst(new_pst)
    if pst_path is None:
        new_pst.template_files = tpl_files
        new_pst.input_files = in_files
    else:
        new_pst.template_files = [os.path.join(
            pst_path, os.path.split(tpl_file)[-1]) for tpl_file in tpl_files]
        new_pst.input_files = [os.path.join(
            pst_path, os.path.split(in_file)[-1]) for in_file in in_files]
        # now set the true path location to instruction files and output files
        new_pst.instruction_files = [os.path.join(
            pst_path, os.path.split(ins_file)[-1]) for ins_file in ins_files]
        new_pst.output_files = [os.path.join(
            pst_path, os.path.split(out_file)[-1]) for out_file in out_files]

    if pst_filename:
        new_pst.write(pst_filename)
    return new_pst


wildass_guess_par_bounds_dict = {"hk": [0.01, 100.0], "vka": [0.1, 10.0],
                                 "sy": [0.25, 1.75], "ss": [0.1, 10.0],
                                 "cond": [0.01, 100.0], "flux": [0.25, 1.75],
                                 "rech": [0.9, 1.1], "stage": [0.9, 1.1],
                                 }


class PstFromFlopyModel(object):
    """ a monster helper class to setup a complex PEST interface around
    an existing MODFLOW-2005-family model.


    Args:
        model (`flopy.mbase`): a loaded flopy model instance. If model is an str, it is treated as a
            MODFLOW nam file (requires org_model_ws)
        new_model_ws (`str`): a directory where the new version of MODFLOW input files and PEST(++)
            files will be written
        org_model_ws (`str`): directory to existing MODFLOW model files.  Required if model argument
            is an str.  Default is None
        pp_props ([[`str`,[`int`]]]): pilot point multiplier parameters for grid-based properties.
            A nested list of grid-scale model properties to parameterize using
            name, iterable pairs.  For 3D properties, the iterable is zero-based
            layer indices.  For example, ["lpf.hk",[0,1,2,]] would setup pilot point multiplier
            parameters for layer property file horizontal hydraulic conductivity for model
            layers 1,2, and 3.  For time-varying properties (e.g. recharge), the
            iterable is for zero-based stress period indices.  For example, ["rch.rech",[0,4,10,15]]
            would setup pilot point multiplier parameters for recharge for stress
            period 1,5,11,and 16.
        const_props ([[`str`,[`int`]]]): constant (uniform) multiplier parameters for grid-based properties.
            A nested list of grid-scale model properties to parameterize using
            name, iterable pairs.  For 3D properties, the iterable is zero-based
            layer indices.  For example, ["lpf.hk",[0,1,2,]] would setup constant (uniform) multiplier
            parameters for layer property file horizontal hydraulic conductivity for model
            layers 1,2, and 3.  For time-varying properties (e.g. recharge), the
            iterable is for zero-based stress period indices.  For example, ["rch.rech",[0,4,10,15]]
            would setup constant (uniform) multiplier parameters for recharge for stress
            period 1,5,11,and 16.
        temporal_list_props ([[`str`,[`int`]]]): list-type input stress-period level multiplier parameters.
            A nested list of list-type input elements to parameterize using
            name, iterable pairs.  The iterable is zero-based stress-period indices.
            For example, to setup multipliers for WEL flux and for RIV conductance,
            temporal_list_props = [["wel.flux",[0,1,2]],["riv.cond",None]] would setup
            multiplier parameters for well flux for stress periods 1,2 and 3 and
            would setup one single river conductance multiplier parameter that is applied
            to all stress periods
        spatial_list_props ([[`str`,[`int`]]]):  list-type input for spatial multiplier parameters.
            A nested list of list-type elements to parameterize using
            names (e.g. [["riv.cond",0],["wel.flux",1] to setup up cell-based parameters for
            each list-type element listed.  These multiplier parameters are applied across
            all stress periods.  For this to work, there must be the same number of entries
            for all stress periods.  If more than one list element of the same type is in a single
            cell, only one parameter is used to multiply all lists in the same cell.
        grid_props ([[`str`,[`int`]]]): grid-based (every active model cell) multiplier parameters.
            A nested list of grid-scale model properties to parameterize using
            name, iterable pairs.  For 3D properties, the iterable is zero-based
            layer indices (e.g., ["lpf.hk",[0,1,2,]] would setup a multiplier
            parameter for layer property file horizontal hydraulic conductivity for model
            layers 1,2, and 3 in every active model cell).  For time-varying properties (e.g. recharge), the
            iterable is for zero-based stress period indices.  For example, ["rch.rech",[0,4,10,15]]
            would setup grid-based multiplier parameters in every active model cell
            for recharge for stress period 1,5,11,and 16.
        sfr_pars (`bool`): setup parameters for the stream flow routing modflow package.
            If list is passed it defines the parameters to set up.
        sfr_temporal_pars (`bool`)
            flag to include stress-period level spatially-global multipler parameters in addition to
            the spatially-discrete `sfr_pars`.  Requires `sfr_pars` to be passed.  Default is False
        grid_geostruct (`pyemu.geostats.GeoStruct`): the geostatistical structure to build the prior parameter covariance matrix
            elements for grid-based parameters.  If None, a generic GeoStruct is created
            using an "a" parameter that is 10 times the max cell size.  Default is None
        pp_space (`int`): number of grid cells between pilot points.  If None, use the default
            in pyemu.pp_utils.setup_pilot_points_grid.  Default is None
        zone_props ([[`str`,[`int`]]]): zone-based multiplier parameters.
            A nested list of zone-based model properties to parameterize using
            name, iterable pairs.  For 3D properties, the iterable is zero-based
            layer indices (e.g., ["lpf.hk",[0,1,2,]] would setup a multiplier
            parameter for layer property file horizontal hydraulic conductivity for model
            layers 1,2, and 3 for unique zone values in the ibound array.
            For time-varying properties (e.g. recharge), the iterable is for
            zero-based stress period indices.  For example, ["rch.rech",[0,4,10,15]]
            would setup zone-based multiplier parameters for recharge for stress
            period 1,5,11,and 16.
        pp_geostruct (`pyemu.geostats.GeoStruct`): the geostatistical structure to use for building the prior parameter
            covariance matrix for pilot point parameters.  If None, a generic
            GeoStruct is created using pp_space and grid-spacing information.
            Default is None
        par_bounds_dict (`dict`): a dictionary of model property/boundary condition name, upper-lower bound pairs.
            For example, par_bounds_dict = {"hk":[0.01,100.0],"flux":[0.5,2.0]} would
            set the bounds for horizontal hydraulic conductivity to
            0.001 and 100.0 and set the bounds for flux parameters to 0.5 and
            2.0.  For parameters not found in par_bounds_dict,
            `pyemu.helpers.wildass_guess_par_bounds_dict` is
            used to set somewhat meaningful bounds.  Default is None
        temporal_list_geostruct (`pyemu.geostats.GeoStruct`): the geostastical struture to
            build the prior parameter covariance matrix
            for time-varying list-type multiplier parameters.  This GeoStruct
            express the time correlation so that the 'a' parameter is the length of
            time that boundary condition multiplier parameters are correlated across.
            If None, then a generic GeoStruct is created that uses an 'a' parameter
            of 3 stress periods.  Default is None
        spatial_list_geostruct (`pyemu.geostats.GeoStruct`): the geostastical struture to
            build the prior parameter covariance matrix
            for spatially-varying list-type multiplier parameters.
            If None, a generic GeoStruct is created using an "a" parameter that
            is 10 times the max cell size.  Default is None.
        remove_existing (`bool`): a flag to remove an existing new_model_ws directory.  If False and
            new_model_ws exists, an exception is raised.  If True and new_model_ws
            exists, the directory is destroyed - user beware! Default is False.
        k_zone_dict (`dict`):  a dictionary of zero-based layer index, zone array pairs.
            e.g. {lay: np.2darray}  Used to
            override using ibound zones for zone-based parameterization.  If None,
            use ibound values greater than zero as zones. Alternatively a dictionary of dictionaries
            can be passed to allow different zones to be defined for different parameters.
            e.g. {"upw.hk" {lay: np.2darray}, "extra.rc11" {lay: np.2darray}}
            or {"hk" {lay: np.2darray}, "rc11" {lay: np.2darray}}
        use_pp_zones (`bool`): a flag to use ibound zones (or k_zone_dict, see above) as pilot
             point zones.  If False, ibound values greater than zero are treated as
             a single zone for pilot points.  Default is False
        obssim_smp_pairs ([[`str`,`str`]]: a list of observed-simulated PEST-type SMP file
            pairs to get observations
            from and include in the control file.  Default is []
        external_tpl_in_pairs ([[`str`,`str`]]: a list of existing template file, model input
            file pairs to parse parameters
            from and include in the control file.  Default is []
        external_ins_out_pairs ([[`str`,`str`]]: a list of existing instruction file,
            model output file pairs to parse
            observations from and include in the control file.  Default is []
        extra_pre_cmds ([`str`]): a list of preprocessing commands to add to the forward_run.py script
            commands are executed with os.system() within forward_run.py. Default is None.
        redirect_forward_output (`bool`): flag for whether to redirect forward model output to text files (True) or
            allow model output to be directed to the screen (False).  Default is True
        extra_post_cmds ([`str`]): a list of post-processing commands to add to the forward_run.py script.
            Commands are executed with os.system() within forward_run.py. Default is None.
        tmp_files ([`str`]): a list of temporary files that should be removed at the start of the forward
            run script.  Default is [].
        model_exe_name (`str`): binary name to run modflow.  If None, a default from flopy is used,
            which is dangerous because of the non-standard binary names
            (e.g. MODFLOW-NWT_x64, MODFLOWNWT, mfnwt, etc). Default is None.
        build_prior (`bool`): flag to build prior covariance matrix. Default is True
        sfr_obs (`bool`): flag to include observations of flow and aquifer exchange from
            the sfr ASCII output file
        hfb_pars (`bool`): add HFB parameters.  uses pyemu.gw_utils.write_hfb_template().  the resulting
            HFB pars have parval1 equal to the values in the original file and use the
            spatial_list_geostruct to build geostatistical covariates between parameters
        kl_props ([[`str`,[`int`]]]): karhunen-loeve based multiplier parameters.
            A nested list of KL-based model properties to parameterize using
            name, iterable pairs.  For 3D properties, the iterable is zero-based
            layer indices (e.g., ["lpf.hk",[0,1,2,]] would setup a multiplier
            parameter for layer property file horizontal hydraulic conductivity for model
            layers 1,2, and 3 for unique zone values in the ibound array.
            For time-varying properties (e.g. recharge), the iterable is for
            zero-based stress period indices.  For example, ["rch.rech",[0,4,10,15]]
            would setup zone-based multiplier parameters for recharge for stress
            period 1,5,11,and 16.
        kl_num_eig (`int`): the number of KL-based eigenvector multiplier parameters to use for each
            KL parameter set. default is 100
        kl_geostruct (`pyemu.geostats.Geostruct`): the geostatistical structure
            to build the prior parameter covariance matrix
            elements for KL-based parameters.  If None, a generic GeoStruct is created
            using an "a" parameter that is 10 times the max cell size.  Default is None


    Note:

        Setup up multiplier parameters for an existing MODFLOW model.

        Does all kinds of coolness like building a
        meaningful prior, assigning somewhat meaningful parameter groups and
        bounds, writes a forward_run.py script with all the calls need to
        implement multiplier parameters, run MODFLOW and post-process.

        Works a lot better if TEMPCHEK, INSCHEK and PESTCHEK are available in the
        system path variable

    """

    def __init__(self, model, new_model_ws, org_model_ws=None, pp_props=[], const_props=[],
                 temporal_bc_props=[], temporal_list_props=[], grid_props=[],
                 grid_geostruct=None, pp_space=None,
                 zone_props=[], pp_geostruct=None, par_bounds_dict=None, sfr_pars=False, temporal_sfr_pars=False,
                 temporal_list_geostruct=None, remove_existing=False, k_zone_dict=None,
                 mflist_waterbudget=True, mfhyd=True, hds_kperk=[], use_pp_zones=False,
                 obssim_smp_pairs=None, external_tpl_in_pairs=None,
                 external_ins_out_pairs=None, extra_pre_cmds=None,
                 extra_model_cmds=None, extra_post_cmds=None, redirect_forward_output=True,
                 tmp_files=None, model_exe_name=None, build_prior=True,
                 sfr_obs=False,
                 spatial_bc_props=[], spatial_list_props=[], spatial_list_geostruct=None,
                 hfb_pars=False, kl_props=None, kl_num_eig=100, kl_geostruct=None):

        self.logger = pyemu.logger.Logger("PstFromFlopyModel.log")
        self.log = self.logger.log

        self.logger.echo = True
        self.zn_suffix = "_zn"
        self.gr_suffix = "_gr"
        self.pp_suffix = "_pp"
        self.cn_suffix = "_cn"
        self.kl_suffix = "_kl"
        self.arr_org = "arr_org"
        self.arr_mlt = "arr_mlt"
        self.list_org = "list_org"
        self.list_mlt = "list_mlt"
        self.forward_run_file = "forward_run.py"

        self.remove_existing = remove_existing
        self.external_tpl_in_pairs = external_tpl_in_pairs
        self.external_ins_out_pairs = external_ins_out_pairs

        self._setup_model(model, org_model_ws, new_model_ws)
        self._add_external()

        self.arr_mult_dfs = []
        self.par_bounds_dict = par_bounds_dict
        self.pp_props = pp_props
        self.pp_space = pp_space
        self.pp_geostruct = pp_geostruct
        self.use_pp_zones = use_pp_zones

        self.const_props = const_props

        self.grid_props = grid_props
        self.grid_geostruct = grid_geostruct

        self.zone_props = zone_props

        self.kl_props = kl_props
        self.kl_geostruct = kl_geostruct
        self.kl_num_eig = kl_num_eig

        if len(temporal_bc_props) > 0:
            if len(temporal_list_props) > 0:
                self.logger.lraise("temporal_bc_props and temporal_list_props. " + \
                                   "temporal_bc_props is deprecated and replaced by temporal_list_props")
            self.logger.warn("temporal_bc_props is deprecated and replaced by temporal_list_props")
            temporal_list_props = temporal_bc_props
        if len(spatial_bc_props) > 0:
            if len(spatial_list_props) > 0:
                self.logger.lraise("spatial_bc_props and spatial_list_props. " + \
                                   "spatial_bc_props is deprecated and replaced by spatial_list_props")
            self.logger.warn("spatial_bc_props is deprecated and replaced by spatial_list_props")
            spatial_list_props = spatial_bc_props

        self.temporal_list_props = temporal_list_props
        self.temporal_list_geostruct = temporal_list_geostruct
        if self.temporal_list_geostruct is None:
            v = pyemu.geostats.ExpVario(contribution=1.0, a=180.0)  # 180 correlation length
            self.temporal_list_geostruct = pyemu.geostats.GeoStruct(variograms=v, name="temporal_list_geostruct")

        self.spatial_list_props = spatial_list_props
        self.spatial_list_geostruct = spatial_list_geostruct
        if self.spatial_list_geostruct is None:
            dist = 10 * float(max(self.m.dis.delr.array.max(),
                                  self.m.dis.delc.array.max()))
            v = pyemu.geostats.ExpVario(contribution=1.0, a=dist)
            self.spatial_list_geostruct = pyemu.geostats.GeoStruct(variograms=v, name="spatial_list_geostruct")

        self.obssim_smp_pairs = obssim_smp_pairs
        self.hds_kperk = hds_kperk
        self.sfr_obs = sfr_obs
        self.frun_pre_lines = []
        self.frun_model_lines = []
        self.frun_post_lines = []
        self.tmp_files = []
        self.extra_forward_imports = []
        if tmp_files is not None:
            if not isinstance(tmp_files, list):
                tmp_files = [tmp_files]
            self.tmp_files.extend(tmp_files)

        if k_zone_dict is None:
            self.k_zone_dict = {k: self.m.bas6.ibound[k].array for k in np.arange(self.m.nlay)}
        else:
            # check if k_zone_dict is a dictionary of dictionaries
            if np.all([isinstance(v, dict) for v in k_zone_dict.values()]):
                # loop over outer keys
                for par_key in k_zone_dict.keys():
                    for k, arr in k_zone_dict[par_key].items():
                        if k not in np.arange(self.m.nlay):
                            self.logger.lraise("k_zone_dict for par {1}, layer index not in nlay:{0}".
                                               format(k, par_key))
                        if arr.shape != (self.m.nrow, self.m.ncol):
                            self.logger.lraise("k_zone_dict arr for k {0} for par{2} has wrong shape:{1}".
                                               format(k, arr.shape, par_key))
            else:
                for k, arr in k_zone_dict.items():
                    if k not in np.arange(self.m.nlay):
                        self.logger.lraise("k_zone_dict layer index not in nlay:{0}".
                                           format(k))
                    if arr.shape != (self.m.nrow, self.m.ncol):
                        self.logger.lraise("k_zone_dict arr for k {0} has wrong shape:{1}".
                                           format(k, arr.shape))
            self.k_zone_dict = k_zone_dict

        # add any extra commands to the forward run lines

        for alist, ilist in zip([self.frun_pre_lines, self.frun_model_lines, self.frun_post_lines],
                                [extra_pre_cmds, extra_model_cmds, extra_post_cmds]):
            if ilist is None:
                continue

            if not isinstance(ilist, list):
                ilist = [ilist]
            for cmd in ilist:
                self.logger.statement("forward_run line:{0}".format(cmd))
                alist.append("pyemu.os_utils.run('{0}')\n".format(cmd))

        # add the model call

        if model_exe_name is None:
            model_exe_name = self.m.exe_name
            self.logger.warn("using flopy binary to execute the model:{0}".format(model))
        if redirect_forward_output:
            line = "pyemu.os_utils.run('{0} {1} 1>{1}.stdout 2>{1}.stderr')".format(model_exe_name, self.m.namefile)
        else:
            line = "pyemu.os_utils.run('{0} {1} ')".format(model_exe_name, self.m.namefile)
        self.logger.statement("forward_run line:{0}".format(line))
        self.frun_model_lines.append(line)

        self.tpl_files, self.in_files = [], []
        self.ins_files, self.out_files = [], []
        self._setup_mult_dirs()

        self.mlt_files = []
        self.org_files = []
        self.m_files = []
        self.mlt_counter = {}
        self.par_dfs = {}
        self.mlt_dfs = []

        self._setup_list_pars()
        self._setup_array_pars()

        if not sfr_pars and temporal_sfr_pars:
            self.logger.lraise("use of `temporal_sfr_pars` requires `sfr_pars`")

        if sfr_pars:
            if isinstance(sfr_pars, str):
                sfr_pars = [sfr_pars]
            if isinstance(sfr_pars, list):
                self._setup_sfr_pars(sfr_pars, include_temporal_pars=temporal_sfr_pars)
            else:
                self._setup_sfr_pars(include_temporal_pars=temporal_sfr_pars)

        if hfb_pars:
            self._setup_hfb_pars()

        self.mflist_waterbudget = mflist_waterbudget
        self.mfhyd = mfhyd
        self._setup_observations()
        self.build_pst()
        if build_prior:
            self.parcov = self.build_prior()
        else:
            self.parcov = None
        self.log("saving intermediate _setup_<> dfs into {0}".
                 format(self.m.model_ws))
        for tag, df in self.par_dfs.items():
            df.to_csv(os.path.join(self.m.model_ws, "_setup_par_{0}_{1}.csv".
                                   format(tag.replace(" ", '_'), self.pst_name)))
        for tag, df in self.obs_dfs.items():
            df.to_csv(os.path.join(self.m.model_ws, "_setup_obs_{0}_{1}.csv".
                                   format(tag.replace(" ", '_'), self.pst_name)))
        self.log("saving intermediate _setup_<> dfs into {0}".
                 format(self.m.model_ws))

        self.logger.statement("all done")

    def _setup_sfr_obs(self):
        """setup sfr ASCII observations"""
        if not self.sfr_obs:
            return

        if self.m.sfr is None:
            self.logger.lraise("no sfr package found...")
        org_sfr_out_file = os.path.join(self.org_model_ws, "{0}.sfr.out".format(self.m.name))
        if not os.path.exists(org_sfr_out_file):
            self.logger.lraise("setup_sfr_obs() error: could not locate existing sfr out file: {0}".
                               format(org_sfr_out_file))
        new_sfr_out_file = os.path.join(self.m.model_ws, os.path.split(org_sfr_out_file)[-1])
        shutil.copy2(org_sfr_out_file, new_sfr_out_file)
        seg_group_dict = None
        if isinstance(self.sfr_obs, dict):
            seg_group_dict = self.sfr_obs

        df = pyemu.gw_utils.setup_sfr_obs(new_sfr_out_file, seg_group_dict=seg_group_dict,
                                          model=self.m, include_path=True)
        if df is not None:
            self.obs_dfs["sfr"] = df
        self.frun_post_lines.append("pyemu.gw_utils.apply_sfr_obs()")

    def _setup_sfr_pars(self, par_cols=None, include_temporal_pars=None):
        """setup multiplier parameters for sfr segment data
        Adding support for reachinput (and isfropt = 1)"""
        assert self.m.sfr is not None, "can't find sfr package..."
        if isinstance(par_cols, str):
            par_cols = [par_cols]
        reach_pars = False  # default to False
        seg_pars = True
        par_dfs = {}
        df = pyemu.gw_utils.setup_sfr_seg_parameters(
            self.m, par_cols=par_cols,
            include_temporal_pars=include_temporal_pars)  # now just pass model
        # self.par_dfs["sfr"] = df
        if df.empty:
            warnings.warn("No sfr segment parameters have been set up", PyemuWarning)
            par_dfs["sfr"] = []
            seg_pars = False
        else:
            par_dfs["sfr"] = [df]  # may need df for both segs and reaches
            self.tpl_files.append("sfr_seg_pars.dat.tpl")
            self.in_files.append("sfr_seg_pars.dat")
            if include_temporal_pars:
                self.tpl_files.append("sfr_seg_temporal_pars.dat.tpl")
                self.in_files.append("sfr_seg_temporal_pars.dat")
        if self.m.sfr.reachinput:
            # if include_temporal_pars:
            #     raise NotImplementedError("temporal pars is not set up for reach data style")
            df = pyemu.gw_utils.setup_sfr_reach_parameters(self.m, par_cols=par_cols)
            if df.empty:
                warnings.warn("No sfr reach parameters have been set up", PyemuWarning)
            else:
                self.tpl_files.append("sfr_reach_pars.dat.tpl")
                self.in_files.append("sfr_reach_pars.dat")
                reach_pars = True
                par_dfs["sfr"].append(df)
        if len(par_dfs["sfr"]) > 0:
            self.par_dfs["sfr"] = pd.concat(par_dfs["sfr"])
            self.frun_pre_lines.append(
                "pyemu.gw_utils.apply_sfr_parameters(seg_pars={0}, reach_pars={1})".format(seg_pars, reach_pars))
        else:
            warnings.warn("No sfr parameters have been set up!", PyemuWarning)

    def _setup_hfb_pars(self):
        """setup non-mult parameters for hfb (yuck!)

        """
        if self.m.hfb6 is None:
            self.logger.lraise("couldn't find hfb pak")
        tpl_file, df = pyemu.gw_utils.write_hfb_template(self.m)

        self.in_files.append(os.path.split(tpl_file.replace(".tpl", ""))[-1])
        self.tpl_files.append(os.path.split(tpl_file)[-1])
        self.par_dfs["hfb"] = df

    def _setup_mult_dirs(self):
        """ setup the directories to use for multiplier parameterization.  Directories
        are make within the PstFromFlopyModel.m.model_ws directory

        """
        # setup dirs to hold the original and multiplier model input quantities
        set_dirs = []
        #        if len(self.pp_props) > 0 or len(self.zone_props) > 0 or \
        #                        len(self.grid_props) > 0:
        if self.pp_props is not None or \
                self.zone_props is not None or \
                self.grid_props is not None or \
                self.const_props is not None or \
                self.kl_props is not None:
            set_dirs.append(self.arr_org)
            set_dirs.append(self.arr_mlt)
        #       if len(self.bc_props) > 0:
        if len(self.temporal_list_props) > 0 or len(self.spatial_list_props) > 0:
            set_dirs.append(self.list_org)
        if len(self.spatial_list_props):
            set_dirs.append(self.list_mlt)

        for d in set_dirs:
            d = os.path.join(self.m.model_ws, d)
            self.log("setting up '{0}' dir".format(d))
            if os.path.exists(d):
                if self.remove_existing:
                    shutil.rmtree(d, onerror=remove_readonly)
                else:
                    raise Exception("dir '{0}' already exists".
                                    format(d))
            os.mkdir(d)
            self.log("setting up '{0}' dir".format(d))

    def _setup_model(self, model, org_model_ws, new_model_ws):
        """ setup the flopy.mbase instance for use with multipler parameters.
        Changes model_ws, sets external_path and writes new MODFLOW input
        files

        """
        split_new_mws = [i for i in os.path.split(new_model_ws) if len(i) > 0]
        if len(split_new_mws) != 1:
            self.logger.lraise("new_model_ws can only be 1 folder-level deep:{0}".
                               format(str(split_new_mws)))

        if isinstance(model, str):
            self.log("loading flopy model")
            try:
                import flopy
            except:
                raise Exception("from_flopy_model() requires flopy")
            # prepare the flopy model
            self.org_model_ws = org_model_ws
            self.new_model_ws = new_model_ws
            self.m = flopy.modflow.Modflow.load(model, model_ws=org_model_ws,
                                                check=False, verbose=True, forgive=False)
            self.log("loading flopy model")
        else:
            self.m = model
            self.org_model_ws = str(self.m.model_ws)
            self.new_model_ws = new_model_ws

        self.log("updating model attributes")
        self.m.array_free_format = True
        self.m.free_format_input = True
        self.m.external_path = '.'
        self.log("updating model attributes")
        if os.path.exists(new_model_ws):
            if not self.remove_existing:
                self.logger.lraise("'new_model_ws' already exists")
            else:
                self.logger.warn("removing existing 'new_model_ws")
                shutil.rmtree(new_model_ws, onerror=pyemu.os_utils._remove_readonly)
                time.sleep(1)
        self.m.change_model_ws(new_model_ws, reset_external=True)
        self.m.exe_name = self.m.exe_name.replace(".exe", '')
        self.m.exe = self.m.version
        self.log("writing new modflow input files")
        self.m.write_input()
        self.log("writing new modflow input files")

    def _get_count(self, name):
        """ get the latest counter for a certain parameter type.

        """
        if name not in self.mlt_counter:
            self.mlt_counter[name] = 1
            c = 0
        else:
            c = self.mlt_counter[name]
            self.mlt_counter[name] += 1
            # print(name,c)
        return c

    def _prep_mlt_arrays(self):
        """  prepare multipler arrays.  Copies existing model input arrays and
        writes generic (ones) multiplier arrays

        """
        par_props = [self.pp_props, self.grid_props,
                     self.zone_props, self.const_props,
                     self.kl_props]
        par_suffixs = [self.pp_suffix, self.gr_suffix,
                       self.zn_suffix, self.cn_suffix,
                       self.kl_suffix]

        # Need to remove props and suffixes for which no info was provided (e.g. still None)
        del_idx = []
        for i, cp in enumerate(par_props):
            if cp is None:
                del_idx.append(i)
        for i in del_idx[::-1]:
            del (par_props[i])
            del (par_suffixs[i])

        mlt_dfs = []
        for par_prop, suffix in zip(par_props, par_suffixs):
            if len(par_prop) == 2:
                if not isinstance(par_prop[0], list):
                    par_prop = [par_prop]
            if len(par_prop) == 0:
                continue
            for pakattr, k_org in par_prop:
                attr_name = pakattr.split('.')[1]
                pak, attr = self._parse_pakattr(pakattr)
                ks = np.arange(self.m.nlay)
                if isinstance(attr, flopy.utils.Transient2d):
                    ks = np.arange(self.m.nper)
                try:
                    k_parse = self._parse_k(k_org, ks)
                except Exception as e:
                    self.logger.lraise("error parsing k {0}:{1}".
                                       format(k_org, str(e)))
                org, mlt, mod, layer = [], [], [], []
                c = self._get_count(attr_name)
                mlt_prefix = "{0}{1}".format(attr_name, c)
                mlt_name = os.path.join(self.arr_mlt, "{0}.dat{1}"
                                        .format(mlt_prefix, suffix))
                for k in k_parse:
                    # horrible kludge to avoid passing int64 to flopy
                    # this gift may give again...
                    if type(k) is np.int64:
                        k = int(k)
                    if isinstance(attr, flopy.utils.Util2d):
                        fname = self._write_u2d(attr)

                        layer.append(k)
                    elif isinstance(attr, flopy.utils.Util3d):
                        fname = self._write_u2d(attr[k])
                        layer.append(k)
                    elif isinstance(attr, flopy.utils.Transient2d):
                        fname = self._write_u2d(attr.transient_2ds[k])
                        layer.append(0)  # big assumption here
                    mod.append(os.path.join(self.m.external_path, fname))
                    mlt.append(mlt_name)
                    org.append(os.path.join(self.arr_org, fname))
                df = pd.DataFrame({"org_file": org, "mlt_file": mlt, "model_file": mod, "layer": layer})
                df.loc[:, "suffix"] = suffix
                df.loc[:, "prefix"] = mlt_prefix
                df.loc[:, "attr_name"] = attr_name
                mlt_dfs.append(df)
        if len(mlt_dfs) > 0:
            mlt_df = pd.concat(mlt_dfs, ignore_index=True)
            return mlt_df

    def _write_u2d(self, u2d):
        """ write a flopy.utils.Util2D instance to an ASCII text file using the
        Util2D filename

        """
        filename = os.path.split(u2d.filename)[-1]
        np.savetxt(os.path.join(self.m.model_ws, self.arr_org, filename),
                   u2d.array, fmt="%15.6E")
        return filename

    def _write_const_tpl(self, name, tpl_file, zn_array):
        """ write a template file a for a constant (uniform) multiplier parameter

        """
        parnme = []
        with open(os.path.join(self.m.model_ws, tpl_file), 'w') as f:
            f.write("ptf ~\n")
            for i in range(self.m.nrow):
                for j in range(self.m.ncol):
                    if zn_array[i, j] < 1:
                        pname = " 1.0  "
                    else:
                        pname = "{0}{1}".format(name, self.cn_suffix)
                        if len(pname) > 12:
                            self.logger.warn("zone pname too long for pest:{0}". \
                                             format(pname))
                        parnme.append(pname)
                        pname = " ~   {0}    ~".format(pname)
                    f.write(pname)
                f.write("\n")
        df = pd.DataFrame({"parnme": parnme}, index=parnme)
        # df.loc[:,"pargp"] = "{0}{1}".format(self.cn_suffixname)
        df.loc[:, "pargp"] = "{0}_{1}".format(self.cn_suffix.replace('_', ''), name)
        df.loc[:, "tpl"] = tpl_file
        return df

    def _write_grid_tpl(self, name, tpl_file, zn_array):
        """ write a template file a for grid-based multiplier parameters

        """
        parnme, x, y = [], [], []
        with open(os.path.join(self.m.model_ws, tpl_file), 'w') as f:
            f.write("ptf ~\n")
            for i in range(self.m.nrow):
                for j in range(self.m.ncol):
                    if zn_array[i, j] < 1:
                        pname = ' 1.0 '
                    else:
                        pname = "{0}{1:03d}{2:03d}".format(name, i, j)
                        if len(pname) > 12:
                            self.logger.warn("grid pname too long for pest:{0}". \
                                             format(pname))
                        parnme.append(pname)
                        pname = ' ~     {0}   ~ '.format(pname)
                        x.append(self.m.sr.xcentergrid[i, j])
                        y.append(self.m.sr.ycentergrid[i, j])
                    f.write(pname)
                f.write("\n")
        df = pd.DataFrame({"parnme": parnme, "x": x, "y": y}, index=parnme)
        df.loc[:, "pargp"] = "{0}{1}".format(self.gr_suffix.replace('_', ''), name)
        df.loc[:, "tpl"] = tpl_file
        return df

    def _grid_prep(self):
        """ prepare grid-based parameterizations

        """
        if len(self.grid_props) == 0:
            return

        if self.grid_geostruct is None:
            self.logger.warn("grid_geostruct is None," \
                             " using ExpVario with contribution=1 and a=(max(delc,delr)*10")
            dist = 10 * float(max(self.m.dis.delr.array.max(),
                                  self.m.dis.delc.array.max()))
            v = pyemu.geostats.ExpVario(contribution=1.0, a=dist)
            self.grid_geostruct = pyemu.geostats.GeoStruct(variograms=v, name="grid_geostruct", transform="log")

    def _pp_prep(self, mlt_df):
        """ prepare pilot point based parameterization


        """
        if len(self.pp_props) == 0:
            return
        if self.pp_space is None:
            self.logger.warn("pp_space is None, using 10...\n")
            self.pp_space = 10
        if self.pp_geostruct is None:
            self.logger.warn("pp_geostruct is None," \
                             " using ExpVario with contribution=1 and a=(pp_space*max(delr,delc))")
            pp_dist = self.pp_space * float(max(self.m.dis.delr.array.max(),
                                                self.m.dis.delc.array.max()))
            v = pyemu.geostats.ExpVario(contribution=1.0, a=pp_dist)
            self.pp_geostruct = pyemu.geostats.GeoStruct(variograms=v, name="pp_geostruct", transform="log")

        pp_df = mlt_df.loc[mlt_df.suffix == self.pp_suffix, :]
        layers = pp_df.layer.unique()
        layers.sort()
        pp_dict = {l: list(pp_df.loc[pp_df.layer == l, "prefix"].unique()) for l in layers}
        # big assumption here - if prefix is listed more than once, use the lowest layer index
        pp_dict_sort = {}
        for i, l in enumerate(layers):
            p = set(pp_dict[l])
            pl = list(p)
            pl.sort()
            pp_dict_sort[l] = pl
            for ll in layers[i + 1:]:
                pp = set(pp_dict[ll])
                d = list(pp - p)
                d.sort()
                pp_dict_sort[ll] = d
        pp_dict = pp_dict_sort

        pp_array_file = {p: m for p, m in zip(pp_df.prefix, pp_df.mlt_file)}
        self.logger.statement("pp_dict: {0}".format(str(pp_dict)))

        self.log("calling setup_pilot_point_grid()")
        if self.use_pp_zones:
            # check if k_zone_dict is a dictionary of dictionaries
            if np.all([isinstance(v, dict) for v in self.k_zone_dict.values()]):
                ib = {p.split('.')[-1]: k_dict for p, k_dict in self.k_zone_dict.items()}
                for attr in pp_df.attr_name.unique():
                    if attr not in [p.split('.')[-1] for p in ib.keys()]:
                        if 'general_zn' not in ib.keys():
                            warnings.warn("Dictionary of dictionaries passed as zones, {0} not in keys: {1}. "
                                          "Will use ibound for zones".format(attr, ib.keys()), PyemuWarning)
                        else:
                            self.logger.statement(
                                "Dictionary of dictionaries passed as pp zones, "
                                "using 'general_zn' for {0}".format(attr))
                    if 'general_zn' not in ib.keys():
                        ib['general_zn'] = {k: self.m.bas6.ibound[k].array for k in range(self.m.nlay)}
            else:
                ib = {'general_zn': self.k_zone_dict}
        else:
            ib = {}
            for k in range(self.m.nlay):
                a = self.m.bas6.ibound[k].array.copy()
                a[a > 0] = 1
                ib[k] = a
            for k, i in ib.items():
                if np.any(i < 0):
                    u, c = np.unique(i[i > 0], return_counts=True)
                    counts = dict(zip(u, c))
                    mx = -1.0e+10
                    imx = None
                    for u, c in counts.items():
                        if c > mx:
                            mx = c
                            imx = u
                    self.logger.warn("resetting negative ibound values for PP zone" + \
                                     "array in layer {0} : {1}".format(k + 1, u))
                    i[i < 0] = u
            ib = {'general_zn': ib}
        pp_df = pyemu.pp_utils.setup_pilotpoints_grid(self.m,
                                                      ibound=ib,
                                                      use_ibound_zones=self.use_pp_zones,
                                                      prefix_dict=pp_dict,
                                                      every_n_cell=self.pp_space,
                                                      pp_dir=self.m.model_ws,
                                                      tpl_dir=self.m.model_ws,
                                                      shapename=os.path.join(
                                                          self.m.model_ws, "pp.shp"))
        self.logger.statement("{0} pilot point parameters created".
                              format(pp_df.shape[0]))
        self.logger.statement("pilot point 'pargp':{0}".
                              format(','.join(pp_df.pargp.unique())))
        self.log("calling setup_pilot_point_grid()")

        # calc factors for each layer
        pargp = pp_df.pargp.unique()
        pp_dfs_k = {}
        fac_files = {}
        pp_processed = set()
        pp_df.loc[:, "fac_file"] = np.NaN
        for pg in pargp:
            ks = pp_df.loc[pp_df.pargp == pg, "k"].unique()
            if len(ks) == 0:
                self.logger.lraise("something is wrong in fac calcs for par group {0}".format(pg))
            if len(ks) == 1:
                if np.all([isinstance(v, dict) for v in ib.values()]):  # check is dict of dicts
                    if np.any([pg.startswith(p) for p in ib.keys()]):
                        p = next(p for p in ib.keys() if pg.startswith(p))
                        # get dict relating to parameter prefix
                        ib_k = ib[p][ks[0]]
                    else:
                        p = 'general_zn'
                        ib_k = ib[p][ks[0]]
                else:
                    ib_k = ib[ks[0]]
            if len(ks) != 1:  # TODO
                # self.logger.lraise("something is wrong in fac calcs for par group {0}".format(pg))
                self.logger.warn("multiple k values for {0},forming composite zone array...".format(pg))
                ib_k = np.zeros((self.m.nrow, self.m.ncol))
                for k in ks:
                    t = ib["general_zn"][k].copy()
                    t[t < 1] = 0
                    ib_k[t > 0] = t[t > 0]
            k = int(ks[0])
            kattr_id = "{}_{}".format(k, p)
            kp_id = "{}_{}".format(k, pg)
            if kp_id not in pp_dfs_k.keys():
                self.log("calculating factors for p={0}, k={1}".format(pg, k))
                fac_file = os.path.join(self.m.model_ws, "pp_k{0}.fac".format(kattr_id))
                var_file = fac_file.replace("{0}.fac".format(kattr_id),
                                            ".var.dat")
                pp_df_k = pp_df.loc[pp_df.pargp == pg]
                if kattr_id not in pp_processed:
                    self.logger.statement("saving krige variance file:{0}"
                                          .format(var_file))
                    self.logger.statement("saving krige factors file:{0}"
                                          .format(fac_file))
                    ok_pp = pyemu.geostats.OrdinaryKrige(self.pp_geostruct, pp_df_k)
                    ok_pp.calc_factors_grid(self.m.sr, var_filename=var_file, zone_array=ib_k, num_threads=10)
                    ok_pp.to_grid_factors_file(fac_file)
                    pp_processed.add(kattr_id)
                fac_files[kp_id] = fac_file
                self.log("calculating factors for p={0}, k={1}".format(pg, k))
                pp_dfs_k[kp_id] = pp_df_k

        for kp_id, fac_file in fac_files.items():
            k = int(kp_id.split('_')[0])
            pp_prefix = kp_id.split('_', 1)[-1]
            # pp_files = pp_df.pp_filename.unique()
            fac_file = os.path.split(fac_file)[-1]
            # pp_prefixes = pp_dict[k]
            # for pp_prefix in pp_prefixes:
            self.log("processing pp_prefix:{0}".format(pp_prefix))
            if pp_prefix not in pp_array_file.keys():
                self.logger.lraise("{0} not in self.pp_array_file.keys()".
                                   format(pp_prefix, ','.
                                          join(pp_array_file.keys())))

            out_file = os.path.join(self.arr_mlt, os.path.split(pp_array_file[pp_prefix])[-1])

            pp_files = pp_df.loc[pp_df.pp_filename.apply(
                lambda x:
                os.path.split(x)[-1
                ].split('.')[0] == "{0}pp".format(pp_prefix)), 'pp_filename']
            if pp_files.unique().shape[0] != 1:
                self.logger.lraise("wrong number of pp_files found:{0}".format(','.join(pp_files)))
            pp_file = os.path.split(pp_files.iloc[0])[-1]
            pp_df.loc[pp_df.pargp == pp_prefix, "fac_file"] = fac_file
            pp_df.loc[pp_df.pargp == pp_prefix, "pp_file"] = pp_file
            pp_df.loc[pp_df.pargp == pp_prefix, "out_file"] = out_file

        pp_df.loc[:, "pargp"] = pp_df.pargp.apply(lambda x: "pp_{0}".format(x))
        out_files = mlt_df.loc[mlt_df.mlt_file.
                                   apply(lambda x: x.endswith(self.pp_suffix)), "mlt_file"]
        # mlt_df.loc[:,"fac_file"] = np.NaN
        # mlt_df.loc[:,"pp_file"] = np.NaN
        for out_file in out_files:
            pp_df_pf = pp_df.loc[pp_df.out_file == out_file, :]
            fac_files = pp_df_pf.fac_file
            if fac_files.unique().shape[0] != 1:
                self.logger.lraise("wrong number of fac files:{0}".format(str(fac_files.unique())))
            fac_file = fac_files.iloc[0]
            pp_files = pp_df_pf.pp_file
            if pp_files.unique().shape[0] != 1:
                self.logger.lraise("wrong number of pp files:{0}".format(str(pp_files.unique())))
            pp_file = pp_files.iloc[0]
            mlt_df.loc[mlt_df.mlt_file == out_file, "fac_file"] = fac_file
            mlt_df.loc[mlt_df.mlt_file == out_file, "pp_file"] = pp_file
        self.par_dfs[self.pp_suffix] = pp_df

        mlt_df.loc[mlt_df.suffix == self.pp_suffix, "tpl_file"] = np.NaN

    def _kl_prep(self, mlt_df):
        """ prepare KL based parameterizations

        """
        if len(self.kl_props) == 0:
            return

        if self.kl_geostruct is None:
            self.logger.warn("kl_geostruct is None," \
                             " using ExpVario with contribution=1 and a=(10.0*max(delr,delc))")
            kl_dist = 10.0 * float(max(self.m.dis.delr.array.max(),
                                       self.m.dis.delc.array.max()))
            v = pyemu.geostats.ExpVario(contribution=1.0, a=kl_dist)
            self.kl_geostruct = pyemu.geostats.GeoStruct(variograms=v, name="kl_geostruct", transform="log")

        kl_df = mlt_df.loc[mlt_df.suffix == self.kl_suffix, :]
        layers = kl_df.layer.unique()
        # kl_dict = {l:list(kl_df.loc[kl_df.layer==l,"prefix"].unique()) for l in layers}
        # big assumption here - if prefix is listed more than once, use the lowest layer index
        # for i,l in enumerate(layers):
        #    p = set(kl_dict[l])
        #    for ll in layers[i+1:]:
        #        pp = set(kl_dict[ll])
        #        d = pp - p
        #        kl_dict[ll] = list(d)
        kl_prefix = list(kl_df.loc[:, "prefix"])

        kl_array_file = {p: m for p, m in zip(kl_df.prefix, kl_df.mlt_file)}
        self.logger.statement("kl_prefix: {0}".format(str(kl_prefix)))

        fac_file = os.path.join(self.m.model_ws, "kl.fac")

        self.log("calling kl_setup() with factors file {0}".format(fac_file))

        kl_df = kl_setup(self.kl_num_eig, self.m.sr, self.kl_geostruct, kl_prefix,
                         factors_file=fac_file, basis_file=fac_file + ".basis.jcb",
                         tpl_dir=self.m.model_ws)
        self.logger.statement("{0} kl parameters created".
                              format(kl_df.shape[0]))
        self.logger.statement("kl 'pargp':{0}".
                              format(','.join(kl_df.pargp.unique())))

        self.log("calling kl_setup() with factors file {0}".format(fac_file))
        kl_mlt_df = mlt_df.loc[mlt_df.suffix == self.kl_suffix]
        for prefix in kl_df.prefix.unique():
            prefix_df = kl_df.loc[kl_df.prefix == prefix, :]
            in_file = os.path.split(prefix_df.loc[:, "in_file"].iloc[0])[-1]
            assert prefix in mlt_df.prefix.values, "{0}:{1}".format(prefix, mlt_df.prefix)
            mlt_df.loc[mlt_df.prefix == prefix, "pp_file"] = in_file
            mlt_df.loc[mlt_df.prefix == prefix, "fac_file"] = os.path.split(fac_file)[-1]

        print(kl_mlt_df)
        mlt_df.loc[mlt_df.suffix == self.kl_suffix, "tpl_file"] = np.NaN
        self.par_dfs[self.kl_suffix] = kl_df
        # calc factors for each layer

    def _setup_array_pars(self):
        """ main entry point for setting up array multipler parameters

        """
        mlt_df = self._prep_mlt_arrays()
        if mlt_df is None:
            return
        mlt_df.loc[:, "tpl_file"] = mlt_df.mlt_file.apply(lambda x: os.path.split(x)[-1] + ".tpl")
        # mlt_df.loc[mlt_df.tpl_file.apply(lambda x:pd.notnull(x.pp_file)),"tpl_file"] = np.NaN
        mlt_files = mlt_df.mlt_file.unique()
        # for suffix,tpl_file,layer,name in zip(self.mlt_df.suffix,
        #                                 self.mlt_df.tpl,self.mlt_df.layer,
        #                                     self.mlt_df.prefix):
        par_dfs = {}
        for mlt_file in mlt_files:
            suffixes = mlt_df.loc[mlt_df.mlt_file == mlt_file, "suffix"]
            if suffixes.unique().shape[0] != 1:
                self.logger.lraise("wrong number of suffixes for {0}" \
                                   .format(mlt_file))
            suffix = suffixes.iloc[0]

            tpl_files = mlt_df.loc[mlt_df.mlt_file == mlt_file, "tpl_file"]
            if tpl_files.unique().shape[0] != 1:
                self.logger.lraise("wrong number of tpl_files for {0}" \
                                   .format(mlt_file))
            tpl_file = tpl_files.iloc[0]
            layers = mlt_df.loc[mlt_df.mlt_file == mlt_file, "layer"]
            # if layers.unique().shape[0] != 1:
            #    self.logger.lraise("wrong number of layers for {0}"\
            #                       .format(mlt_file))
            layer = layers.iloc[0]
            names = mlt_df.loc[mlt_df.mlt_file == mlt_file, "prefix"]
            if names.unique().shape[0] != 1:
                self.logger.lraise("wrong number of names for {0}" \
                                   .format(mlt_file))
            name = names.iloc[0]
            attr_names = mlt_df.loc[mlt_df.mlt_file == mlt_file, "attr_name"]
            if attr_names.unique().shape[0] != 1:
                self.logger.lraise("wrong number of attr_names for {0}".format(mlt_file))
            attr_name = attr_names.iloc[0]

            # ib = self.k_zone_dict[layer]
            df = None
            if suffix == self.cn_suffix:
                self.log("writing const tpl:{0}".format(tpl_file))
                # df = self.write_const_tpl(name,tpl_file,self.m.bas6.ibound[layer].array)
                try:
                    df = write_const_tpl(name, os.path.join(self.m.model_ws, tpl_file), self.cn_suffix,
                                         self.m.bas6.ibound[layer].array, (self.m.nrow, self.m.ncol), self.m.sr)
                except Exception as e:
                    self.logger.lraise("error writing const template: {0}".format(str(e)))
                self.log("writing const tpl:{0}".format(tpl_file))

            elif suffix == self.gr_suffix:
                self.log("writing grid tpl:{0}".format(tpl_file))
                # df = self.write_grid_tpl(name,tpl_file,self.m.bas6.ibound[layer].array)
                try:
                    df = write_grid_tpl(name, os.path.join(self.m.model_ws, tpl_file), self.gr_suffix,
                                        self.m.bas6.ibound[layer].array, (self.m.nrow, self.m.ncol), self.m.sr)
                except Exception as e:
                    self.logger.lraise("error writing grid template: {0}".format(str(e)))
                self.log("writing grid tpl:{0}".format(tpl_file))

            elif suffix == self.zn_suffix:
                self.log("writing zone tpl:{0}".format(tpl_file))
                if np.all([isinstance(v, dict) for v in self.k_zone_dict.values()]):  # check is dict of dicts
                    if attr_name in [p.split('.')[-1] for p in self.k_zone_dict.keys()]:
                        k_zone_dict = next(k_dict for p, k_dict in self.k_zone_dict.items()
                                           if p.split('.')[-1] == attr_name)  # get dict relating to parameter prefix
                    else:
                        assert 'general_zn' in self.k_zone_dict.keys(), \
                            "Neither {0} nor 'general_zn' are in k_zone_dict keys: {1}".format(attr_name,
                                                                                               self.k_zone_dict.keys())
                        k_zone_dict = self.k_zone_dict['general_zn']
                else:
                    k_zone_dict = self.k_zone_dict
                # df = self.write_zone_tpl(self.m, name, tpl_file, self.k_zone_dict[layer], self.zn_suffix, self.logger)
                try:
                    df = write_zone_tpl(name, os.path.join(self.m.model_ws, tpl_file), self.zn_suffix,
                                        k_zone_dict[layer], (self.m.nrow, self.m.ncol), self.m.sr)
                except Exception as e:
                    self.logger.lraise("error writing zone template: {0}".format(str(e)))
                self.log("writing zone tpl:{0}".format(tpl_file))

            if df is None:
                continue
            if suffix not in par_dfs:
                par_dfs[suffix] = [df]
            else:
                par_dfs[suffix].append(df)
        for suf, dfs in par_dfs.items():
            self.par_dfs[suf] = pd.concat(dfs)

        if self.pp_suffix in mlt_df.suffix.values:
            self.log("setting up pilot point process")
            self._pp_prep(mlt_df)
            self.log("setting up pilot point process")

        if self.gr_suffix in mlt_df.suffix.values:
            self.log("setting up grid process")
            self._grid_prep()
            self.log("setting up grid process")

        if self.kl_suffix in mlt_df.suffix.values:
            self.log("setting up kl process")
            self._kl_prep(mlt_df)
            self.log("setting up kl process")

        mlt_df.to_csv(os.path.join(self.m.model_ws, "arr_pars.csv"))
        ones = np.ones((self.m.nrow, self.m.ncol))
        for mlt_file in mlt_df.mlt_file.unique():
            self.log("save test mlt array {0}".format(mlt_file))
            np.savetxt(os.path.join(self.m.model_ws, mlt_file),
                       ones, fmt="%15.6E")
            self.log("save test mlt array {0}".format(mlt_file))
            tpl_files = mlt_df.loc[mlt_df.mlt_file == mlt_file, "tpl_file"]
            if tpl_files.unique().shape[0] != 1:
                self.logger.lraise("wrong number of tpl_files for {0}" \
                                   .format(mlt_file))
            tpl_file = tpl_files.iloc[0]
            if pd.notnull(tpl_file):
                self.tpl_files.append(tpl_file)
                self.in_files.append(mlt_file)

        # for tpl_file,mlt_file in zip(mlt_df.tpl_file,mlt_df.mlt_file):
        #     if pd.isnull(tpl_file):
        #         continue
        #     self.tpl_files.append(tpl_file)
        #     self.in_files.append(mlt_file)

        os.chdir(self.m.model_ws)
        try:
            apply_array_pars()
        except Exception as e:
            os.chdir("..")
            self.logger.lraise("error test running apply_array_pars():{0}".
                               format(str(e)))
        os.chdir("..")
        line = "pyemu.helpers.apply_array_pars()\n"
        self.logger.statement("forward_run line:{0}".format(line))
        self.frun_pre_lines.append(line)

    def _setup_observations(self):
        """ main entry point for setting up observations

        """
        obs_methods = [self._setup_water_budget_obs, self._setup_hyd,
                       self._setup_smp, self._setup_hob, self._setup_hds,
                       self._setup_sfr_obs]
        obs_types = ["mflist water budget obs", "hyd file",
                     "external obs-sim smp files", "hob", "hds", "sfr"]
        self.obs_dfs = {}
        for obs_method, obs_type in zip(obs_methods, obs_types):
            self.log("processing obs type {0}".format(obs_type))
            obs_method()
            self.log("processing obs type {0}".format(obs_type))

<<<<<<< HEAD


    def draw(self, num_reals=100, sigma_range=6,use_specsim=False, scale_offset=True):
=======
    def draw(self, num_reals=100, sigma_range=6, use_specsim=False):
>>>>>>> 03b95e07
        """ draw from the geostatistically-implied parameter covariance matrix

        Args:
            num_reals (`int`): number of realizations to generate. Default is 100
            sigma_range (`float`): number of standard deviations represented by
                the parameter bounds.  Default is 6.
            use_specsim (`bool`): flag to use spectral simulation for grid-based
                parameters.  Requires a regular grid but is wicked fast.  Default is False
            scale_offset (`bool`, optional): flag to apply scale and offset to parameter
                bounds when calculating variances - this is passed through to
                `pyemu.Cov.from_parameter_data`.  Default is True.

        Note:
            operates on parameters by groups to avoid having to construct a very large
            covariance matrix for problems with more the 30K parameters.

            uses `helpers.geostatitical_draw()`

        Returns:
            `pyemu.ParameterEnsemble`: The realized parameter ensemble

        """

        self.log("drawing realizations")
        struct_dict = {}
        gr_par_pe = None
        if self.pp_suffix in self.par_dfs.keys():
            pp_df = self.par_dfs[self.pp_suffix]
            pp_dfs = []
            for pargp in pp_df.pargp.unique():
                gp_df = pp_df.loc[pp_df.pargp == pargp, :]
                p_df = gp_df.drop_duplicates(subset="parnme")
                pp_dfs.append(p_df)
            # pp_dfs = [pp_df.loc[pp_df.pargp==pargp,:].copy() for pargp in pp_df.pargp.unique()]
            struct_dict[self.pp_geostruct] = pp_dfs
        if self.gr_suffix in self.par_dfs.keys():
            gr_df = self.par_dfs[self.gr_suffix]

            if not use_specsim:
                gr_dfs = []
                for pargp in gr_df.pargp.unique():
                    gp_df = gr_df.loc[gr_df.pargp == pargp, :]
                    p_df = gp_df.drop_duplicates(subset="parnme")
                    gr_dfs.append(p_df)
                # gr_dfs = [gr_df.loc[gr_df.pargp==pargp,:].copy() for pargp in gr_df.pargp.unique()]
                struct_dict[self.grid_geostruct] = gr_dfs
            else:
                if not pyemu.geostats.SpecSim2d.grid_is_regular(self.m.dis.delr.array, self.m.dis.delc.array):
                    self.logger.lraise("draw() error: can't use spectral simulation with irregular grid")
                gr_df.loc[:, "i"] = gr_df.parnme.apply(lambda x: int(x[-6:-3]))
                gr_df.loc[:, "j"] = gr_df.parnme.apply(lambda x: int(x[-3:]))
                if gr_df.i.max() > self.m.nrow - 1 or gr_df.i.min() < 0:
                    self.logger.lraise("draw(): error parsing grid par names for 'i' index")
                if gr_df.j.max() > self.m.ncol - 1 or gr_df.j.min() < 0:
                    self.logger.lraise("draw(): error parsing grid par names for 'j' index")
                self.log("spectral simulation for grid-scale pars")
                ss = pyemu.geostats.SpecSim2d(delx=self.m.dis.delr.array, dely=self.m.dis.delc.array,
                                              geostruct=self.grid_geostruct)
                gr_par_pe = ss.grid_par_ensemble_helper(pst=self.pst, gr_df=gr_df, num_reals=num_reals,
                                                        sigma_range=sigma_range, logger=self.logger)
                self.log("spectral simulation for grid-scale pars")
        if "temporal_list" in self.par_dfs.keys():
            bc_df = self.par_dfs["temporal_list"]
            bc_df.loc[:, "y"] = 0
            bc_df.loc[:, "x"] = bc_df.timedelta.apply(lambda x: x.days)
            bc_dfs = []
            for pargp in bc_df.pargp.unique():
                gp_df = bc_df.loc[bc_df.pargp == pargp, :]
                p_df = gp_df.drop_duplicates(subset="parnme")
                # print(p_df)
                bc_dfs.append(p_df)
            # bc_dfs = [bc_df.loc[bc_df.pargp==pargp,:].copy() for pargp in bc_df.pargp.unique()]
            struct_dict[self.temporal_list_geostruct] = bc_dfs
        if "spatial_list" in self.par_dfs.keys():
            bc_df = self.par_dfs["spatial_list"]
            bc_dfs = []
            for pargp in bc_df.pargp.unique():
                gp_df = bc_df.loc[bc_df.pargp == pargp, :]
                # p_df = gp_df.drop_duplicates(subset="parnme")
                # print(p_df)
                bc_dfs.append(gp_df)
            struct_dict[self.spatial_list_geostruct] = bc_dfs
<<<<<<< HEAD
        pe = geostatistical_draws(self.pst,struct_dict=struct_dict,num_reals=num_reals,
                             sigma_range=sigma_range,scale_offset=scale_offset)
=======
        pe = geostatistical_draws(self.pst, struct_dict=struct_dict, num_reals=num_reals,
                                  sigma_range=sigma_range)
>>>>>>> 03b95e07
        if gr_par_pe is not None:
            pe.loc[:, gr_par_pe.columns] = gr_par_pe.values
        self.log("drawing realizations")
        return pe

    def build_prior(self, fmt="ascii", filename=None, droptol=None, chunk=None,
                    sigma_range=6):
        """ build and optionally save the prior parameter covariance matrix.

        Args:
            fmt (`str`, optional): the format to save the cov matrix.  Options are "ascii","binary","uncfile", "coo".
                Default is "ascii".  If "none" (lower case string, not None), then no file is created.
            filename (`str`, optional): the filename to save the prior cov matrix to.  If None, the name is formed using
                model nam_file name.  Default is None.
            droptol (`float`, optional): tolerance for dropping near-zero values when writing compressed binary.
                Default is None.
            chunk (`int`, optional): chunk size to write in a single pass - for binary only.  Default
                is None (no chunking).
            sigma_range (`float`): number of standard deviations represented by the parameter bounds.  Default
                is 6.

        Returns:
            `pyemu.Cov`: the full prior parameter covariance matrix, generated by processing parameters by
            groups

        """

        fmt = fmt.lower()
        acc_fmts = ["ascii", "binary", "uncfile", "none", "coo"]
        if fmt not in acc_fmts:
            self.logger.lraise("unrecognized prior save 'fmt':{0}, options are: {1}".
                               format(fmt, ','.join(acc_fmts)))

        self.log("building prior covariance matrix")
        struct_dict = {}
        if self.pp_suffix in self.par_dfs.keys():
            pp_df = self.par_dfs[self.pp_suffix]
            pp_dfs = []
            for pargp in pp_df.pargp.unique():
                gp_df = pp_df.loc[pp_df.pargp == pargp, :]
                p_df = gp_df.drop_duplicates(subset="parnme")
                pp_dfs.append(p_df)
            # pp_dfs = [pp_df.loc[pp_df.pargp==pargp,:].copy() for pargp in pp_df.pargp.unique()]
            struct_dict[self.pp_geostruct] = pp_dfs
        if self.gr_suffix in self.par_dfs.keys():
            gr_df = self.par_dfs[self.gr_suffix]
            gr_dfs = []
            for pargp in gr_df.pargp.unique():
                gp_df = gr_df.loc[gr_df.pargp == pargp, :]
                p_df = gp_df.drop_duplicates(subset="parnme")
                gr_dfs.append(p_df)
            # gr_dfs = [gr_df.loc[gr_df.pargp==pargp,:].copy() for pargp in gr_df.pargp.unique()]
            struct_dict[self.grid_geostruct] = gr_dfs
        if "temporal_list" in self.par_dfs.keys():
            bc_df = self.par_dfs["temporal_list"]
            bc_df.loc[:, "y"] = 0
            bc_df.loc[:, "x"] = bc_df.timedelta.apply(lambda x: x.days)
            bc_dfs = []
            for pargp in bc_df.pargp.unique():
                gp_df = bc_df.loc[bc_df.pargp == pargp, :]
                p_df = gp_df.drop_duplicates(subset="parnme")
                # print(p_df)
                bc_dfs.append(p_df)
            # bc_dfs = [bc_df.loc[bc_df.pargp==pargp,:].copy() for pargp in bc_df.pargp.unique()]
            struct_dict[self.temporal_list_geostruct] = bc_dfs
        if "spatial_list" in self.par_dfs.keys():
            bc_df = self.par_dfs["spatial_list"]
            bc_dfs = []
            for pargp in bc_df.pargp.unique():
                gp_df = bc_df.loc[bc_df.pargp == pargp, :]
                # p_df = gp_df.drop_duplicates(subset="parnme")
                # print(p_df)
                bc_dfs.append(gp_df)
            struct_dict[self.spatial_list_geostruct] = bc_dfs
        if "hfb" in self.par_dfs.keys():
            if self.spatial_list_geostruct in struct_dict.keys():
                struct_dict[self.spatial_list_geostruct].append(self.par_dfs["hfb"])
            else:
                struct_dict[self.spatial_list_geostruct] = [self.par_dfs["hfb"]]

        if "sfr" in self.par_dfs.keys():
            self.logger.warn("geospatial prior not implemented for SFR pars")

        if len(struct_dict) > 0:
            cov = pyemu.helpers.geostatistical_prior_builder(self.pst,
                                                             struct_dict=struct_dict,
                                                             sigma_range=sigma_range)
        else:
            cov = pyemu.Cov.from_parameter_data(self.pst, sigma_range=sigma_range)

        if filename is None:
            filename = os.path.join(self.m.model_ws, self.pst_name + ".prior.cov")
        if fmt != "none":
            self.logger.statement("saving prior covariance matrix to file {0}".format(filename))
        if fmt == 'ascii':
            cov.to_ascii(filename)
        elif fmt == 'binary':
            cov.to_binary(filename, droptol=droptol, chunk=chunk)
        elif fmt == 'uncfile':
            cov.to_uncfile(filename)
        elif fmt == 'coo':
            cov.to_coo(filename, droptol=droptol, chunk=chunk)
        self.log("building prior covariance matrix")
        return cov

    def build_pst(self, filename=None):
        """ build the pest control file using the parameters and
        observations.

        Args:
            filename (`str`): the filename to save the contorl file to.  If None, the
                name if formed from the model namfile name.  Default is None.  The control
                is saved in the `PstFromFlopy.m.model_ws` directory.
        Note:

            calls pyemu.Pst.from_io_files

            calls PESTCHEK

        """
        self.logger.statement("changing dir in to {0}".format(self.m.model_ws))
        os.chdir(self.m.model_ws)
        tpl_files = copy.deepcopy(self.tpl_files)
        in_files = copy.deepcopy(self.in_files)
        try:
            files = os.listdir('.')
            new_tpl_files = [f for f in files if f.endswith(".tpl") and f not in tpl_files]
            new_in_files = [f.replace(".tpl", '') for f in new_tpl_files]
            tpl_files.extend(new_tpl_files)
            in_files.extend(new_in_files)
            ins_files = [f for f in files if f.endswith(".ins")]
            out_files = [f.replace(".ins", '') for f in ins_files]
            for tpl_file, in_file in zip(tpl_files, in_files):
                if tpl_file not in self.tpl_files:
                    self.tpl_files.append(tpl_file)
                    self.in_files.append(in_file)

            for ins_file, out_file in zip(ins_files, out_files):
                if ins_file not in self.ins_files:
                    self.ins_files.append(ins_file)
                    self.out_files.append(out_file)
            self.log("instantiating control file from i/o files")
            self.logger.statement("tpl files: {0}".format(",".join(self.tpl_files)))
            self.logger.statement("ins files: {0}".format(",".join(self.ins_files)))
            pst = pyemu.Pst.from_io_files(tpl_files=self.tpl_files,
                                          in_files=self.in_files,
                                          ins_files=self.ins_files,
                                          out_files=self.out_files)

            self.log("instantiating control file from i/o files")
        except Exception as e:
            os.chdir("..")
            self.logger.lraise("error build Pst:{0}".format(str(e)))
        os.chdir('..')
        # more customization here
        par = pst.parameter_data
        for name, df in self.par_dfs.items():
            if "parnme" not in df.columns:
                continue
            df.index = df.parnme
            for col in par.columns:
                if col in df.columns:
                    par.loc[df.parnme, col] = df.loc[:, col]

        par.loc[:, "parubnd"] = 10.0
        par.loc[:, "parlbnd"] = 0.1

        for name, df in self.par_dfs.items():
            if "parnme" not in df:
                continue
            df.index = df.parnme
            for col in ["parubnd", "parlbnd", "pargp"]:
                if col in df.columns:
                    par.loc[df.index, col] = df.loc[:, col]

        for tag, [lw, up] in wildass_guess_par_bounds_dict.items():
            par.loc[par.parnme.apply(lambda x: x.startswith(tag)), "parubnd"] = up
            par.loc[par.parnme.apply(lambda x: x.startswith(tag)), "parlbnd"] = lw

        if self.par_bounds_dict is not None:
            for tag, [lw, up] in self.par_bounds_dict.items():
                par.loc[par.parnme.apply(lambda x: x.startswith(tag)), "parubnd"] = up
                par.loc[par.parnme.apply(lambda x: x.startswith(tag)), "parlbnd"] = lw

        obs = pst.observation_data
        for name, df in self.obs_dfs.items():
            if "obsnme" not in df.columns:
                continue
            df.index = df.obsnme
            for col in df.columns:
                if col in obs.columns:
                    obs.loc[df.obsnme, col] = df.loc[:, col]

        self.pst_name = self.m.name + ".pst"
        pst.model_command = ["python forward_run.py"]
        pst.control_data.noptmax = 0
        self.log("writing forward_run.py")
        self.write_forward_run()
        self.log("writing forward_run.py")

        if filename is None:
            filename = os.path.join(self.m.model_ws, self.pst_name)
        self.logger.statement("writing pst {0}".format(filename))

        pst.write(filename)
        self.pst = pst

        self.log("running pestchek on {0}".format(self.pst_name))
        os.chdir(self.m.model_ws)
        try:
            pyemu.os_utils.run("pestchek {0} >pestchek.stdout".format(self.pst_name))
        except Exception as e:
            self.logger.warn("error running pestchek:{0}".format(str(e)))
        for line in open("pestchek.stdout"):
            self.logger.statement("pestcheck:{0}".format(line.strip()))
        os.chdir("..")
        self.log("running pestchek on {0}".format(self.pst_name))

    def _add_external(self):
        """ add external (existing) template files and/or instruction files to the
        Pst instance

        """
        if self.external_tpl_in_pairs is not None:
            if not isinstance(self.external_tpl_in_pairs, list):
                external_tpl_in_pairs = [self.external_tpl_in_pairs]
            for tpl_file, in_file in self.external_tpl_in_pairs:
                if not os.path.exists(tpl_file):
                    self.logger.lraise("couldn't find external tpl file:{0}". \
                                       format(tpl_file))
                self.logger.statement("external tpl:{0}".format(tpl_file))
                shutil.copy2(tpl_file, os.path.join(self.m.model_ws,
                                                    os.path.split(tpl_file)[-1]))
                if os.path.exists(in_file):
                    shutil.copy2(in_file, os.path.join(self.m.model_ws,
                                                       os.path.split(in_file)[-1]))

        if self.external_ins_out_pairs is not None:
            if not isinstance(self.external_ins_out_pairs, list):
                external_ins_out_pairs = [self.external_ins_out_pairs]
            for ins_file, out_file in self.external_ins_out_pairs:
                if not os.path.exists(ins_file):
                    self.logger.lraise("couldn't find external ins file:{0}". \
                                       format(ins_file))
                self.logger.statement("external ins:{0}".format(ins_file))
                shutil.copy2(ins_file, os.path.join(self.m.model_ws,
                                                    os.path.split(ins_file)[-1]))
                if os.path.exists(out_file):
                    shutil.copy2(out_file, os.path.join(self.m.model_ws,
                                                        os.path.split(out_file)[-1]))
                    self.logger.warn("obs listed in {0} will have values listed in {1}"
                                     .format(ins_file, out_file))
                else:
                    self.logger.warn("obs listed in {0} will have generic values")

    def write_forward_run(self):
        """ write the forward run script forward_run.py

        Note:
            This method can be called repeatedly, especially after any
            changed to the pre- and/or post-processing routines.

        """
        with open(os.path.join(self.m.model_ws, self.forward_run_file), 'w') as f:
            f.write("import os\nimport multiprocessing as mp\nimport numpy as np" + \
                    "\nimport pandas as pd\nimport flopy\n")
            f.write("import pyemu\n")
            f.write("def main():\n")
            f.write("\n")
            s = "    "
            for ex_imp in self.extra_forward_imports:
                f.write(s + 'import {0}\n'.format(ex_imp))
            for tmp_file in self.tmp_files:
                f.write(s + "try:\n")
                f.write(s + "   os.remove('{0}')\n".format(tmp_file))
                f.write(s + "except Exception as e:\n")
                f.write(s + "   print('error removing tmp file:{0}')\n".format(tmp_file))
            for line in self.frun_pre_lines:
                f.write(s + line + '\n')
            for line in self.frun_model_lines:
                f.write(s + line + '\n')
            for line in self.frun_post_lines:
                f.write(s + line + '\n')
            f.write("\n")
            f.write("if __name__ == '__main__':\n")
            f.write("    mp.freeze_support()\n    main()\n\n")

    def _parse_k(self, k, vals):
        """ parse the iterable from a property or boundary condition argument
        """
        try:
            k = int(k)
        except:
            pass
        else:
            assert k in vals, "k {0} not in vals".format(k)
            return [k]
        if k is None:
            return vals
        else:
            try:
                k_vals = vals[k]
            except Exception as e:
                raise Exception("error slicing vals with {0}:{1}".
                                format(k, str(e)))
            return k_vals

    def _parse_pakattr(self, pakattr):
        """ parse package-iterable pairs from a property or boundary condition
        argument

        """

        raw = pakattr.lower().split('.')
        if len(raw) != 2:
            self.logger.lraise("pakattr is wrong:{0}".format(pakattr))
        pakname = raw[0]
        attrname = raw[1]
        pak = self.m.get_package(pakname)
        if pak is None:
            if pakname == "extra":
                self.logger.statement("'extra' pak detected:{0}".format(pakattr))
                ud = flopy.utils.Util3d(self.m, (self.m.nlay, self.m.nrow, self.m.ncol), np.float32, 1.0, attrname)
                return "extra", ud

            self.logger.lraise("pak {0} not found".format(pakname))
        if hasattr(pak, attrname):
            attr = getattr(pak, attrname)
            return pak, attr
        elif hasattr(pak, "stress_period_data"):
            dtype = pak.stress_period_data.dtype
            if attrname not in dtype.names:
                self.logger.lraise("attr {0} not found in dtype.names for {1}.stress_period_data". \
                                   format(attrname, pakname))
            attr = pak.stress_period_data
            return pak, attr, attrname
        # elif hasattr(pak,'hfb_data'):
        #     dtype = pak.hfb_data.dtype
        #     if attrname not in dtype.names:
        #         self.logger.lraise('attr {0} not found in dtypes.names for {1}.hfb_data. Thanks for playing.'.\
        #                            format(attrname,pakname))
        #     attr = pak.hfb_data
        #     return pak, attr, attrname
        else:
            self.logger.lraise("unrecognized attr:{0}".format(attrname))

    def _setup_list_pars(self):
        """ main entry point for setting up list multiplier
                parameters

                """
        tdf = self._setup_temporal_list_pars()
        sdf = self._setup_spatial_list_pars()
        if tdf is None and sdf is None:
            return
        os.chdir(self.m.model_ws)
        try:
            apply_list_pars()
        except Exception as e:
            os.chdir("..")
            self.logger.lraise("error test running apply_list_pars():{0}".format(str(e)))
        os.chdir('..')
        line = "pyemu.helpers.apply_list_pars()\n"
        self.logger.statement("forward_run line:{0}".format(line))
        self.frun_pre_lines.append(line)

    def _setup_temporal_list_pars(self):

        if len(self.temporal_list_props) == 0:
            return
        self.log("processing temporal_list_props")
        bc_filenames = []
        bc_cols = []
        bc_pak = []
        bc_k = []
        bc_dtype_names = []
        bc_parnme = []
        if len(self.temporal_list_props) == 2:
            if not isinstance(self.temporal_list_props[0], list):
                self.temporal_list_props = [self.temporal_list_props]
        for pakattr, k_org in self.temporal_list_props:
            pak, attr, col = self._parse_pakattr(pakattr)
            k_parse = self._parse_k(k_org, np.arange(self.m.nper))
            c = self._get_count(pakattr)
            for k in k_parse:
                bc_filenames.append(self._list_helper(k, pak, attr, col))
                bc_cols.append(col)
                pak_name = pak.name[0].lower()
                bc_pak.append(pak_name)
                bc_k.append(k)
                bc_dtype_names.append(','.join(attr.dtype.names))

                bc_parnme.append("{0}{1}_{2:03d}".format(pak_name, col, c))

        df = pd.DataFrame({"filename": bc_filenames, "col": bc_cols,
                           "kper": bc_k, "pak": bc_pak,
                           "dtype_names": bc_dtype_names,
                           "parnme": bc_parnme})
        tds = pd.to_timedelta(np.cumsum(self.m.dis.perlen.array), unit='d')
        dts = pd.to_datetime(self.m._start_datetime) + tds
        df.loc[:, "datetime"] = df.kper.apply(lambda x: dts[x])
        df.loc[:, "timedelta"] = df.kper.apply(lambda x: tds[x])
        df.loc[:, "val"] = 1.0
        # df.loc[:,"kper"] = df.kper.apply(np.int)
        # df.loc[:,"parnme"] = df.apply(lambda x: "{0}{1}_{2:03d}".format(x.pak,x.col,x.kper),axis=1)
        df.loc[:, "tpl_str"] = df.parnme.apply(lambda x: "~   {0}   ~".format(x))
        df.loc[:, "list_org"] = self.list_org
        df.loc[:, "model_ext_path"] = self.m.external_path
        df.loc[:, "pargp"] = df.parnme.apply(lambda x: x.split('_')[0])
        names = ["filename", "dtype_names", "list_org", "model_ext_path", "col", "kper", "pak", "val"]
        df.loc[:, names]. \
            to_csv(os.path.join(self.m.model_ws, "temporal_list_pars.dat"), sep=' ')
        df.loc[:, "val"] = df.tpl_str
        tpl_name = os.path.join(self.m.model_ws, 'temporal_list_pars.dat.tpl')
        # f_tpl =  open(tpl_name,'w')
        # f_tpl.write("ptf ~\n")
        # f_tpl.flush()
        # df.loc[:,names].to_csv(f_tpl,sep=' ',quotechar=' ')
        # f_tpl.write("index ")
        # f_tpl.write(df.loc[:,names].to_string(index_names=True))
        # f_tpl.close()
        _write_df_tpl(tpl_name, df.loc[:, names], sep=' ', index_label="index", quotechar=" ")
        self.par_dfs["temporal_list"] = df

        self.log("processing temporal_list_props")
        return True

    def _setup_spatial_list_pars(self):

        if len(self.spatial_list_props) == 0:
            return
        self.log("processing spatial_list_props")

        bc_filenames = []
        bc_cols = []
        bc_pak = []
        bc_k = []
        bc_dtype_names = []
        bc_parnme = []
        if len(self.spatial_list_props) == 2:
            if not isinstance(self.spatial_list_props[0], list):
                self.spatial_list_props = [self.spatial_list_props]
        for pakattr, k_org in self.spatial_list_props:
            pak, attr, col = self._parse_pakattr(pakattr)
            k_parse = self._parse_k(k_org, np.arange(self.m.nlay))
            if len(k_parse) > 1:
                self.logger.lraise("spatial_list_pars error: each set of spatial list pars can only be applied " + \
                                   "to a single layer (e.g. [wel.flux,0].\n" + \
                                   "You passed [{0},{1}], implying broadcasting to layers {2}".
                                   format(pakattr, k_org, k_parse))
            # # horrible special case for HFB since it cannot vary over time
            # if type(pak) != flopy.modflow.mfhfb.ModflowHfb:
            for k in range(self.m.nper):
                bc_filenames.append(self._list_helper(k, pak, attr, col))
                bc_cols.append(col)
                pak_name = pak.name[0].lower()
                bc_pak.append(pak_name)
                bc_k.append(k_parse[0])
                bc_dtype_names.append(','.join(attr.dtype.names))

        info_df = pd.DataFrame({"filename": bc_filenames, "col": bc_cols,
                                "k": bc_k, "pak": bc_pak,
                                "dtype_names": bc_dtype_names})
        info_df.loc[:, "list_mlt"] = self.list_mlt
        info_df.loc[:, "list_org"] = self.list_org
        info_df.loc[:, "model_ext_path"] = self.m.external_path

        # check that all files for a given package have the same number of entries
        info_df.loc[:, "itmp"] = np.NaN
        pak_dfs = {}
        for pak in info_df.pak.unique():
            df_pak = info_df.loc[info_df.pak == pak, :]
            itmp = []
            for filename in df_pak.filename:
                names = df_pak.dtype_names.iloc[0].split(',')

                # mif pak != 'hfb6':
                fdf = pd.read_csv(os.path.join(self.m.model_ws, filename),
                                  delim_whitespace=True, header=None, names=names)
                for c in ['k', 'i', 'j']:
                    fdf.loc[:, c] -= 1
                # else:
                #     # need to navigate the HFB file to skip both comments and header line
                #     skiprows = sum(
                #         [1 if i.strip().startswith('#') else 0
                #          for i in open(os.path.join(self.m.model_ws, filename), 'r').readlines()]) + 1
                #     fdf = pd.read_csv(os.path.join(self.m.model_ws, filename),
                #                       delim_whitespace=True, header=None, names=names, skiprows=skiprows  ).dropna()
                #
                #     for c in ['k', 'irow1','icol1','irow2','icol2']:
                #         fdf.loc[:, c] -= 1

                itmp.append(fdf.shape[0])
                pak_dfs[pak] = fdf
            info_df.loc[info_df.pak == pak, "itmp"] = itmp
            if np.unique(np.array(itmp)).shape[0] != 1:
                info_df.to_csv("spatial_list_trouble.csv")
                self.logger.lraise("spatial_list_pars() error: must have same number of " + \
                                   "entries for every stress period for {0}".format(pak))

        # make the pak dfs have unique model indices
        for pak, df in pak_dfs.items():
            # if pak != 'hfb6':
            df.loc[:, "idx"] = df.apply(lambda x: "{0:02.0f}{1:04.0f}{2:04.0f}".format(x.k, x.i, x.j), axis=1)
            # else:
            #     df.loc[:, "idx"] = df.apply(lambda x: "{0:02.0f}{1:04.0f}{2:04.0f}{2:04.0f}{2:04.0f}".format(x.k, x.irow1, x.icol1,
            #                                                                                                  x.irow2, x.icol2), axis=1)
            if df.idx.unique().shape[0] != df.shape[0]:
                self.logger.warn("duplicate entries in list pak {0}...collapsing".format(pak))
                df.drop_duplicates(subset="idx", inplace=True)
            df.index = df.idx
            pak_dfs[pak] = df

        # write template files - find which cols are parameterized...
        par_dfs = []
        for pak, df in pak_dfs.items():
            pak_df = info_df.loc[info_df.pak == pak, :]
            # reset all non-index cols to 1.0
            for col in df.columns:
                if col not in ['k', 'i', 'j', 'inode', 'irow1', 'icol1', 'irow2', 'icol2']:
                    df.loc[:, col] = 1.0
            in_file = os.path.join(self.list_mlt, pak + ".csv")
            tpl_file = os.path.join(pak + ".csv.tpl")
            # save an all "ones" mult df for testing
            df.to_csv(os.path.join(self.m.model_ws, in_file), sep=' ')
            parnme, pargp = [], []
            # if pak != 'hfb6':
            x = df.apply(lambda x: self.m.sr.xcentergrid[int(x.i), int(x.j)], axis=1).values
            y = df.apply(lambda x: self.m.sr.ycentergrid[int(x.i), int(x.j)], axis=1).values
            # else:
            #     # note -- for HFB6, only row and col for node 1
            #     x = df.apply(lambda x: self.m.sr.xcentergrid[int(x.irow1),int(x.icol1)],axis=1).values
            #     y = df.apply(lambda x: self.m.sr.ycentergrid[int(x.irow1),int(x.icol1)],axis=1).values

            for col in pak_df.col.unique():
                col_df = pak_df.loc[pak_df.col == col]
                k_vals = col_df.k.unique()
                npar = col_df.k.apply(lambda x: x in k_vals).shape[0]
                if npar == 0:
                    continue
                names = df.index.map(lambda x: "{0}{1}{2}".format(pak[0], col[0], x))

                df.loc[:, col] = names.map(lambda x: "~   {0}   ~".format(x))
                df.loc[df.k.apply(lambda x: x not in k_vals), col] = 1.0
                par_df = pd.DataFrame({"parnme": names, "x": x, "y": y, "k": df.k.values}, index=names)
                par_df = par_df.loc[par_df.k.apply(lambda x: x in k_vals)]
                if par_df.shape[0] == 0:
                    self.logger.lraise("no parameters found for spatial list k,pak,attr {0}, {1}, {2}".
                                       format(k_vals, pak, col))

                par_df.loc[:, "pargp"] = df.k.apply(lambda x: "{0}{1}_k{2:02.0f}".format(pak, col, int(x))).values

                par_df.loc[:, "tpl_file"] = tpl_file
                par_df.loc[:, "in_file"] = in_file
                par_dfs.append(par_df)

            # with open(os.path.join(self.m.model_ws,tpl_file),'w') as f:
            #    f.write("ptf ~\n")
            # f.flush()
            # df.to_csv(f)
            #    f.write("index ")
            #    f.write(df.to_string(index_names=False)+'\n')
            _write_df_tpl(os.path.join(self.m.model_ws, tpl_file), df, sep=' ', quotechar=" ", index_label="index")
            self.tpl_files.append(tpl_file)
            self.in_files.append(in_file)

        par_df = pd.concat(par_dfs)
        self.par_dfs["spatial_list"] = par_df
        info_df.to_csv(os.path.join(self.m.model_ws, "spatial_list_pars.dat"), sep=' ')

        self.log("processing spatial_list_props")
        return True

    def _list_helper(self, k, pak, attr, col):
        """ helper to setup list multiplier parameters for a given
        k, pak, attr set.

        """
        # special case for horrible HFB6 exception
        # if type(pak) == flopy.modflow.mfhfb.ModflowHfb:
        #     filename = pak.file_name[0]
        # else:
        filename = attr.get_filename(k)
        filename_model = os.path.join(self.m.external_path, filename)
        shutil.copy2(os.path.join(self.m.model_ws, filename_model),
                     os.path.join(self.m.model_ws, self.list_org, filename))
        return filename_model

    def _setup_hds(self):
        """ setup modflow head save file observations for given kper (zero-based
        stress period index) and k (zero-based layer index) pairs using the
        kperk argument.

        """
        if self.hds_kperk is None or len(self.hds_kperk) == 0:
            return
        from .gw_utils import setup_hds_obs
        # if len(self.hds_kperk) == 2:
        #     try:
        #         if len(self.hds_kperk[0] == 2):
        #             pass
        #     except:
        #         self.hds_kperk = [self.hds_kperk]
        oc = self.m.get_package("OC")
        if oc is None:
            raise Exception("can't find OC package in model to setup hds grid obs")
        if not oc.savehead:
            raise Exception("OC not saving hds, can't setup grid obs")
        hds_unit = oc.iuhead
        hds_file = self.m.get_output(unit=hds_unit)
        assert os.path.exists(os.path.join(self.org_model_ws, hds_file)), \
            "couldn't find existing hds file {0} in org_model_ws".format(hds_file)
        shutil.copy2(os.path.join(self.org_model_ws, hds_file),
                     os.path.join(self.m.model_ws, hds_file))
        inact = None
        if self.m.lpf is not None:
            inact = self.m.lpf.hdry
        elif self.m.upw is not None:
            inact = self.m.upw.hdry
        if inact is None:
            skip = lambda x: np.NaN if x == self.m.bas6.hnoflo else x
        else:
            skip = lambda x: np.NaN if x == self.m.bas6.hnoflo or x == inact else x
        print(self.hds_kperk)
        frun_line, df = setup_hds_obs(os.path.join(self.m.model_ws, hds_file),
                                      kperk_pairs=self.hds_kperk, skip=skip)
        self.obs_dfs["hds"] = df
        self.frun_post_lines.append("pyemu.gw_utils.apply_hds_obs('{0}')".format(hds_file))
        self.tmp_files.append(hds_file)

    def _setup_smp(self):
        """ setup observations from PEST-style SMP file pairs

        """
        if self.obssim_smp_pairs is None:
            return
        if len(self.obssim_smp_pairs) == 2:
            if isinstance(self.obssim_smp_pairs[0], str):
                self.obssim_smp_pairs = [self.obssim_smp_pairs]
        for obs_smp, sim_smp in self.obssim_smp_pairs:
            self.log("processing {0} and {1} smp files".format(obs_smp, sim_smp))
            if not os.path.exists(obs_smp):
                self.logger.lraise("couldn't find obs smp: {0}".format(obs_smp))
            if not os.path.exists(sim_smp):
                self.logger.lraise("couldn't find sim smp: {0}".format(sim_smp))
            new_obs_smp = os.path.join(self.m.model_ws,
                                       os.path.split(obs_smp)[-1])
            shutil.copy2(obs_smp, new_obs_smp)
            new_sim_smp = os.path.join(self.m.model_ws,
                                       os.path.split(sim_smp)[-1])
            shutil.copy2(sim_smp, new_sim_smp)
            pyemu.smp_utils.smp_to_ins(new_sim_smp)

    def _setup_hob(self):
        """ setup observations from the MODFLOW HOB package
        """

        if self.m.hob is None:
            return
        hob_out_unit = self.m.hob.iuhobsv
        new_hob_out_fname = os.path.join(self.m.model_ws, self.m.get_output_attribute(unit=hob_out_unit))
        org_hob_out_fname = os.path.join(self.org_model_ws, self.m.get_output_attribute(unit=hob_out_unit))

        if not os.path.exists(org_hob_out_fname):
            self.logger.warn("could not find hob out file: {0}...skipping".format(hob_out_fname))
            return
        shutil.copy2(org_hob_out_fname, new_hob_out_fname)
        hob_df = pyemu.gw_utils.modflow_hob_to_instruction_file(new_hob_out_fname)
        self.obs_dfs["hob"] = hob_df
        self.tmp_files.append(os.path.split(hob_out_fname))

    def _setup_hyd(self):
        """ setup observations from the MODFLOW HYDMOD package
        """
        if self.m.hyd is None:
            return
        if self.mfhyd:
            org_hyd_out = os.path.join(self.org_model_ws, self.m.name + ".hyd.bin")
            if not os.path.exists(org_hyd_out):
                self.logger.warn("can't find existing hyd out file:{0}...skipping".
                                 format(org_hyd_out))
                return
            new_hyd_out = os.path.join(self.m.model_ws, os.path.split(org_hyd_out)[-1])
            shutil.copy2(org_hyd_out, new_hyd_out)
            df = pyemu.gw_utils.modflow_hydmod_to_instruction_file(new_hyd_out)
            df.loc[:, "obgnme"] = df.obsnme.apply(lambda x: '_'.join(x.split('_')[:-1]))
            line = "pyemu.gw_utils.modflow_read_hydmod_file('{0}')". \
                format(os.path.split(new_hyd_out)[-1])
            self.logger.statement("forward_run line: {0}".format(line))
            self.frun_post_lines.append(line)
            self.obs_dfs["hyd"] = df
            self.tmp_files.append(os.path.split(new_hyd_out)[-1])

    def _setup_water_budget_obs(self):
        """ setup observations from the MODFLOW list file for
        volume and flux water buget information

        """
        if self.mflist_waterbudget:
            org_listfile = os.path.join(self.org_model_ws, self.m.lst.file_name[0])
            if os.path.exists(org_listfile):
                shutil.copy2(org_listfile, os.path.join(self.m.model_ws,
                                                        self.m.lst.file_name[0]))
            else:
                self.logger.warn("can't find existing list file:{0}...skipping".
                                 format(org_listfile))
                return
            list_file = os.path.join(self.m.model_ws, self.m.lst.file_name[0])
            flx_file = os.path.join(self.m.model_ws, "flux.dat")
            vol_file = os.path.join(self.m.model_ws, "vol.dat")
            df = pyemu.gw_utils.setup_mflist_budget_obs(list_file,
                                                        flx_filename=flx_file,
                                                        vol_filename=vol_file,
                                                        start_datetime=self.m.start_datetime)
            if df is not None:
                self.obs_dfs["wb"] = df
            # line = "try:\n    os.remove('{0}')\nexcept:\n    pass".format(os.path.split(list_file)[-1])
            # self.logger.statement("forward_run line:{0}".format(line))
            # self.frun_pre_lines.append(line)
            self.tmp_files.append(os.path.split(list_file)[-1])
            line = "pyemu.gw_utils.apply_mflist_budget_obs('{0}',flx_filename='{1}',vol_filename='{2}',start_datetime='{3}')". \
                format(os.path.split(list_file)[-1],
                       os.path.split(flx_file)[-1],
                       os.path.split(vol_file)[-1],
                       self.m.start_datetime)
            self.logger.statement("forward_run line:{0}".format(line))
            self.frun_post_lines.append(line)


def _process_chunk_fac2real(chunk):
    for args in chunk:
        pyemu.geostats.fac2real(**args)


def _process_chunk_model_files(chunk, df):
    for model_file in chunk:
        _process_model_file(model_file, df)


def _process_model_file(model_file, df):
    # find all mults that need to be applied to this array
    df_mf = df.loc[df.model_file == model_file, :]
    results = []
    org_file = df_mf.org_file.unique()
    if org_file.shape[0] != 1:
        raise Exception("wrong number of org_files for {0}".
                        format(model_file))
    org_arr = np.loadtxt(org_file[0])

    for mlt in df_mf.mlt_file:
        org_arr *= np.loadtxt(mlt)
    if "upper_bound" in df.columns:
        ub_vals = df_mf.upper_bound.value_counts().dropna().to_dict()
        if len(ub_vals) == 0:
            pass
        elif len(ub_vals) > 1:
            print(ub_vals)
            raise Exception("different upper bound values for {0}".format(org_file))
        else:
            ub = list(ub_vals.keys())[0]
            org_arr[org_arr > ub] = ub
    if "lower_bound" in df.columns:
        lb_vals = df_mf.lower_bound.value_counts().dropna().to_dict()
        if len(lb_vals) == 0:
            pass
        elif len(lb_vals) > 1:
            raise Exception("different lower bound values for {0}".format(org_file))
        else:
            lb = list(lb_vals.keys())[0]
            org_arr[org_arr < lb] = lb

    np.savetxt(model_file, np.atleast_2d(org_arr), fmt="%15.6E", delimiter='')


def apply_array_pars(arr_par_file="arr_pars.csv"):
    """ a function to apply array-based multipler parameters.

    Args:
        arr_par_file (`str`): path to csv file detailing parameter array multipliers.
            This file is written by PstFromFlopy.

    Note:
        Used to implement the parameterization constructed by
        PstFromFlopyModel during a forward run

        This function should be added to the forward_run.py script but can
        be called on any correctly formatted csv

        This function using multiprocessing, spawning one process for each
        model input array (and optionally pp files).  This speeds up
        execution time considerably but means you need to make sure your
        forward run script uses the proper multiprocessing idioms for
        freeze support and main thread handling.

    """
    df = pd.read_csv(arr_par_file, index_col=0)
    # for fname in df.model_file:
    #     try:
    #         os.remove(fname)
    #     except:
    #         print("error removing mult array:{0}".format(fname))

    if 'pp_file' in df.columns:
        print("starting fac2real", datetime.now())
        pp_df = df.loc[df.pp_file.notna(),
                       ['pp_file', 'fac_file', 'mlt_file']].rename(
            columns={'fac_file': 'factors_file', 'mlt_file': 'out_file'})
        pp_df.loc[:, 'lower_lim'] = 1.0e-10
        # don't need to process all (e.g. if const. mults apply across kper...)
        pp_args = pp_df.drop_duplicates().to_dict('records')
        num_ppargs = len(pp_args)
        chunk_len = 50
        num_chunk_floor = num_ppargs // chunk_len
        main_chunks = np.array(pp_args)[:num_chunk_floor * chunk_len].reshape(
            [-1, chunk_len]).tolist()
        remainder = np.array(pp_args)[num_chunk_floor * chunk_len:].tolist()
        chunks = main_chunks + [remainder]
        procs = []
        for chunk in chunks:
            p = mp.Process(target=_process_chunk_fac2real, args=[chunk])
            p.start()
            procs.append(p)
        for p in procs:
            p.join()

        print("finished fac2real", datetime.now())

    print("starting arr mlt", datetime.now())
    uniq = df.model_file.unique()  # unique model input files to be produced
    num_uniq = len(uniq)  # number of input files to be produced
    # number of files to send to each processor
    chunk_len = 50  # - this may not be the optimum number,
    # sure there is some cleverway of working it out
    # lazy plitting the files to be processed into even chunks
    num_chunk_floor = num_uniq // chunk_len  # number of whole chunks
    main_chunks = uniq[:num_chunk_floor * chunk_len].reshape(
        [-1, chunk_len]).tolist()  # the list of files broken down into chunks
    remainder = uniq[num_chunk_floor * chunk_len:].tolist()  # remaining files
    chunks = main_chunks + [remainder]
    procs = []
    for chunk in chunks:  # now only spawn processor for each chunk
        p = mp.Process(target=_process_chunk_model_files, args=[chunk, df])
        p.start()
        procs.append(p)
    for p in procs:
        p.join()
    print("finished arr mlt", datetime.now())


def apply_list_pars():
    """ a function to apply boundary condition multiplier parameters.

    Note:
        Used to implement the parameterization constructed by
        PstFromFlopyModel during a forward run

        Requires either "temporal_list_pars.csv" or "spatial_list_pars.csv"

        Should be added to the forward_run.py script


    """
    temp_file = "temporal_list_pars.dat"
    spat_file = "spatial_list_pars.dat"

    temp_df, spat_df = None, None
    if os.path.exists(temp_file):
        temp_df = pd.read_csv(temp_file, delim_whitespace=True)
        temp_df.loc[:, "split_filename"] = temp_df.filename.apply(lambda x: os.path.split(x)[-1])
        org_dir = temp_df.list_org.iloc[0]
        model_ext_path = temp_df.model_ext_path.iloc[0]
    if os.path.exists(spat_file):
        spat_df = pd.read_csv(spat_file, delim_whitespace=True)
        spat_df.loc[:, "split_filename"] = spat_df.filename.apply(lambda x: os.path.split(x)[-1])
        mlt_dir = spat_df.list_mlt.iloc[0]
        org_dir = spat_df.list_org.iloc[0]
        model_ext_path = spat_df.model_ext_path.iloc[0]
    if temp_df is None and spat_df is None:
        raise Exception("apply_list_pars() - no key dfs found, nothing to do...")
    # load the spatial mult dfs
    sp_mlts = {}
    if spat_df is not None:

        for f in os.listdir(mlt_dir):
            pak = f.split(".")[0].lower()
            df = pd.read_csv(os.path.join(mlt_dir, f), index_col=0, delim_whitespace=True)
            # if pak != 'hfb6':
            df.index = df.apply(lambda x: "{0:02.0f}{1:04.0f}{2:04.0f}".format(x.k, x.i, x.j), axis=1)
            # else:
            #     df.index = df.apply(lambda x: "{0:02.0f}{1:04.0f}{2:04.0f}{2:04.0f}{2:04.0f}".format(x.k, x.irow1, x.icol1,
            #                                                                      x.irow2, x.icol2), axis = 1)
            if pak in sp_mlts.keys():
                raise Exception("duplicate multiplier csv for pak {0}".format(pak))
            if df.shape[0] == 0:
                raise Exception("empty dataframe for spatial list file: {0}".format(f))
            sp_mlts[pak] = df

    org_files = os.listdir(org_dir)
    # for fname in df.filename.unique():
    for fname in org_files:
        # need to get the PAK name to handle stupid horrible expceptions for HFB...
        # try:
        #     pakspat = sum([True if fname in i else False for i in spat_df.filename])
        #     if pakspat:
        #         pak = spat_df.loc[spat_df.filename.str.contains(fname)].pak.values[0]
        #     else:
        #         pak = 'notHFB'
        # except:
        #     pak = "notHFB"

        names = None
        if temp_df is not None and fname in temp_df.split_filename.values:
            temp_df_fname = temp_df.loc[temp_df.split_filename == fname, :]
            if temp_df_fname.shape[0] > 0:
                names = temp_df_fname.dtype_names.iloc[0].split(',')
        if spat_df is not None and fname in spat_df.split_filename.values:
            spat_df_fname = spat_df.loc[spat_df.split_filename == fname, :]
            if spat_df_fname.shape[0] > 0:
                names = spat_df_fname.dtype_names.iloc[0].split(',')
        if names is not None:

            df_list = pd.read_csv(os.path.join(org_dir, fname),
                                  delim_whitespace=True, header=None, names=names)
            df_list.loc[:, "idx"] = df_list.apply(
                lambda x: "{0:02.0f}{1:04.0f}{2:04.0f}".format(x.k - 1, x.i - 1, x.j - 1), axis=1)

            df_list.index = df_list.idx
            pak_name = fname.split('_')[0].lower()
            if pak_name in sp_mlts:
                mlt_df = sp_mlts[pak_name]
                mlt_df_ri = mlt_df.reindex(df_list.index)
                for col in df_list.columns:
                    if col in ["k", "i", "j", "inode", 'irow1', 'icol1', 'irow2', 'icol2', 'idx']:
                        continue
                    if col in mlt_df.columns:
                        # print(mlt_df.loc[mlt_df.index.duplicated(),:])
                        # print(df_list.loc[df_list.index.duplicated(),:])
                        df_list.loc[:, col] *= mlt_df_ri.loc[:, col].values

            if temp_df is not None and fname in temp_df.split_filename.values:
                temp_df_fname = temp_df.loc[temp_df.split_filename == fname, :]
                for col, val in zip(temp_df_fname.col, temp_df_fname.val):
                    df_list.loc[:, col] *= val
            fmts = ''
            for name in names:
                if name in ["i", "j", "k", "inode", 'irow1', 'icol1', 'irow2', 'icol2']:
                    fmts += " %9d"
                else:
                    fmts += " %9G"
        np.savetxt(os.path.join(model_ext_path, fname), df_list.loc[:, names].values, fmt=fmts)


def write_const_tpl(name, tpl_file, suffix, zn_array=None,
                    shape=None, longnames=False):
    """ write a constant (uniform) template file for a 2-D array

    Args:
        name (`str`): the base parameter name
        tpl_file (`str`): the template file to write
        zn_array (`numpy.ndarray`, optional): an array used to skip inactive cells,
            and optionally get shape info.
        shape (`tuple`): tuple nrow and ncol.  Either `zn_array` or `shape`
            must be passed
        longnames (`bool`): flag to use longer names that exceed 12 chars in length.
            Default is False.

    Returns:
        `pandas.DataFrame`: a dataframe with parameter information


    """

    if shape is None and zn_array is None:
        raise Exception("must pass either zn_array or shape")
    elif shape is None:
        shape = zn_array.shape

    parnme = []
    with open(tpl_file, 'w') as f:
        f.write("ptf ~\n")
        for i in range(shape[0]):
            for j in range(shape[1]):
                if zn_array is not None and zn_array[i, j] < 1:
                    pname = " 1.0  "
                else:
                    if longnames:
                        pname = "const_{0}_{1}".format(name, suffix)
                    else:
                        pname = "{0}{1}".format(name, suffix)
                        if len(pname) > 12:
                            warnings.warn("zone pname too long for pest:{0}". \
                                          format(pname))
                    parnme.append(pname)
                    pname = " ~   {0}    ~".format(pname)
                f.write(pname)
            f.write("\n")
    df = pd.DataFrame({"parnme": parnme}, index=parnme)
    # df.loc[:,"pargp"] = "{0}{1}".format(self.cn_suffixname)
    df.loc[:, "pargp"] = "{0}_{1}".format(suffix.replace('_', ''), name)
    df.loc[:, "tpl"] = tpl_file
    return df


def write_grid_tpl(name, tpl_file, suffix, zn_array=None, shape=None,
                   spatial_reference=None, longnames=False):
    """ write a grid-based template file for a 2-D array

    Args:
        name (`str`): the base parameter name
        tpl_file (`str`): the template file to write - include path
        zn_array (`numpy.ndarray`, optional): zone array to identify
            inactive cells.  Default is None
        shape (`tuple`, optional): a length-two tuple of nrow and ncol.  Either
            `zn_array` or `shape` must be passed.
        spatial_reference (`flopy.utils.SpatialReference`): a spatial reference instance.
            If `longnames` is True, then `spatial_reference` is used to add spatial info
            to the parameter names.
        longnames (`bool`): flag to use longer names that exceed 12 chars in length.
            Default is False.

    Returns:
        `pandas.DataFrame`: a dataframe with parameter information

    """

    if shape is None and zn_array is None:
        raise Exception("must pass either zn_array or shape")
    elif shape is None:
        shape = zn_array.shape

    parnme, x, y = [], [], []
    with open(tpl_file, 'w') as f:
        f.write("ptf ~\n")
        for i in range(shape[0]):
            for j in range(shape[1]):
                if zn_array is not None and zn_array[i, j] < 1:
                    pname = ' 1.0 '
                else:
                    if longnames:
                        pname = "{0}_i:{0}_j:{1}_{2}".format(name, i, j, suffix)
                        if spatial_reference is not None:
                            pname += "_x:{0:10.2E}_y:{1:10.2E}".format(sr.xcentergrid[i, j],
                                                                       sr.ycentergrid[i, j])
                    else:
                        pname = "{0}{1:03d}{2:03d}".format(name, i, j)
                        if len(pname) > 12:
                            warnings.warn("grid pname too long for pest:{0}". \
                                          format(pname))
                    parnme.append(pname)
                    pname = ' ~     {0}   ~ '.format(pname)
                    if spatial_reference is not None:
                        x.append(spatial_reference.xcentergrid[i, j])
                        y.append(spatial_reference.ycentergrid[i, j])

                f.write(pname)
            f.write("\n")
    df = pd.DataFrame({"parnme": parnme}, index=parnme)
    if spatial_reference is not None:
        df.loc[:, 'x'] = x
        df.loc[:, 'y'] = y
    df.loc[:, "pargp"] = "{0}_{1}".format(suffix.replace('_', ''), name)
    df.loc[:, "tpl"] = tpl_file
    return df


def write_zone_tpl(name, tpl_file, suffix, zn_array=None, shape=None,
                   longnames=False):
    """ write a zone-based template file for a 2-D array

    Args:
        name (`str`): the base parameter name
        tpl_file (`str`): the template file to write
        zn_array (`numpy.ndarray`, optional): an array used to skip inactive cells,
            and optionally get shape info.
        shape (`tuple`): tuple nrow and ncol.  Either `zn_array` or `shape`
            must be passed
        longnames (`bool`): flag to use longer names that exceed 12 chars in length.
            Default is False.

    Returns:
        `pandas.DataFrame`: a dataframe with parameter information

    """

    if shape is None and zn_array is None:
        raise Exception("must pass either zn_array or shape")
    elif shape is None:
        shape = zn_array.shape

    parnme = []
    with open(tpl_file, 'w') as f:
        f.write("ptf ~\n")
        for i in range(shape[0]):
            for j in range(shape[1]):
                if zn_array is not None and zn_array[i, j] < 1:
                    pname = " 1.0  "
                else:
                    zval = 1
                    if zn_array is not None:
                        zval = zn_array[i, j]
                    if longnames:
                        pname = "{0}_zone:{1}_{2}".format(name, zval, suffix)
                    else:

                        pname = "{0}_zn{1}".format(name, zval)
                        if len(pname) > 12:
                            warnings.warn("zone pname too long for pest:{0}". \
                                          format(pname))
                    parnme.append(pname)
                    pname = " ~   {0}    ~".format(pname)
                f.write(pname)
            f.write("\n")
    df = pd.DataFrame({"parnme": parnme}, index=parnme)
    df.loc[:, "pargp"] = "{0}_{1}".format(suffix.replace("_", ''), name)
    return df


def build_jac_test_csv(pst, num_steps, par_names=None, forward=True):
    """ build a dataframe of jactest inputs for use with sweep

    Args:
        pst (`pyemu.Pst`): existing control file
        num_steps (`int`): number of pertubation steps for each parameter
        par_names [`str`]: list of parameter names of pars to test.
            If None, all adjustable pars are used. Default is None
        forward (`bool`): flag to start with forward pertubations.
            Default is True

    Returns:
        `pandas.DataFrame`: the sequence of model runs to evaluate
        for the jactesting.

    """
    if isinstance(pst, str):
        pst = pyemu.Pst(pst)
    # pst.add_transform_columns()
    pst.build_increments()
    incr = pst.parameter_data.increment.to_dict()
    irow = 0
    par = pst.parameter_data
    if par_names is None:
        par_names = pst.adj_par_names
    total_runs = num_steps * len(par_names) + 1
    idx = ["base"]
    for par_name in par_names:
        idx.extend(["{0}_{1}".format(par_name, i) for i in range(num_steps)])
    df = pd.DataFrame(index=idx, columns=pst.par_names)
    li = par.partrans == "log"
    lbnd = par.parlbnd.copy()
    ubnd = par.parubnd.copy()
    lbnd.loc[li] = lbnd.loc[li].apply(np.log10)
    ubnd.loc[li] = ubnd.loc[li].apply(np.log10)
    lbnd = lbnd.to_dict()
    ubnd = ubnd.to_dict()

    org_vals = par.parval1.copy()
    org_vals.loc[li] = org_vals.loc[li].apply(np.log10)
    if forward:
        sign = 1.0
    else:
        sign = -1.0

    # base case goes in as first row, no perturbations
    df.loc["base", pst.par_names] = par.parval1.copy()
    irow = 1
    full_names = ["base"]
    for jcol, par_name in enumerate(par_names):
        org_val = org_vals.loc[par_name]
        last_val = org_val
        for step in range(num_steps):
            vals = org_vals.copy()
            i = incr[par_name]

            val = last_val + (sign * incr[par_name])
            if val > ubnd[par_name]:
                sign = -1.0
                val = org_val + (sign * incr[par_name])
                if val < lbnd[par_name]:
                    raise Exception("parameter {0} went out of bounds".
                                    format(par_name))
            elif val < lbnd[par_name]:
                sign = 1.0
                val = org_val + (sign * incr[par_name])
                if val > ubnd[par_name]:
                    raise Exception("parameter {0} went out of bounds".
                                    format(par_name))

            vals.loc[par_name] = val
            vals.loc[li] = 10 ** vals.loc[li]
            df.loc[idx[irow], pst.par_names] = vals
            full_names.append("{0}_{1:<15.6E}".format(par_name, vals.loc[par_name]).strip())

            irow += 1
            last_val = val
    df.index = full_names
    return df


def _write_df_tpl(filename, df, sep=',', tpl_marker='~', **kwargs):
    """function write a pandas dataframe to a template file.

    """
    if "line_terminator" not in kwargs:
        if "win" in platform.platform().lower():
            kwargs["line_terminator"] = "\n"
    with open(filename, 'w') as f:
        f.write("ptf {0}\n".format(tpl_marker))
        f.flush()
        df.to_csv(f, sep=sep, mode='a', **kwargs)


def setup_fake_forward_run(pst, new_pst_name, org_cwd='.', bak_suffix="._bak", new_cwd='.'):
    """setup a fake forward run for a pst.

    Args:
        pst (`pyemu.Pst`): existing control file
        new_pst_name (`str`): new control file to write
        org_cwd (`str`): existing working dir.  Default is "."
        bak_suffix (`str`, optional): suffix to add to existing
            model output files when making backup copies.
        new_cwd (`str`): new working dir.  Default is ".".

    Note:
        The fake forward run simply copies existing backup versions of
        model output files to the outfiles pest(pp) is looking
        for.  This is really a development option for debugging
        PEST++ issues.

    """

    if new_cwd != org_cwd and not os.path.exists(new_cwd):
        os.mkdir(new_cwd)
    pairs = {}

    for output_file in pst.output_files:
        org_pth = os.path.join(org_cwd, output_file)
        new_pth = os.path.join(new_cwd, os.path.split(output_file)[-1])
        assert os.path.exists(org_pth), org_pth
        shutil.copy2(org_pth, new_pth + bak_suffix)
        pairs[output_file] = os.path.split(output_file)[-1] + bak_suffix

    if new_cwd != org_cwd:
        for files in [pst.template_files, pst.instruction_files]:
            for f in files:
                raw = os.path.split(f)
                if len(raw[0]) == 0:
                    raw = raw[1:]
                if len(raw) > 1:
                    pth = os.path.join(*raw[:-1])
                    pth = os.path.join(new_cwd, pth)
                    if not os.path.exists(pth):
                        os.makedirs(pth)

                org_pth = os.path.join(org_cwd, f)
                new_pth = os.path.join(new_cwd, f)
                assert os.path.exists(org_pth), org_pth
                shutil.copy2(org_pth, new_pth)
        for f in pst.input_files:
            raw = os.path.split(f)
            if len(raw[0]) == 0:
                raw = raw[1:]
            if len(raw) > 1:
                pth = os.path.join(*raw[:-1])
                pth = os.path.join(new_cwd, pth)
                if not os.path.exists(pth):
                    os.makedirs(pth)

        for key, f in pst.pestpp_options.items():
            if not isinstance(f, str):
                continue
                raw = os.path.split(f)
                if len(raw[0]) == 0:
                    raw = raw[1:]
                if len(raw) > 1:
                    pth = os.path.join(*raw[:-1])
                    pth = os.path.join(new_cwd, pth)
                    if not os.path.exists(pth):
                        os.makedirs(pth)
            org_pth = os.path.join(org_cwd, f)
            new_pth = os.path.join(new_cwd, f)

            if os.path.exists(org_pth):
                shutil.copy2(org_pth, new_pth)

    with open(os.path.join(new_cwd, "fake_forward_run.py"), 'w') as f:
        f.write("import os\nimport shutil\n")
<<<<<<< HEAD
        for org,bak in pairs.items():
            f.write("shutil.copy2(r'{0}',r'{1}')\n".format(bak,org))
=======
        for org, bak in pairs.items():
            f.write("shutil.copy2('{0}','{1}')\n".format(bak, org))
>>>>>>> 03b95e07
    pst.model_command = "python fake_forward_run.py"
    pst.write(os.path.join(new_cwd, new_pst_name))

    return pst


def setup_temporal_diff_obs(pst, ins_file, out_file=None,
                            include_zero_weight=False, include_path=False,
                            sort_by_name=True,long_names=True,
                            prefix="dif"):
    """ a helper function to setup difference-in-time observations based on an existing
    set of observations in an instruction file using the observation grouping in the
    control file

    Args:
        pst (`pyemu.Pst`): existing control file
        ins_file (`str`): an existing instruction file
        out_file (`str`, optional): an existing model output file that corresponds to
            the instruction file.  If None, `ins_file.replace(".ins","")` is used
        include_zero_weight (`bool`, optional): flag to include zero-weighted observations
            in the difference observation process.  Default is False so that only non-zero
            weighted observations are used.
        include_path (`bool`, optional): flag to setup the binary file processing in directory where the hds_file
            is located (if different from where python is running).  This is useful for setting up
            the process in separate directory for where python is running.
        sort_by_name (`bool`,optional): flag to sort observation names in each group prior to setting up
            the differencing.  The order of the observations matters for the differencing.  If False, then
            the control file order is used.  If observation names have a datetime suffix, make sure the format is
            year-month-day to use this sorting.  Default is True
        long_names (`bool`, optional): flag to use long, descriptive names by concating the two observation names
            that are being differenced.  This will produce names that are too long for tradtional PEST(_HP).
            Default is True.
        prefix (`str`, optional): prefix to prepend to observation names and group names.  Default is "dif".

    Returns:
        tuple containing

        - **str**: the forward run command to execute the binary file process during model runs.

        - **pandas.DataFrame**: a dataframe of observation information for use in the pest control file

    Note:

        this is the companion function of `helpers.apply_temporal_diff_obs()`.



    """

    if not os.path.exists(ins_file):
        raise Exception("setup_temporal_diff_obs() error: ins_file '{0}' not found". \
                        format(ins_file))
    # the ins routines will check for missing obs, etc
    try:
        ins = pyemu.pst_utils.InstructionFile(ins_file, pst)
    except Exception as e:
        raise Exception("setup_temporal_diff_obs(): error processing instruction file: {0}". \
                        format(str(e)))

    if out_file is None:
        out_file = ins_file.replace(".ins", "")

    # find obs groups from the obs names in the ins that have more than one observation
    # (cant diff single entry groups)
    obs = pst.observation_data
    if include_zero_weight:
        group_vc = pst.observation_data.loc[ins.obs_name_set, "obgnme"].value_counts()
    else:

        group_vc = obs.loc[obs.apply(lambda x: x.weight > 0 and \
                                               x.obsnme in ins.obs_name_set, axis=1),\
                                               "obgnme"].value_counts()
    groups = list(group_vc.loc[group_vc > 1].index)
    if len(groups) == 0:
        raise Exception("setup_temporal_diff_obs() error: no obs groups found " +
                        "with more than one non-zero weighted obs")

    # process each group
    diff_dfs = []
    for group in groups:
        # get a sub dataframe with non-zero weighted obs that are in this group and in the instruction file
        obs_group = obs.loc[obs.obgnme == group,:].copy()
        obs_group = obs_group.loc[obs_group.apply(lambda x: x.weight > 0 and x.obsnme in ins.obs_name_set,axis=1),:]
        # sort if requested
        if sort_by_name:
            obs_group = obs_group.sort_values(by="obsnme",ascending=True)
        # the names starting with the first
        diff1 = obs_group.obsnme[:-1].values
        # the names ending with the last
        diff2 = obs_group.obsnme[1:].values
        # form a dataframe
        diff_df = pd.DataFrame({"diff1":diff1,"diff2":diff2})
        #build up some obs names
        if long_names:
            diff_df.loc[:,"obsnme"] = ["{0}_{1}__{2}".format(prefix,d1,d2) for d1,d2 in zip(diff1,diff2)]
        else:
            diff_df.loc[:,"obsnme"] = ["{0}_{1}_{2}".format(prefix,group,c) for c in len(diff1)]
        # set the obs names as the index (per usual)
        diff_df.index = diff_df.obsnme
        # set the group name for the diff obs
        diff_df.loc[:,"obgnme"] = "{0}_{1}".format(prefix,group)
        # set the weights using the standard prop of variance formula
        d1_std,d2_std = 1./obs_group.weight[:-1].values,1./obs_group.weight[1:].values
        diff_df.loc[:,"weight"] = 1./(np.sqrt((d1_std**2)+(d2_std**2)))

        diff_dfs.append(diff_df)
    # concat all the diff dataframes
    diff_df = pd.concat(diff_dfs)

    #save the dataframe as a config file
    config_file = ins_file.replace(".ins",".diff.config")

    f = open(config_file, 'w')
    if include_path:
        #ins_path = os.path.split(ins_file)[0]
        #f = open(os.path.join(ins_path,config_file),'w')
        f.write("{0},{1}\n".format(os.path.split(ins_file)[-1],os.path.split(out_file)[-1]))
        #diff_df.to_csv(os.path.join(ins_path,config_file))
    else:
        f.write("{0},{1}\n".format(ins_file,out_file))
        #diff_df.to_csv(os.path.join(config_file))

    f.flush()
    diff_df.to_csv(f,mode="a")
    f.flush()
    f.close()

    # write the instruction file
    diff_ins_file = config_file.replace(".config", ".processed.ins")
    with open(diff_ins_file, 'w') as f:
        f.write("pif ~\n")
        f.write("l1 \n")
        for oname in diff_df.obsnme:
            f.write("l1 w w w !{0}! \n".format(oname))

    if include_path:
        config_file = os.path.split(config_file)[-1]
        diff_ins_file = os.path.split(diff_ins_file)[-1]

    # if the corresponding output file exists, try to run the routine
    if os.path.exists(out_file):
        if include_path:
            b_d = os.getcwd()
            ins_path = os.path.split(ins_file)[0]
            os.chdir(ins_path)
        # try:
        processed_df = apply_temporal_diff_obs(config_file=config_file)
        # except Exception as e:
        # if include_path:
        #     os.chdir(b_d)
        #

        # ok, now we can use the new instruction file to process the diff outputs
        ins = pyemu.pst_utils.InstructionFile(diff_ins_file)
        ins_pro_diff_df = ins.read_output_file(diff_ins_file.replace(".ins",""))

        if include_path:
            os.chdir(b_d)
        print(ins_pro_diff_df)
        diff_df.loc[ins_pro_diff_df.index,"obsval"] = ins_pro_diff_df.obsval
    frun_line = "pyemu.helpers.apply_temporal_diff_obs('{0}')\n".format(config_file)
    return frun_line,diff_df


def apply_temporal_diff_obs(config_file):
    """process an instruction-output file pair and formulate difference observations.

        Args:
            config_file (`str`): configuration file written by `pyemu.helpers.setup_temporal_diff_obs`.
        Returns:
            diff_df (`pandas.DataFrame`) : processed difference observations
        Note:

            writes `config_file.replace(".config",".processed")` output file that can be read
            with the instruction file that is created by `pyemu.helpers.setup_temporal_diff_obs()`.

            this is the companion function of `helpers.setup_setup_temporal_diff_obs()`.
    """

    if not os.path.exists(config_file):
        raise Exception("apply_temporal_diff_obs() error: config_file '{0}' not found".format(config_file))
    with open(config_file,'r') as f:
        line = f.readline().strip().split(',')
        ins_file,out_file = line[0],line[1]
        diff_df = pd.read_csv(f)
    if not os.path.exists(out_file):
        raise Exception("apply_temporal_diff_obs() error: out_file '{0}' not found".format(out_file))
    if not os.path.exists(ins_file):
        raise Exception("apply_temporal_diff_obs() error: ins_file '{0}' not found".format(ins_file))
    try:
        ins = pyemu.pst_utils.InstructionFile(ins_file)
    except Exception as e:
        raise Exception("apply_temporal_diff_obs() error instantiating ins file: {0}".format(str(e)))
    try:
        out_df = ins.read_output_file(out_file)
    except Exception as e:
        raise Exception("apply_temporal_diff_obs() error processing ins-out file pair: {0}".format(str(e)))

    #make sure all the listed obs names in the diff_df are in the out_df
    diff_names = set(diff_df.diff1.to_list())
    diff_names.update(set(diff_df.diff2.to_list()))
    missing = diff_names - set(list(out_df.index.values))
    if len(missing) > 0:
        raise Exception("apply_temporal_diff_obs() error: the following obs names in the config file "+\
                        "are not in the instruction file processed outputs :" + ",".join(missing))
    diff_df.loc[:,"diff1_obsval"] = out_df.loc[diff_df.diff1.values,"obsval"].values
    diff_df.loc[:, "diff2_obsval"] = out_df.loc[diff_df.diff2.values, "obsval"].values
    diff_df.loc[:,"diff_obsval"] = diff_df.diff1_obsval - diff_df.diff2_obsval
    processed_name = config_file.replace(".config",".processed")
    diff_df.loc[:, ["obsnme","diff1_obsval", "diff2_obsval", "diff_obsval"]].\
        to_csv(processed_name,sep=' ',index=False)
    return diff_df<|MERGE_RESOLUTION|>--- conflicted
+++ resolved
@@ -27,12 +27,9 @@
 from pyemu.utils.os_utils import run, start_workers
 
 
-<<<<<<< HEAD
+
 def geostatistical_draws(pst, struct_dict,num_reals=100,sigma_range=4,verbose=True,
                          scale_offset=True):
-=======
-def geostatistical_draws(pst, struct_dict, num_reals=100, sigma_range=4, verbose=True):
->>>>>>> 03b95e07
     """construct a parameter ensemble from a prior covariance matrix
     implied by geostatistical structure(s) and parameter bounds.
 
@@ -2138,13 +2135,8 @@
             obs_method()
             self.log("processing obs type {0}".format(obs_type))
 
-<<<<<<< HEAD
-
-
     def draw(self, num_reals=100, sigma_range=6,use_specsim=False, scale_offset=True):
-=======
-    def draw(self, num_reals=100, sigma_range=6, use_specsim=False):
->>>>>>> 03b95e07
+
         """ draw from the geostatistically-implied parameter covariance matrix
 
         Args:
@@ -2227,13 +2219,9 @@
                 # print(p_df)
                 bc_dfs.append(gp_df)
             struct_dict[self.spatial_list_geostruct] = bc_dfs
-<<<<<<< HEAD
+
         pe = geostatistical_draws(self.pst,struct_dict=struct_dict,num_reals=num_reals,
                              sigma_range=sigma_range,scale_offset=scale_offset)
-=======
-        pe = geostatistical_draws(self.pst, struct_dict=struct_dict, num_reals=num_reals,
-                                  sigma_range=sigma_range)
->>>>>>> 03b95e07
         if gr_par_pe is not None:
             pe.loc[:, gr_par_pe.columns] = gr_par_pe.values
         self.log("drawing realizations")
@@ -3520,13 +3508,8 @@
 
     with open(os.path.join(new_cwd, "fake_forward_run.py"), 'w') as f:
         f.write("import os\nimport shutil\n")
-<<<<<<< HEAD
-        for org,bak in pairs.items():
-            f.write("shutil.copy2(r'{0}',r'{1}')\n".format(bak,org))
-=======
         for org, bak in pairs.items():
             f.write("shutil.copy2('{0}','{1}')\n".format(bak, org))
->>>>>>> 03b95e07
     pst.model_command = "python fake_forward_run.py"
     pst.write(os.path.join(new_cwd, new_pst_name))
 

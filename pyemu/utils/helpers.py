--- conflicted
+++ resolved
@@ -1267,23 +1267,15 @@
     if "window" in platform.platform().lower() and pst_path == ".":
         pst_path = ""
 
-<<<<<<< HEAD
     # new_pst.instruction_files = ins_files
     # new_pst.output_files = out_files
     new_pst.model_output_data = pd.DataFrame(
         {"pest_file": ins_files, "model_file": out_files}, index=ins_files
     )
-=======
-    #new_pst.instruction_files = ins_files
-    #new_pst.output_files = out_files
-    new_pst.model_output_data = pd.DataFrame({"pest_file":ins_files,
-                                              "model_file":out_files},
-                                             index=ins_files)
 
     # try to run inschek to find the observtion values
     # do this here with full paths to files
     pyemu.pst_utils.try_process_output_pst(new_pst)
->>>>>>> e737d821
 
     if pst_path is not None:
         tpl_files = [
@@ -1310,7 +1302,6 @@
     new_pst.model_output_data = pd.DataFrame(
         {"pest_file": ins_files, "model_file": out_files}, index=ins_files
     )
-
 
     new_pst.try_parse_name_metadata()
     if pst_filename:

""" module with high-level functions to help
perform complex tasks
"""

from __future__ import print_function, division
import os
import multiprocessing as mp
import subprocess as sp
import platform
import time
import warnings
from datetime import datetime
import struct
import socket
import shutil
import copy
import numpy as np
import scipy.sparse
import pandas as pd
pd.options.display.max_colwidth = 100

try:
    import flopy
except:
    pass

import pyemu

def remove_readonly(func, path, excinfo):
    """remove readonly dirs, apparently only a windows issue
    add to all rmtree calls: shutil.rmtree(**,onerror=remove_readonly), wk"""
    os.chmod(path, 128) #stat.S_IWRITE==128==normal
    func(path)

def run(cmd_str,cwd='.',verbose=False):
    """ an OS agnostic function to execute command

    Parameters
    ----------
    cmd_str : str
        the str to execute with os.system()

    cwd : str
        the directory to execute the command in

    verbose : bool
        flag to echo to stdout complete cmd str

    Note
    ----
    uses platform to detect OS and adds .exe or ./ as appropriate

    for Windows, if os.system returns non-zero, raises exception

    Example
    -------
    ``>>>import pyemu``

    ``>>>pyemu.helpers.run("pestpp pest.pst")``

    """
    bwd = os.getcwd()
    os.chdir(cwd)
    try:
        exe_name = cmd_str.split()[0]
        if "window" in platform.platform().lower():
            if not exe_name.lower().endswith("exe"):
                raw = cmd_str.split()
                raw[0] = exe_name + ".exe"
                cmd_str = ' '.join(raw)
        else:
            if exe_name.lower().endswith('exe'):
                raw = cmd_str.split()
                exe_name = exe_name.replace('.exe','')
                raw[0] = exe_name
                cmd_str = '{0} {1} '.format(*raw)
            if os.path.exists(exe_name) and not exe_name.startswith('./'):
                cmd_str = "./" + cmd_str


    except Exception as e:
        os.chdir(bwd)
        raise Exception("run() raised :{0}".format(str(e)))
    if verbose:
        print("run():{0}".format(cmd_str))

    try:
        ret_val = os.system(cmd_str)
    except Exception as e:
        os.chdir(bwd)
        raise Exception("run() raised :{0}".format(str(e)))
    os.chdir(bwd)
    if "window" in platform.platform().lower():
        if ret_val != 0:
            raise Exception("run() returned non-zero")


def pilotpoint_prior_builder(pst, struct_dict,sigma_range=4):
    warnings.warn("'pilotpoint_prior_builder' has been renamed to "+\
                  "'geostatistical_prior_builder'")
    return geostatistical_prior_builder(pst=pst,struct_dict=struct_dict,
                                        sigma_range=sigma_range)

def sparse_geostatistical_prior_builder(pst, struct_dict,sigma_range=4,verbose=False):
    """ a helper function to construct a full prior covariance matrix using
    a mixture of geostastical structures and parameter bounds information.
    The covariance of parameters associated with geostatistical structures is defined
    as a mixture of GeoStruct and bounds.  That is, the GeoStruct is used to construct a
    pyemu.Cov, then the entire pyemu.Cov is scaled by the uncertainty implied by the bounds and
    sigma_range. Sounds complicated...

    Parameters
    ----------
    pst : pyemu.Pst
        a control file (or the name of control file)
    struct_dict : dict
        a python dict of GeoStruct (or structure file), and list of pp tpl files pairs
        If the values in the dict are pd.DataFrames, then they must have an
        'x','y', and 'parnme' column.  If the filename ends in '.csv',
        then a pd.DataFrame is loaded, otherwise a pilot points file is loaded.
    sigma_range : float
        a float representing the number of standard deviations implied by parameter bounds.
        Default is 4.0, which implies 95% confidence parameter bounds.
    verbose : bool
        flag for stdout.

    Returns
    -------
    Cov : pyemu.SparseMatrix
        a sparse covariance matrix that includes all adjustable parameters in the control
        file.

    Example
    -------
    ``>>>import pyemu``

    ``>>>pst = pyemu.Pst("pest.pst")``

    ``>>>sd = {"struct.dat":["hkpp.dat.tpl","vka.dat.tpl"]}``

    ``>>>cov = pyemu.helpers.sparse_geostatistical_prior_builder(pst,struct_dict=sd)``

    ``>>>cov.to_coo("prior.jcb")``

    """

    if isinstance(pst,str):
        pst = pyemu.Pst(pst)
    assert isinstance(pst,pyemu.Pst),"pst arg must be a Pst instance, not {0}".\
        format(type(pst))
    if verbose: print("building diagonal cov")
    full_cov = pyemu.Cov.from_parameter_data(pst,sigma_range=sigma_range)

    full_cov_dict = {n:float(v) for n,v in zip(full_cov.col_names,full_cov.x)}

    full_cov = None
    par = pst.parameter_data
    for gs,items in struct_dict.items():
        if verbose: print("processing ",gs)
        if isinstance(gs,str):
            gss = pyemu.geostats.read_struct_file(gs)
            if isinstance(gss,list):
                warnings.warn("using first geostat structure in file {0}".\
                              format(gs))
                gs = gss[0]
            else:
                gs = gss
        if not isinstance(items,list):
            items = [items]
        for item in items:
            if isinstance(item,str):
                assert os.path.exists(item),"file {0} not found".\
                    format(item)
                if item.lower().endswith(".tpl"):
                    df = pyemu.pp_utils.pp_tpl_to_dataframe(item)
                elif item.lower.endswith(".csv"):
                    df = pd.read_csv(item)
            else:
                df = item
            for req in ['x','y','parnme']:
                if req not in df.columns:
                    raise Exception("{0} is not in the columns".format(req))
            missing = df.loc[df.parnme.apply(
                    lambda x : x not in par.parnme),"parnme"]
            if len(missing) > 0:
                warnings.warn("the following parameters are not " + \
                              "in the control file: {0}".\
                              format(','.join(missing)))
                df = df.loc[df.parnme.apply(lambda x: x not in missing)]
            if "zone" not in df.columns:
                df.loc[:,"zone"] = 1
            zones = df.zone.unique()
            for zone in zones:
                df_zone = df.loc[df.zone==zone,:].copy()
                df_zone.sort_values(by="parnme",inplace=True)
                if verbose: print("build cov matrix")
                cov = gs.sparse_covariance_matrix(df_zone.x,df_zone.y,df_zone.parnme)
                if verbose: print("done")

                if verbose: print("getting diag var cov",df_zone.shape[0])
                #tpl_var = np.diag(full_cov.get(list(df_zone.parnme)).x).max()
                tpl_var = max([full_cov_dict[pn] for pn in df_zone.parnme])

                if verbose: print("scaling full cov by diag var cov")
                cov.x.data *= tpl_var

                if full_cov is None:
                    full_cov = cov
                else:
                    if verbose: print("extending SparseMatix")
                    full_cov.block_extend_ip(cov)


    if verbose: print("adding remaining parameters to diagonal")
    fset = set(full_cov.row_names)
    pset = set(pst.par_names)
    diff = list(pset.difference(fset))
    diff.sort()
    vals = np.array([full_cov_dict[d] for d in diff])
    i = np.arange(vals.shape[0])
    coo = scipy.sparse.coo_matrix((vals,(i,i)),shape=(vals.shape[0],vals.shape[0]))
    cov = pyemu.SparseMatrix(x=coo,row_names=diff,col_names=diff)
    full_cov.block_extend_ip(cov)

    return full_cov

def geostatistical_prior_builder(pst, struct_dict,sigma_range=4,
                                 par_knowledge_dict=None,verbose=False):
    """ a helper function to construct a full prior covariance matrix using
    a mixture of geostastical structures and parameter bounds information.
    The covariance of parameters associated with geostatistical structures is defined
    as a mixture of GeoStruct and bounds.  That is, the GeoStruct is used to construct a
    pyemu.Cov, then the entire pyemu.Cov is scaled by the uncertainty implied by the bounds and
    sigma_range. Sounds complicated...

    Parameters
    ----------
    pst : pyemu.Pst
        a control file (or the name of control file)
    struct_dict : dict
        a python dict of GeoStruct (or structure file), and list of pp tpl files pairs
        If the values in the dict are pd.DataFrames, then they must have an
        'x','y', and 'parnme' column.  If the filename ends in '.csv',
        then a pd.DataFrame is loaded, otherwise a pilot points file is loaded.
    sigma_range : float
        a float representing the number of standard deviations implied by parameter bounds.
        Default is 4.0, which implies 95% confidence parameter bounds.
    par_knowledge_dict : dict
        used to condition on existing knowledge about parameters.  This functionality is
        currently in dev - don't use it.
    verbose : bool
        stdout flag
    Returns
    -------
    Cov : pyemu.Cov
        a covariance matrix that includes all adjustable parameters in the control
        file.

    Example
    -------
    ``>>>import pyemu``

    ``>>>pst = pyemu.Pst("pest.pst")``

    ``>>>sd = {"struct.dat":["hkpp.dat.tpl","vka.dat.tpl"]}``

    ``>>>cov = pyemu.helpers.geostatistical_prior_builder(pst,struct_dict=sd)``

    ``>>>cov.to_ascii("prior.cov")``

    """

    if isinstance(pst,str):
        pst = pyemu.Pst(pst)
    assert isinstance(pst,pyemu.Pst),"pst arg must be a Pst instance, not {0}".\
        format(type(pst))
    if verbose: print("building diagonal cov")
    full_cov = pyemu.Cov.from_parameter_data(pst,sigma_range=sigma_range)

    full_cov_dict = {n:float(v) for n,v in zip(full_cov.col_names,full_cov.x)}
    #full_cov = None
    par = pst.parameter_data
    for gs,items in struct_dict.items():
        if verbose: print("processing ",gs)
        if isinstance(gs,str):
            gss = pyemu.geostats.read_struct_file(gs)
            if isinstance(gss,list):
                warnings.warn("using first geostat structure in file {0}".\
                              format(gs))
                gs = gss[0]
            else:
                gs = gss
        if not isinstance(items,list):
            items = [items]
        for item in items:
            if isinstance(item,str):
                assert os.path.exists(item),"file {0} not found".\
                    format(item)
                if item.lower().endswith(".tpl"):
                    df = pyemu.pp_utils.pp_tpl_to_dataframe(item)
                elif item.lower.endswith(".csv"):
                    df = pd.read_csv(item)
            else:
                df = item
            for req in ['x','y','parnme']:
                if req not in df.columns:
                    raise Exception("{0} is not in the columns".format(req))
            missing = df.loc[df.parnme.apply(
                    lambda x : x not in par.parnme),"parnme"]
            if len(missing) > 0:
                warnings.warn("the following parameters are not " + \
                              "in the control file: {0}".\
                              format(','.join(missing)))
                df = df.loc[df.parnme.apply(lambda x: x not in missing)]
            if "zone" not in df.columns:
                df.loc[:,"zone"] = 1
            zones = df.zone.unique()
            for zone in zones:
                df_zone = df.loc[df.zone==zone,:].copy()
                df_zone.sort_values(by="parnme",inplace=True)
                if verbose: print("build cov matrix")
                cov = gs.covariance_matrix(df_zone.x,df_zone.y,df_zone.parnme)
                if verbose: print("done")
                # find the variance in the diagonal cov
                if verbose: print("getting diag var cov",df_zone.shape[0])
                #tpl_var = np.diag(full_cov.get(list(df_zone.parnme)).x).max()
                tpl_var = max([full_cov_dict[pn] for pn in df_zone.parnme])
                #if np.std(tpl_var) > 1.0e-6:
                #    warnings.warn("pars have different ranges" +\
                #                  " , using max range as variance for all pars")
                #tpl_var = tpl_var.max()
                if verbose: print("scaling full cov by diag var cov")
                cov *= tpl_var
                if verbose: print("test for inversion")
                try:
                    ci = cov.inv
                except:
                    df_zone.to_csv("prior_builder_crash.csv")
                    raise Exception("error inverting cov {0}".
                                    format(cov.row_names[:3]))

                    if verbose: print('replace in full cov')
                full_cov.replace(cov)
                # d = np.diag(full_cov.x)
                # idx = np.argwhere(d==0.0)
                # for i in idx:
                #     print(full_cov.names[i])

    if par_knowledge_dict is not None:
        full_cov = condition_on_par_knowledge(full_cov,
                    par_knowledge_dict=par_knowledge_dict)
    return full_cov



def condition_on_par_knowledge(cov,par_knowledge_dict):
    """  experimental function to include conditional prior information
    for one or more parameters in a full covariance matrix
    """

    missing = []
    for parnme in par_knowledge_dict.keys():
        if parnme not in cov.row_names:
            missing.append(parnme)
    if len(missing):
        raise Exception("par knowledge dict parameters not found: {0}".\
                        format(','.join(missing)))
    # build the selection matrix and sigma epsilon
    #sel = cov.zero2d
    #sel = pyemu.Matrix(x=np.zeros((cov.shape[0],1)),row_names=cov.row_names,col_names=['sel'])
    sel = cov.zero2d
    sigma_ep = cov.zero2d
    for parnme,var in par_knowledge_dict.items():
        idx = cov.row_names.index(parnme)
        #sel.x[idx,:] = 1.0
        sel.x[idx,idx] = 1.0
        sigma_ep.x[idx,idx] = var
    #print(sigma_ep.x)
    #q = sigma_ep.inv
    #cov_inv = cov.inv
    print(sel)
    term2 = sel * cov * sel.T
    #term2 += sigma_ep
    #term2 = cov
    print(term2)
    term2 = term2.inv
    term2 *= sel
    term2 *= cov

    new_cov = cov - term2

    return new_cov





def kl_setup(num_eig,sr,struct,array_dict,basis_file="basis.jco",
             tpl_file="kl.tpl"):
    """setup a karhuenen-Loeve based parameterization for a given
    geostatistical structure.

    Parameters
    ----------
    num_eig : int
        number of basis vectors to retain in the reduced basis
    sr : flopy.reference.SpatialReference

    struct : str or pyemu.geostats.Geostruct
        geostatistical structure (or file containing one)

    array_dict : dict
        a dict of arrays to setup as KL-based parameters.  The key becomes the
        parameter name prefix. The total number of parameters is
        len(array_dict) * num_eig

    basis_file : str
        the name of the PEST-format binary file where the reduced basis will be saved

    tpl_file : str
        the name of the template file to make.  The template
        file is a csv file with the parameter names, the
        original factor values,and the template entries.
        The original values can be used to set the parval1
        entries in the control file

    Returns
    -------
    back_array_dict : dict
        a dictionary of back transformed arrays.  This is useful to see
        how much "smoothing" is taking place compared to the original
        arrays.

    Note
    ----
    requires flopy

    Example
    -------
    ``>>>import flopy``

    ``>>>import pyemu``

    ``>>>m = flopy.modflow.Modflow.load("mymodel.nam")``

    ``>>>a_dict = {"hk":m.lpf.hk[0].array}``

    ``>>>ba_dict = pyemu.helpers.kl_setup(10,m.sr,"struct.dat",a_dict)``

    """

    try:
        import flopy
    except Exception as e:
        raise Exception("error import flopy: {0}".format(str(e)))
    assert isinstance(sr,flopy.utils.SpatialReference)
    for name,array in array_dict.items():
        assert isinstance(array,np.ndarray)
        assert array.shape[0] == sr.nrow
        assert array.shape[1] == sr.ncol
        assert len(name) + len(str(num_eig)) <= 12,"name too long:{0}".\
            format(name)

    if isinstance(struct,str):
        assert os.path.exists(struct)
        gs = pyemu.utils.read_struct_file(struct)
    else:
        gs = struct
    names = []
    for i in range(sr.nrow):
        names.extend(["i{0:04d}j{1:04d}".format(i,j) for j in range(sr.ncol)])

    cov = gs.covariance_matrix(sr.xcentergrid.flatten(),
                               sr.ycentergrid.flatten(),
                               names=names)

    trunc_basis = cov.u[:,:num_eig].T
    #for i in range(num_eig):
    #    trunc_basis.x[i,:] *= cov.s.x[i]
    trunc_basis.to_binary(basis_file)
    #trunc_basis = trunc_basis.T

    back_array_dict = {}
    f = open(tpl_file,'w')
    f.write("ptf ~\n")
    f.write("name,org_val,new_val\n")
    for name,array in array_dict.items():
        mname = name+"mean"
        f.write("{0},{1:20.8E},~   {2}    ~\n".format(mname,0.0,mname))
        #array -= array.mean()
        array_flat = pyemu.Matrix(x=np.atleast_2d(array.flatten()).transpose()
                                  ,col_names=["flat"],row_names=names,
                                  isdiagonal=False)
        factors = trunc_basis * array_flat
        enames = ["{0}{1:04d}".format(name,i) for i in range(num_eig)]
        for n,val in zip(enames,factors.x):
            f.write("{0},{1:20.8E},~    {0}    ~\n".format(n,val[0]))
        back_array_dict[name] = (factors.T * trunc_basis).x.reshape(array.shape)
        #print(array_back)
        #print(factors.shape)

    return back_array_dict


def kl_apply(par_file, basis_file,par_to_file_dict,arr_shape):
    """ Applies a KL parameterization transform from basis factors to model
    input arrays.  Companion function to kl_setup()

    Parameters
    ----------
    par_file : str
        the csv file to get factor values from.  Must contain
        the following columns: name, new_val, org_val
    basis_file : str
        the binary file that contains the reduced basis

    par_to_file_dict : dict
        a mapping from KL parameter prefixes to array file names.

    Note
    ----
    This is the companion function to kl_setup.

    This function should be called during the forward run

    Example
    -------
    ``>>>import pyemu``

    ``>>>pyemu.helpers.kl_apply("kl.dat","basis.dat",{"hk":"hk_layer_1.dat",(100,100))``


    """
    df = pd.read_csv(par_file)
    assert "name" in df.columns
    assert "org_val" in df.columns
    assert "new_val" in df.columns

    df.loc[:,"prefix"] = df.name.apply(lambda x: x[:-4])
    for prefix in df.prefix.unique():
        assert prefix in par_to_file_dict.keys(),"missing prefix:{0}".\
            format(prefix)
    basis = pyemu.Matrix.from_binary(basis_file)
    assert basis.shape[1] == arr_shape[0] * arr_shape[1]
    arr_min = 1.0e-10 # a temp hack

    means = df.loc[df.name.apply(lambda x: x.endswith("mean")),:]
    print(means)
    df = df.loc[df.name.apply(lambda x: not x.endswith("mean")),:]
    for prefix,filename in par_to_file_dict.items():
        factors = pyemu.Matrix.from_dataframe(df.loc[df.prefix==prefix,["new_val"]])
        factors.autoalign = False

        #assert df_pre.shape[0] == arr_shape[0] * arr_shape[1]
        arr = (factors.T * basis).x.reshape(arr_shape)
        arr += means.loc[means.prefix==prefix,"new_val"].values
        arr[arr<arr_min] = arr_min
        np.savetxt(filename,arr,fmt="%20.8E")


def zero_order_tikhonov(pst, parbounds=True,par_groups=None,
                        reset=True):
    """setup preferred-value regularization

    Parameters
    ----------
    pst : pyemu.Pst
        the control file instance
    parbounds : bool
        flag to weight the prior information equations according
        to parameter bound width - approx the KL transform. Default
        is True
    par_groups : list
        parameter groups to build PI equations for.  If None, all
        adjustable parameters are used. Default is None

    reset : bool
        flag to reset the prior_information attribute of the pst
        instance.  Default is True

    Example
    -------
    ``>>>import pyemu``

    ``>>>pst = pyemu.Pst("pest.pst")``

    ``>>>pyemu.helpers.zero_order_tikhonov(pst)``

    """

    if par_groups is None:
        par_groups = pst.par_groups

    pilbl, obgnme, weight, equation = [], [], [], []
    for idx, row in pst.parameter_data.iterrows():
        pt = row["partrans"].lower()
        try:
            pt = pt.decode()
        except:
            pass
        if pt not in ["tied", "fixed"] and\
            row["pargp"] in par_groups:
            pilbl.append(row["parnme"])
            weight.append(1.0)
            ogp_name = "regul"+row["pargp"]
            obgnme.append(ogp_name[:12])
            parnme = row["parnme"]
            parval1 = row["parval1"]
            if pt == "log":
                parnme = "log(" + parnme + ")"
                parval1 = np.log10(parval1)
            eq = "1.0 * " + parnme + " ={0:15.6E}".format(parval1)
            equation.append(eq)

    if reset:
        pst.prior_information = pd.DataFrame({"pilbl": pilbl,
                                               "equation": equation,
                                               "obgnme": obgnme,
                                               "weight": weight})
    else:
        pi = pd.DataFrame({"pilbl": pilbl,
                          "equation": equation,
                          "obgnme": obgnme,
                          "weight": weight})
        pst.prior_information = pst.prior_information.append(pi)
    if parbounds:
        regweight_from_parbound(pst)
    if pst.control_data.pestmode == "estimation":
        pst.control_data.pestmode = "regularization"


def regweight_from_parbound(pst):
    """sets regularization weights from parameter bounds
    which approximates the KL expansion.  Called by
    zero_order_tikhonov().

    Parameters
    ----------
    pst : pyemu.Pst
        a control file instance

    """

    pst.parameter_data.index = pst.parameter_data.parnme
    pst.prior_information.index = pst.prior_information.pilbl
    for idx, parnme in enumerate(pst.prior_information.pilbl):
        if parnme in pst.parameter_data.index:
            row = pst.parameter_data.loc[parnme, :]
            lbnd,ubnd = row["parlbnd"], row["parubnd"]
            if row["partrans"].lower() == "log":
                weight = 1.0 / (np.log10(ubnd) - np.log10(lbnd))
            else:
                weight = 1.0 / (ubnd - lbnd)
            pst.prior_information.loc[parnme, "weight"] = weight
        else:
            print("prior information name does not correspond" +\
                  " to a parameter: " + str(parnme))


def first_order_pearson_tikhonov(pst,cov,reset=True,abs_drop_tol=1.0e-3):
    """setup preferred-difference regularization from a covariance matrix.
    The weights on the prior information equations are the Pearson
    correlation coefficients implied by covariance matrix.

    Parameters
    ----------
    pst : pyemu.Pst
        pst instance
    cov : pyemu.Cov
        covariance matrix instance
    reset : bool
        drop all other pi equations.  If False, append to
        existing pi equations
    abs_drop_tol : float
        tolerance to control how many pi equations are written.
        If the Pearson C is less than abs_drop_tol, the prior information
        equation will not be included in the control file

    Example
    -------
    ``>>>import pyemu``

    ``>>>pst = pyemu.Pst("pest.pst")``

    ``>>>cov = pyemu.Cov.from_ascii("prior.cov")``

    ``>>>pyemu.helpers.first_order_pearson_tikhonov(pst,cov,abs_drop_tol=0.25)``

    """
    assert isinstance(cov,pyemu.Cov)
    cc_mat = cov.to_pearson()
    #print(pst.parameter_data.dtypes)
    try:
        ptrans = pst.parameter_data.partrans.apply(lambda x:x.decode()).to_dict()
    except:
        ptrans = pst.parameter_data.partrans.to_dict()
    pi_num = pst.prior_information.shape[0] + 1
    pilbl, obgnme, weight, equation = [], [], [], []
    for i,iname in enumerate(cc_mat.row_names):
        if iname not in pst.adj_par_names:
            continue
        for j,jname in enumerate(cc_mat.row_names[i+1:]):
            if jname not in pst.adj_par_names:
                continue
            #print(i,iname,i+j+1,jname)
            cc = cc_mat.x[i,j+i+1]
            if cc < abs_drop_tol:
                continue
            pilbl.append("pcc_{0}".format(pi_num))
            iiname = str(iname)
            if str(ptrans[iname]) == "log":
                iiname = "log("+iname+")"
            jjname = str(jname)
            if str(ptrans[jname]) == "log":
                jjname = "log("+jname+")"
            equation.append("1.0 * {0} - 1.0 * {1} = 0.0".\
                            format(iiname,jjname))
            weight.append(cc)
            obgnme.append("regul_cc")
            pi_num += 1
    df = pd.DataFrame({"pilbl": pilbl,"equation": equation,
                       "obgnme": obgnme,"weight": weight})
    df.index = df.pilbl
    if reset:
        pst.prior_information = df
    else:
        pst.prior_information = pst.prior_information.append(df)

    if pst.control_data.pestmode == "estimation":
        pst.control_data.pestmode = "regularization"

def simple_tpl_from_pars(parnames, tplfilename='model.input.tpl'):
    """
    Make a template file just assuming a list of parameter names the values of which should be
    listed in order in a model input file
    Args:
        parnames: list of names from which to make a template file
        tplfilename: filename for TPL file (default: model.input.tpl)

    Returns:
        writes a file <tplfilename> with each parameter name on a line

    """
    with open(tplfilename, 'w') as ofp:
        ofp.write('ptf ~\n')
        [ofp.write('~{0:^12}~\n'.format(cname)) for cname in parnames]


def simple_ins_from_obs(obsnames, insfilename='model.output.ins'):
    """
    writes an instruction file that assumes wanting to read the values names in obsnames in order
    one per line from a model output file
    Args:
        obsnames: list of obsnames to read in
        insfilename: filename for INS file (default: model.output.ins)

    Returns:
        writes a file <insfilename> with each observation read off a line

    """
    with open(insfilename, 'w') as ofp:
        ofp.write('pif ~\n')
        [ofp.write('!{0}!\n'.format(cob)) for cob in obsnames]

def pst_from_parnames_obsnames(parnames, obsnames,
                               tplfilename='model.input.tpl', insfilename='model.output.ins'):
    """
    Creates a Pst object from a list of parameter names and a list of observation names.
    Default values are provided for the TPL and INS
    Args:
        parnames: list of names from which to make a template file
        obsnames: list of obsnames to read in
        tplfilename: filename for TPL file (default: model.input.tpl)
        insfilename: filename for INS file (default: model.output.ins)

    Returns:
        Pst object

    """
    simple_tpl_from_pars(parnames, tplfilename)
    simple_ins_from_obs(obsnames, insfilename)

    modelinputfilename = tplfilename.replace('.tpl','')
    modeloutputfilename = insfilename.replace('.ins','')

    return pyemu.Pst.from_io_files(tplfilename, modelinputfilename, insfilename, modeloutputfilename)



def start_slaves(slave_dir,exe_rel_path,pst_rel_path,num_slaves=None,slave_root="..",
                 port=4004,rel_path=None,local=True,cleanup=True,master_dir=None,
                 verbose=False):
    """ start a group of pest(++) slaves on the local machine

    Parameters
    ----------
    slave_dir :  str
        the path to a complete set of input files
    exe_rel_path : str
        the relative path to the pest(++) executable from within the slave_dir
    pst_rel_path : str
        the relative path to the pst file from within the slave_dir
    num_slaves : int
        number of slaves to start. defaults to number of cores
    slave_root : str
        the root to make the new slave directories in
    rel_path: str
        the relative path to where pest(++) should be run from within the
        slave_dir, defaults to the uppermost level of the slave dir
    local: bool
        flag for using "localhost" instead of hostname on slave command line
    cleanup: bool
        flag to remove slave directories once processes exit
    master_dir: str
        name of directory for master instance.  If master_dir
        exists, then it will be removed.  If master_dir is None,
        no master instance will be started
    verbose : bool
        flag to echo useful information to stdout

    Note
    ----
    if all slaves (and optionally master) exit gracefully, then the slave
    dirs will be removed unless cleanup is false

    Example
    -------
    ``>>>import pyemu``

    start 10 slaves using the directory "template" as the base case and
    also start a master instance in a directory "master".

    ``>>>pyemu.helpers.start_slaves("template","pestpp","pest.pst",10,master_dir="master")``

    """

    assert os.path.isdir(slave_dir)
    assert os.path.isdir(slave_root)
    if num_slaves is None:
        num_slaves = mp.cpu_count()
    else:
        num_slaves = int(num_slaves)
    #assert os.path.exists(os.path.join(slave_dir,rel_path,exe_rel_path))
    exe_verf = True

    if rel_path:
        if not os.path.exists(os.path.join(slave_dir,rel_path,exe_rel_path)):
            #print("warning: exe_rel_path not verified...hopefully exe is in the PATH var")
            exe_verf = False
    else:
        if not os.path.exists(os.path.join(slave_dir,exe_rel_path)):
            #print("warning: exe_rel_path not verified...hopefully exe is in the PATH var")
            exe_verf = False
    if rel_path is not None:
        assert os.path.exists(os.path.join(slave_dir,rel_path,pst_rel_path))
    else:
        assert os.path.exists(os.path.join(slave_dir,pst_rel_path))
    if local:
        hostname = "localhost"
    else:
        hostname = socket.gethostname()

    base_dir = os.getcwd()
    port = int(port)

    if os.path.exists(os.path.join(slave_dir,exe_rel_path)):
        if "window" in platform.platform().lower():
            if not exe_rel_path.lower().endswith("exe"):
                exe_rel_path = exe_rel_path + ".exe"
        else:
            if not exe_rel_path.startswith('./'):
                exe_rel_path = "./" + exe_rel_path

    if master_dir is not None:
        if master_dir != '.' and os.path.exists(master_dir):
            try:
                shutil.rmtree(master_dir,onerror=remove_readonly)#, onerror=del_rw)
            except Exception as e:
                raise Exception("unable to remove existing master dir:" + \
                                "{0}\n{1}".format(master_dir,str(e)))
        if master_dir != '.':
            try:
                shutil.copytree(slave_dir,master_dir)
            except Exception as e:
                raise Exception("unable to copy files from base slave dir: " + \
                                "{0} to master dir: {1}\n{2}".\
                                format(slave_dir,master_dir,str(e)))

        args = [exe_rel_path, pst_rel_path, "/h", ":{0}".format(port)]
        if rel_path is not None:
            cwd = os.path.join(master_dir,rel_path)
        else:
            cwd = master_dir
        if verbose:
            print("master:{0} in {1}".format(' '.join(args),cwd))
        try:
            os.chdir(cwd)
            master_p = sp.Popen(args)#,stdout=sp.PIPE,stderr=sp.PIPE)
            os.chdir(base_dir)
        except Exception as e:
            raise Exception("error starting master instance: {0}".\
                            format(str(e)))
        time.sleep(1.5) # a few cycles to let the master get ready


    tcp_arg = "{0}:{1}".format(hostname,port)
    procs = []
    slave_dirs = []
    for i in range(num_slaves):
        new_slave_dir = os.path.join(slave_root,"slave_{0}".format(i))
        if os.path.exists(new_slave_dir):
            try:
                shutil.rmtree(new_slave_dir,onerror=remove_readonly)#, onerror=del_rw)
            except Exception as e:
                raise Exception("unable to remove existing slave dir:" + \
                                "{0}\n{1}".format(new_slave_dir,str(e)))
        try:
            shutil.copytree(slave_dir,new_slave_dir)
        except Exception as e:
            raise Exception("unable to copy files from slave dir: " + \
                            "{0} to new slave dir: {1}\n{2}".format(slave_dir,new_slave_dir,str(e)))
        try:
            if exe_verf:
                # if rel_path is not None:
                #     exe_path = os.path.join(rel_path,exe_rel_path)
                # else:
                exe_path = exe_rel_path
            else:
                exe_path = exe_rel_path
            args = [exe_path, pst_rel_path, "/h", tcp_arg]
            #print("starting slave in {0} with args: {1}".format(new_slave_dir,args))
            if rel_path is not None:
                cwd = os.path.join(new_slave_dir,rel_path)
            else:
                cwd = new_slave_dir

            os.chdir(cwd)
            if verbose:
                print("slave:{0} in {1}".format(' '.join(args),cwd))
            with open(os.devnull,'w') as f:
                p = sp.Popen(args,stdout=f,stderr=f)
            procs.append(p)
            os.chdir(base_dir)
        except Exception as e:
            raise Exception("error starting slave: {0}".format(str(e)))
        slave_dirs.append(new_slave_dir)

    if master_dir is not None:
        # while True:
        #     line = master_p.stdout.readline()
        #     if line != '':
        #         print(str(line.strip())+'\r',end='')
        #     if master_p.poll() is not None:
        #         print(master_p.stdout.readlines())
        #         break
        master_p.wait()
        time.sleep(1.5) # a few cycles to let the slaves end gracefully
        # kill any remaining slaves
        for p in procs:
            p.kill()
    # this waits for sweep to finish, but pre/post/model (sub)subprocs may take longer
    for p in procs:
        p.wait()
    if cleanup:
        cleanit=0
        while len(slave_dirs)>0 and cleanit<100000: # arbitrary 100000 limit
            cleanit=cleanit+1
            for d in slave_dirs:
                try:
                    shutil.rmtree(d,onerror=remove_readonly)
                    slave_dirs.pop(slave_dirs.index(d)) #if successfully removed
                except Exception as e:
                    warnings.warn("unable to remove slavr dir{0}:{1}".format(d,str(e)))


def read_pestpp_runstorage(filename,irun=0):
    """read pars and obs from a specific run in a pest++ serialized run storage file into
    pandas.DataFrame(s)

    Parameters
    ----------
    filename : str
        the name of the run storage file
    irun : int
        the run id to process.  Default is 0

    Returns
    -------
    par_df : pandas.DataFrame
        parameter information
    obs_df : pandas.DataFrame
        observation information

    """

    header_dtype = np.dtype([("n_runs",np.int64),("run_size",np.int64),("p_name_size",np.int64),
                      ("o_name_size",np.int64)])
    with open(filename,'rb') as f:
        header = np.fromfile(f,dtype=header_dtype,count=1)
        p_name_size,o_name_size = header["p_name_size"][0],header["o_name_size"][0]
        par_names = struct.unpack('{0}s'.format(p_name_size),
                                f.read(p_name_size))[0].strip().lower().decode().split('\0')[:-1]
        obs_names = struct.unpack('{0}s'.format(o_name_size),
                                f.read(o_name_size))[0].strip().lower().decode().split('\0')[:-1]
        n_runs,run_size = header["n_runs"],header["run_size"][0]
        assert irun <= n_runs
        run_start = f.tell()
        f.seek(run_start + (irun * run_size))
        r_status = np.fromfile(f,dtype=np.int8,count=1)
        info_txt = struct.unpack("41s",f.read(41))[0].strip().lower().decode()
        par_vals = np.fromfile(f,dtype=np.float64,count=len(par_names)+1)[1:]
        obs_vals = np.fromfile(f,dtype=np.float64,count=len(obs_names)+1)[:-1]
    par_df = pd.DataFrame({"parnme":par_names,"parval1":par_vals})

    par_df.index = par_df.pop("parnme")
    obs_df = pd.DataFrame({"obsnme":obs_names,"obsval":obs_vals})
    obs_df.index = obs_df.pop("obsnme")
    return par_df,obs_df


def parse_dir_for_io_files(d):
    """ a helper function to find template/input file pairs and
    instruction file/output file pairs.  the return values from this
    function can be passed straight to pyemu.Pst.from_io_files() classmethod
    constructor. Assumes the template file names are <input_file>.tpl and
    instruction file names are <output_file>.ins.

    Parameters
    ----------
    d : str
        directory to search for interface files

    Returns
    -------
    tpl_files : list
        list of template files in d
    in_files : list
        list of input files in d
    ins_files : list
        list of instruction files in d
    out_files : list
        list of output files in d

    """

    files = os.listdir(d)
    tpl_files = [f for f in files if f.endswith(".tpl")]
    in_files = [f.replace(".tpl","") for f in tpl_files]
    ins_files = [f for f in files if f.endswith(".ins")]
    out_files = [f.replace(".ins","") for f in ins_files]
    return tpl_files,in_files,ins_files,out_files


def pst_from_io_files(tpl_files,in_files,ins_files,out_files,pst_filename=None):
    """generate a Pst instance from the model io files.  If 'inschek'
    is available (either in the current directory or registered
    with the system variables) and the model output files are available
    , then the observation values in the control file will be set to the
    values of the model-simulated equivalents to observations.  This can be
    useful for testing

    Parameters
    ----------
    tpl_files : list
        list of pest template files
    in_files : list
        list of corresponding model input files
    ins_files : list
        list of pest instruction files
    out_files: list
        list of corresponding model output files
    pst_filename : str
        name of file to write the control file to.  If None,
        control file is not written.  Default is None

    Returns
    -------
    pst : pyemu.Pst


    Example
    -------
    ``>>>import pyemu``

    this will construct a new Pst instance from template and instruction files
    found in the current directory, assuming that the naming convention follows
    that listed in parse_dir_for_io_files()

    ``>>>pst = pyemu.helpers.pst_from_io_files(*pyemu.helpers.parse_dir_for_io_files('.'))``

    """
    par_names = set()
    if not isinstance(tpl_files,list):
        tpl_files = [tpl_files]
    if not isinstance(in_files,list):
        in_files = [in_files]
    assert len(in_files) == len(tpl_files),"len(in_files) != len(tpl_files)"

    for tpl_file in tpl_files:
        assert os.path.exists(tpl_file),"template file not found: "+str(tpl_file)
        #new_names = [name for name in pyemu.pst_utils.parse_tpl_file(tpl_file) if name not in par_names]
        #par_names.extend(new_names)
        new_names = pyemu.pst_utils.parse_tpl_file(tpl_file)
        par_names.update(new_names)

    if not isinstance(ins_files,list):
        ins_files = [ins_files]
    if not isinstance(out_files,list):
        out_files = [out_files]
    assert len(ins_files) == len(out_files),"len(out_files) != len(out_files)"


    obs_names = []
    for ins_file in ins_files:
        assert os.path.exists(ins_file),"instruction file not found: "+str(ins_file)
        obs_names.extend(pyemu.pst_utils.parse_ins_file(ins_file))

    new_pst = pyemu.pst_utils.generic_pst(list(par_names),list(obs_names))

    new_pst.template_files = tpl_files
    new_pst.input_files = in_files
    new_pst.instruction_files = ins_files
    new_pst.output_files = out_files

    #try to run inschek to find the observtion values
    pyemu.pst_utils.try_run_inschek(new_pst)

    if pst_filename:
        new_pst.write(pst_filename,update_regul=True)
    return new_pst


wildass_guess_par_bounds_dict = {"hk":[0.01,100.0],"vka":[0.1,10.0],
                                   "sy":[0.25,1.75],"ss":[0.1,10.0],
                                   "cond":[0.01,100.0],"flux":[0.25,1.75],
                                   "rech":[0.9,1.1],"stage":[0.9,1.1],
                                   }

class PstFromFlopyModel(object):
    """ a monster helper class to setup multiplier parameters for an
        existing MODFLOW model.  does all kinds of coolness like building a
        meaningful prior, assigning somewhat meaningful parameter groups and
        bounds, writes a forward_run.py script with all the calls need to
        implement multiplier parameters, run MODFLOW and post-process.

    Parameters
    ----------
    model : flopy.mbase
        a loaded flopy model instance. If model is an str, it is treated as a
        MODFLOW nam file (requires org_model_ws)
    new_model_ws : str
        a directory where the new version of MODFLOW input files and PEST(++)
        files will be written
    org_model_ws : str
        directory to existing MODFLOW model files.  Required if model argument
        is an str.  Default is None
    pp_props : list
        pilot point multiplier parameters for grid-based properties.
        A nested list of grid-scale model properties to parameterize using
        name, iterable pairs.  For 3D properties, the iterable is zero-based
        layer indices.  For example, ["lpf.hk",[0,1,2,]] would setup pilot point multiplier
        parameters for layer property file horizontal hydraulic conductivity for model
        layers 1,2, and 3.  For time-varying properties (e.g. recharge), the
        iterable is for zero-based stress period indices.  For example, ["rch.rech",[0,4,10,15]]
        would setup pilot point multiplier parameters for recharge for stress
        period 1,5,11,and 16.
    const_props : list
        constant (uniform) multiplier parameters for grid-based properties.
        A nested list of grid-scale model properties to parameterize using
        name, iterable pairs.  For 3D properties, the iterable is zero-based
        layer indices.  For example, ["lpf.hk",[0,1,2,]] would setup constant (uniform) multiplier
        parameters for layer property file horizontal hydraulic conductivity for model
        layers 1,2, and 3.  For time-varying properties (e.g. recharge), the
        iterable is for zero-based stress period indices.  For example, ["rch.rech",[0,4,10,15]]
        would setup constant (uniform) multiplier parameters for recharge for stress
        period 1,5,11,and 16.
    temporal_bc_props : list
        boundary condition stress-period level multiplier parameters.
        A nested list of boundary condition elements to parameterize using
        name, iterable pairs.  The iterable is zero-based stress-period indices.
        For example, to setup multipliers for WEL flux and for RIV conductance,
        bc_props = [["wel.flux",[0,1,2]],["riv.cond",None]] would setup
        multiplier parameters for well flux for stress periods 1,2 and 3 and
        would setup one single river conductance multipler parameter that is applied
        to all stress periods
    spatial_bc_priops : list
        boundary condition spatial multiplier parameters.
        A nested list of boundary condition elements to parameterize using
        names (e.g. ["riv.cond","wel.flux"].  Setups up cell-based parameters for
        each boundary condition element listed.  These multipler parameters are applied across
        all stress periods.  For this to work, there must be the same number of entries
        for all stress periods.  If more than one BC of the same type is in a single
        cell, only one parameter is used to multiply all BCs in the same cell.
    grid_props : list
        grid-based (every active model cell) multiplier parameters.
        A nested list of grid-scale model properties to parameterize using
        name, iterable pairs.  For 3D properties, the iterable is zero-based
        layer indices (e.g., ["lpf.hk",[0,1,2,]] would setup a multiplier
        parameter for layer property file horizontal hydraulic conductivity for model
        layers 1,2, and 3 in every active model cell).  For time-varying properties (e.g. recharge), the
        iterable is for zero-based stress period indices.  For example, ["rch.rech",[0,4,10,15]]
        would setup grid-based multiplier parameters in every active model cell
        for recharge for stress period 1,5,11,and 16.
    grid_geostruct : pyemu.geostats.GeoStruct
        the geostatistical structure to build the prior parameter covariance matrix
        elements for grid-based parameters.  If None, a generic GeoStruct is created
        using an "a" parameter that is 10 times the max cell size.  Default is None
    pp_space : int
        number of grid cells between pilot points.  If None, use the default
        in pyemu.pp_utils.setup_pilot_points_grid.  Default is None
    zone_props : list
        zone-based multiplier parameters.
        A nested list of grid-scale model properties to parameterize using
        name, iterable pairs.  For 3D properties, the iterable is zero-based
        layer indices (e.g., ["lpf.hk",[0,1,2,]] would setup a multiplier
        parameter for layer property file horizontal hydraulic conductivity for model
        layers 1,2, and 3 for unique zone values in the ibound array.
        For time-varying properties (e.g. recharge), the iterable is for
        zero-based stress period indices.  For example, ["rch.rech",[0,4,10,15]]
        would setup zone-based multiplier parameters for recharge for stress
        period 1,5,11,and 16.
    pp_geostruct : pyemu.geostats.GeoStruct
        the geostatistical structure to use for building the prior parameter
        covariance matrix for pilot point parameters.  If None, a generic
        GeoStruct is created using pp_space and grid-spacing information.
        Default is None
    par_bounds_dict : dict
        a dictionary of model property/boundary condition name, upper-lower bound pairs.
        For example, par_bounds_dict = {"hk":[0.01,100.0],"flux":[0.5,2.0]} would
        set the bounds for horizontal hydraulic conductivity to
        0.001 and 100.0 and set the bounds for flux parameters to 0.5 and
        2.0.  For parameters not found in par_bounds_dict,
        pyemu.helpers.wildass_guess_par_bounds_dict is
        used to set somewhat meaningful bounds.  Default is None
    temporal_bc_geostruct : pyemu.geostats.GeoStruct
        the geostastical struture to build the prior parameter covariance matrix
        for time-varying boundary condition multiplier parameters.  This GeoStruct
        express the time correlation so that the 'a' parameter is the length of
        time that boundary condition multiplier parameters are correlated across.
        If None, then a generic GeoStruct is created that uses an 'a' parameter
        of 3 stress periods.  Default is None
    spatial_bc_geostruct : pyemu.geostats.GeoStruct
        the geostastical struture to build the prior parameter covariance matrix
        for spatially-varying boundary condition multiplier parameters.
        If None, a generic GeoStruct is created using an "a" parameter that
        is 10 times the max cell size.  Default is None.
    remove_existing : bool
        a flag to remove an existing new_model_ws directory.  If False and
        new_model_ws exists, an exception is raised.  If True and new_model_ws
        exists, the directory is destroyed - user beware! Default is False.
    k_zone_dict : dict
        a dictionary of zero-based layer index, zone array pairs.  Used to
        override using ibound zones for zone-based parameterization.  If None,
        use ibound values greater than zero as zones.
    use_pp_zones : bool
         a flag to use ibound zones (or k_zone_dict, see above) as pilot
         point zones.  If False, ibound values greater than zero are treated as
         a single zone for pilot points.  Default is False
     obssim_smp_pairs: list
        a list of observed-simulated PEST-type SMP file pairs to get observations
        from and include in the control file.  Default is []
    external_tpl_in_pairs : list
        a list of existing template file, model input file pairs to parse parameters
        from and include in the control file.  Default is []
    external_ins_out_pairs : list
        a list of existing instruction file, model output file pairs to parse
        observations from and include in the control file.  Default is []
    extra_pre_cmds : list
        a list of preprocessing commands to add to the forward_run.py script
        commands are executed with os.system() within forward_run.py. Default
        is [].
    extra_post_cmds : list
        a list of post-processing commands to add to the forward_run.py script.
        Commands are executed with os.system() within forward_run.py.
        Default is [].
    tmp_files : list
        a list of temporary files that should be removed at the start of the forward
        run script.  Default is [].
    model_exe_name : str
        binary name to run modflow.  If None, a default from flopy is used,
        which is dangerous because of the non-standard binary names
        (e.g. MODFLOW-NWT_x64, MODFLOWNWT, mfnwt, etc). Default is None.
    build_prior : bool
        flag to build prior covariance matrix. Default is Triue
    sfr_obs : bool
        flag to include observations of flow and aquifer exchange from
        the sfr ASCII output file



    Returns
    -------
    PstFromFlopyModel : PstFromFlopyModel

    Attributes
    ----------
    pst : pyemu.Pst


    Note
    ----
    works a lot better of TEMPCHEK, INSCHEK and PESTCHEK are available in the
    system path variable

    """

    def __init__(self,model,new_model_ws,org_model_ws=None,pp_props=[],const_props=[],
                 temporal_bc_props=[],grid_props=[],grid_geostruct=None,pp_space=None,
                 zone_props=[],pp_geostruct=None,par_bounds_dict=None,sfr_pars=False,
                 temporal_bc_geostruct=None,remove_existing=False,k_zone_dict=None,
                 mflist_waterbudget=True,mfhyd=True,hds_kperk=[],use_pp_zones=False,
                 obssim_smp_pairs=None,external_tpl_in_pairs=None,
                 external_ins_out_pairs=None,extra_pre_cmds=None,
                 extra_model_cmds=None,extra_post_cmds=None,
                 tmp_files=None,model_exe_name=None,build_prior=True,
                 sfr_obs=False, all_wells=False,bc_props=[],
                 spatial_bc_props=[],spatial_bc_geostruct=None):

        self.logger = pyemu.logger.Logger("PstFromFlopyModel.log")
        self.log = self.logger.log

        self.logger.echo = True
        self.zn_suffix = "_zn"
        self.gr_suffix = "_gr"
        self.pp_suffix = "_pp"
        self.cn_suffix = "_cn"
        self.arr_org = "arr_org"
        self.arr_mlt = "arr_mlt"
        self.bc_org = "bc_org"
        self.bc_mlt = "bc_mlt"
        self.forward_run_file = "forward_run.py"

        self.remove_existing = remove_existing
        self.external_tpl_in_pairs = external_tpl_in_pairs
        self.external_ins_out_pairs = external_ins_out_pairs

        self.setup_model(model, org_model_ws, new_model_ws)
        self.add_external()

        self.arr_mult_dfs = []
        self.par_bounds_dict = par_bounds_dict
        self.pp_props = pp_props
        self.pp_space = pp_space
        self.pp_geostruct = pp_geostruct
        self.use_pp_zones = use_pp_zones

        self.const_props = const_props

        self.grid_props = grid_props
        self.grid_geostruct = grid_geostruct

        self.zone_props = zone_props

        if len(bc_props) > 0:
            if len(temporal_bc_props) > 0:
                self.logger.lraise("bc_props and temporal_bc_props. "+\
                                   "bc_props is deprecated and replaced by temporal_bc_props")
            self.logger.warn("bc_props is deprecated and replaced by temporal_bc_props")
            temporal_bc_props = bc_props

        self.temporal_bc_props = temporal_bc_props
        self.temporal_bc_geostruct = temporal_bc_geostruct
        self.spatial_bc_props = spatial_bc_props
        self.spatial_bc_geostruct = spatial_bc_geostruct


        self.obssim_smp_pairs = obssim_smp_pairs
        self.hds_kperk = hds_kperk
        self.sfr_obs = sfr_obs
        self.frun_pre_lines = []
        self.frun_model_lines = []
        self.frun_post_lines = []
        self.tmp_files = []
        if tmp_files is not None:
            if not isinstance(tmp_files,list):
                tmp_files = [tmp_files]
            self.tmp_files.extend(tmp_files)

        if k_zone_dict is None:
            self.k_zone_dict = {k:self.m.bas6.ibound[k].array for k in np.arange(self.m.nlay)}
        else:
            for k,arr in k_zone_dict.items():
                if k not in np.arange(self.m.nlay):
                    self.logger.lraise("k_zone_dict layer index not in nlay:{0}".
                                       format(k))
                if arr.shape != (self.m.nrow,self.m.ncol):
                    self.logger.lraise("k_zone_dict arr for k {0} has wrong shape:{1}".
                                       format(k,arr.shape))
            self.k_zone_dict = k_zone_dict

        # add any extra commands to the forward run lines

        for alist,ilist in zip([self.frun_pre_lines,self.frun_model_lines,self.frun_post_lines],
                               [extra_pre_cmds,extra_model_cmds,extra_post_cmds]):
            if ilist is None:
                continue

            if not isinstance(ilist,list):
                ilist = [ilist]
            for cmd in ilist:
                self.logger.statement("forward_run line:{0}".format(cmd))
                alist.append("pyemu.helpers.run('{0}')\n".format(cmd))

        # add the model call

        if model_exe_name is None:
            model_exe_name = self.m.exe_name
            self.logger.warn("using flopy binary to execute the model:{0}".format(model))
        line = "pyemu.helpers.run('{0} {1} 1>{1}.stdout 2>{1}.stderr')".format(model_exe_name,self.m.namefile)
        self.logger.statement("forward_run line:{0}".format(line))
        self.frun_model_lines.append(line)

        self.tpl_files,self.in_files = [],[]
        self.ins_files,self.out_files = [],[]
        self.all_wells = all_wells
        self.setup_mult_dirs()

        self.mlt_files = []
        self.org_files = []
        self.m_files = []
        self.mlt_counter = {}
        self.par_dfs = {}
        self.mlt_dfs = []
        if self.all_wells:
            #self.setup_all_wells()
            self.logger.lraise("all_wells has been deprecated and replaced with"+\
                               " spatial_bc_pars.")
        self.setup_bc_pars()

        self.setup_array_pars()

        if sfr_pars:
            self.setup_sfr_pars()
        self.setup_observations()
        self.build_pst()
        if build_prior:
            self.parcov = self.build_prior()
        else:
            self.parcov = None
        self.log("saving intermediate _setup_<> dfs into {0}".
                 format(self.m.model_ws))
        for tag,df in self.par_dfs.items():
            df.to_csv(os.path.join(self.m.model_ws,"_setup_par_{0}_{1}.csv".
                                   format(tag.replace(" ",'_'),self.pst_name)))
        for tag,df in self.obs_dfs.items():
            df.to_csv(os.path.join(self.m.model_ws,"_setup_obs_{0}_{1}.csv".
                                   format(tag.replace(" ",'_'),self.pst_name)))
        self.log("saving intermediate _setup_<> dfs into {0}".
                 format(self.m.model_ws))

        self.logger.statement("all done")


    def setup_sfr_obs(self):
        """setup sfr ASCII observations"""
        if not self.sfr_obs:
            return

        if self.m.sfr is None:
            self.logger.lraise("no sfr package found...")
        org_sfr_out_file = os.path.join(self.org_model_ws,"{0}.sfr.out".format(self.m.name))
        if not os.path.exists(org_sfr_out_file):
            self.logger.lraise("setup_sfr_obs() error: could not locate existing sfr out file: {0}".
                               format(org_sfr_out_file))
        new_sfr_out_file = os.path.join(self.m.model_ws,os.path.split(org_sfr_out_file)[-1])
        shutil.copy2(org_sfr_out_file,new_sfr_out_file)
        seg_group_dict = None
        if isinstance(self.sfr_obs,dict):
            seg_group_dict = self.sfr_obs

        df = pyemu.gw_utils.setup_sfr_obs(new_sfr_out_file,seg_group_dict=seg_group_dict,
                                          model=self.m,include_path=True)
        if df is not None:
            self.obs_dfs["sfr"] = df
        self.frun_post_lines.append("pyemu.gw_utils.apply_sfr_obs()")


    def setup_sfr_pars(self):
        """setup multiplier parameters for sfr segment data"""
        assert self.m.sfr is not None,"can't find sfr package..."
        df = pyemu.gw_utils.setup_sfr_seg_parameters(self.m.namefile,self.m.model_ws)
        self.par_dfs["sfr"] = df

        self.frun_pre_lines.append("pyemu.gw_utils.apply_sfr_seg_parameters()")
        self.tpl_files.append("sfr_seg_pars.dat.tpl")
        self.in_files.append("sfr_seg_pars.dat")


    def setup_mult_dirs(self):
        """ setup the directories to use for multiplier parameterization.  Directories
        are make within the PstFromFlopyModel.m.model_ws directory

        """
        # setup dirs to hold the original and multiplier model input quantities
        set_dirs = []
#        if len(self.pp_props) > 0 or len(self.zone_props) > 0 or \
#                        len(self.grid_props) > 0:
        if self.pp_props is not None or \
                        self.zone_props is not None or \
                        self.grid_props is not None or\
                        self.const_props is not None:
            set_dirs.append(self.arr_org)
            set_dirs.append(self.arr_mlt)
 #       if len(self.bc_props) > 0:
        if len(self.temporal_bc_props) > 0 or len(self.spatial_bc_props) > 0:
            set_dirs.append(self.bc_org)
        if len(self.spatial_bc_props):
            set_dirs.append(self.bc_mlt)

        for d in set_dirs:
            d = os.path.join(self.m.model_ws,d)
            self.log("setting up '{0}' dir".format(d))
            if os.path.exists(d):
                if self.remove_existing:
                    shutil.rmtree(d,onerror=remove_readonly)
                else:
                    raise Exception("dir '{0}' already exists".
                                    format(d))
            os.mkdir(d)
            self.log("setting up '{0}' dir".format(d))

    def setup_model(self,model,org_model_ws,new_model_ws):
        """ setup the flopy.mbase instance for use with multipler parameters.
        Changes model_ws, sets external_path and writes new MODFLOW input
        files

        Parameters
        ----------
        model : flopy.mbase
            flopy model instance
        org_model_ws : str
            the orginal model working space
        new_model_ws : str
            the new model working space

        """
        split_new_mws = [i for i in os.path.split(new_model_ws) if len(i) > 0]
        if len(split_new_mws) != 1:
            self.logger.lraise("new_model_ws can only be 1 folder-level deep:{0}".
                               format(str(split_new_mws)))

        if isinstance(model,str):
            self.log("loading flopy model")
            try:
                import flopy
            except:
                raise Exception("from_flopy_model() requires flopy")
            # prepare the flopy model
            self.org_model_ws = org_model_ws
            self.new_model_ws = new_model_ws
            self.m = flopy.modflow.Modflow.load(model,model_ws=org_model_ws,
                                                check=False,verbose=True,forgive=False)
            self.log("loading flopy model")
        else:
            self.m = model
            self.org_model_ws = str(self.m.model_ws)
            self.new_model_ws = new_model_ws

        self.log("updating model attributes")
        self.m.array_free_format = True
        self.m.free_format_input = True
        self.m.external_path = '.'
        self.log("updating model attributes")
        if os.path.exists(new_model_ws):
            if not self.remove_existing:
                self.logger.lraise("'new_model_ws' already exists")
            else:
                self.logger.warn("removing existing 'new_model_ws")
                shutil.rmtree(new_model_ws,onerror=remove_readonly)
        self.m.change_model_ws(new_model_ws,reset_external=True)
        self.m.exe_name = self.m.exe_name.replace(".exe",'')
        self.m.exe = self.m.version
        self.log("writing new modflow input files")
        self.m.write_input()
        self.log("writing new modflow input files")

    def get_count(self,name):
        """ get the latest counter for a certain parameter type.

        Parameters
        ----------
        name : str
            the parameter type

        Returns
        -------
        count : int
            the latest count for a parameter type

        Note
        ----
        calling this function increments the counter for the passed
        parameter type

        """
        if name not in self.mlt_counter:
            self.mlt_counter[name] = 1
            c = 0
        else:
            c = self.mlt_counter[name]
            self.mlt_counter[name] += 1
            #print(name,c)
        return c

    def prep_mlt_arrays(self):
        """  prepare multipler arrays.  Copies existing model input arrays and
        writes generic (ones) multiplier arrays

        """
        par_props = [self.pp_props,self.grid_props,
                         self.zone_props,self.const_props]
        par_suffixs = [self.pp_suffix,self.gr_suffix,
                       self.zn_suffix,self.cn_suffix]

        # Need to remove props and suffixes for which no info was provided (e.g. still None)
        del_idx = []
        for i,cp in enumerate(par_props):
            if cp is None:
                del_idx.append(i)
        for i in del_idx[::-1]:
            del(par_props[i])
            del(par_suffixs[i])

        mlt_dfs = []
        for par_prop,suffix in zip(par_props,par_suffixs):
            if len(par_prop) == 2:
                if not isinstance(par_prop[0],list):
                    par_prop = [par_prop]
            if len(par_prop) == 0:
                continue
            for pakattr,k_org in par_prop:
                attr_name = pakattr.split('.')[1]
                pak,attr = self.parse_pakattr(pakattr)
                ks = np.arange(self.m.nlay)
                if isinstance(attr,flopy.utils.Transient2d):
                    ks = np.arange(self.m.nper)
                try:
                    k_parse = self.parse_k(k_org,ks)
                except Exception as e:
                    self.logger.lraise("error parsing k {0}:{1}".
                                       format(k_org,str(e)))
                org,mlt,mod,layer = [],[],[],[]
                c = self.get_count(attr_name)
                mlt_prefix = "{0}{1}".format(attr_name,c)
                mlt_name = os.path.join(self.arr_mlt,"{0}.dat{1}"
                                        .format(mlt_prefix,suffix))
                for k in k_parse:
                    # horrible kludge to avoid passing int64 to flopy
                    # this gift may give again...
                    if type(k) is np.int64:
                        k = int(k)
                    if isinstance(attr,flopy.utils.Util2d):
                        fname = self.write_u2d(attr)

                        layer.append(k)
                    elif isinstance(attr,flopy.utils.Util3d):
                        fname = self.write_u2d(attr[k])
                        layer.append(k)
                    elif isinstance(attr,flopy.utils.Transient2d):
                        fname = self.write_u2d(attr.transient_2ds[k])
                        layer.append(0) #big assumption here
                    mod.append(os.path.join(self.m.external_path,fname))
                    mlt.append(mlt_name)
                    org.append(os.path.join(self.arr_org,fname))
                df = pd.DataFrame({"org_file":org,"mlt_file":mlt,"model_file":mod,"layer":layer})
                df.loc[:,"suffix"] = suffix
                df.loc[:,"prefix"] = mlt_prefix
                mlt_dfs.append(df)
        if len(mlt_dfs) > 0:
            mlt_df = pd.concat(mlt_dfs,ignore_index=True)
            return mlt_df

    def write_u2d(self, u2d):
        """ write a flopy.utils.Util2D instance to an ASCII text file using the
        Util2D filename

        Parameters
        ----------
        u2d : flopy.utils.Util2D

        Returns
        -------
        filename : str
            the name of the file written (without path)

        """
        filename = os.path.split(u2d.filename)[-1]
        np.savetxt(os.path.join(self.m.model_ws,self.arr_org,filename),
                   u2d.array,fmt="%15.6E")
        return filename

    def write_const_tpl(self,name,tpl_file,zn_array):
        """ write a template file a for a constant (uniform) multiplier parameter

        Parameters
        ----------
        name : str
            the base parameter name
        tpl_file : str
            the template file to write
        zn_array : numpy.ndarray
            an array used to skip inactive cells

        Returns
        -------
        df : pandas.DataFrame
            a dataframe with parameter information

        """
        parnme = []
        with open(os.path.join(self.m.model_ws,tpl_file),'w') as f:
            f.write("ptf ~\n")
            for i in range(self.m.nrow):
                for j in range(self.m.ncol):
                    if zn_array[i,j] < 1:
                        pname = " 1.0  "
                    else:
                        pname = "{0}{1}".format(name,self.cn_suffix)
                        if len(pname) > 12:
                            self.logger.lraise("zone pname too long:{0}".\
                                               format(pname))
                        parnme.append(pname)
                        pname = " ~   {0}    ~".format(pname)
                    f.write(pname)
                f.write("\n")
        df = pd.DataFrame({"parnme":parnme},index=parnme)
        #df.loc[:,"pargp"] = "{0}{1}".format(self.cn_suffixname)
        df.loc[:,"pargp"] = self.cn_suffix.replace('_','')
        df.loc[:,"tpl"] = tpl_file
        return df

    def write_grid_tpl(self,name,tpl_file,zn_array):
        """ write a template file a for grid-based multiplier parameters

        Parameters
        ----------
        name : str
            the base parameter name
        tpl_file : str
            the template file to write
        zn_array : numpy.ndarray
            an array used to skip inactive cells

        Returns
        -------
        df : pandas.DataFrame
            a dataframe with parameter information

        """
        parnme,x,y = [],[],[]
        with open(os.path.join(self.m.model_ws,tpl_file),'w') as f:
            f.write("ptf ~\n")
            for i in range(self.m.nrow):
                for j in range(self.m.ncol):
                    if zn_array[i,j] < 1:
                        pname = ' 1.0 '
                    else:
                        pname = "{0}{1:03d}{2:03d}".format(name,i,j)
                        if len(pname) > 12:
                            self.logger.lraise("grid pname too long:{0}".\
                                               format(pname))
                        parnme.append(pname)
                        pname = ' ~     {0}   ~ '.format(pname)
                        x.append(self.m.sr.xcentergrid[i,j])
                        y.append(self.m.sr.ycentergrid[i,j])
                    f.write(pname)
                f.write("\n")
        df = pd.DataFrame({"parnme":parnme,"x":x,"y":y},index=parnme)
        df.loc[:,"pargp"] = "{0}{1}".format(self.gr_suffix.replace('_',''),name)
        df.loc[:,"tpl"] = tpl_file
        return df

    @staticmethod
    def write_zone_tpl(model, name, tpl_file, zn_array, zn_suffix, logger=None):
        """ write a template file a for zone-based multiplier parameters

        Parameters
        ----------
        model : flopy model object
            model from which to obtain workspace information, nrow, and ncol
        name : str
            the base parameter name
        tpl_file : str
            the template file to write
        zn_array : numpy.ndarray
            an array used to skip inactive cells

        logger : a logger object
            optional - a logger object to document errors, etc.
        Returns
        -------
        df : pandas.DataFrame
            a dataframe with parameter information

        """
        parnme = []
        with open(os.path.join(model.model_ws, tpl_file), 'w') as f:
            f.write("ptf ~\n")
            for i in range(model.nrow):
                for j in range(model.ncol):
                    if zn_array[i,j] < 1:
                        pname = " 1.0  "
                    else:
                        pname = "{0}_zn{1}".format(name, zn_array[i, j])
                        if len(pname) > 12:
                            if logger is not None:
                                logger.lraise("zone pname too long:{0}".\
                                               format(pname))
                        parnme.append(pname)
                        pname = " ~   {0}    ~".format(pname)
                    f.write(pname)
                f.write("\n")
        df = pd.DataFrame({"parnme":parnme}, index=parnme)
        df.loc[:, "pargp"] = "{0}{1}".format(zn_suffix.replace("_",''), name)
        return df

    def grid_prep(self):
        """ prepare grid-based parameterizations

        """
        if len(self.grid_props) == 0:
            return

        if self.grid_geostruct is None:
            self.logger.warn("grid_geostruct is None,"\
                  " using ExpVario with contribution=1 and a=(max(delc,delr)*10")
            dist = 10 * float(max(self.m.dis.delr.array.max(),
                                           self.m.dis.delc.array.max()))
            v = pyemu.geostats.ExpVario(contribution=1.0,a=dist)
            self.grid_geostruct = pyemu.geostats.GeoStruct(variograms=v)

    def pp_prep(self, mlt_df):
        """ prepare pilot point based parameterizations

        Parameters
        ----------
        mlt_df : pandas.DataFrame
            a dataframe with multiplier array information

        Note
        ----
        calls pyemu.pp_utils.setup_pilot_points_grid()


        """
        if len(self.pp_props) == 0:
            return
        if self.pp_space is None:
            self.logger.warn("pp_space is None, using 10...\n")
            self.pp_space=10
        if self.pp_geostruct is None:
            self.logger.warn("pp_geostruct is None,"\
                  " using ExpVario with contribution=1 and a=(pp_space*max(delr,delc))")
            pp_dist = self.pp_space * float(max(self.m.dis.delr.array.max(),
                                           self.m.dis.delc.array.max()))
            v = pyemu.geostats.ExpVario(contribution=1.0,a=pp_dist)
            self.pp_geostruct = pyemu.geostats.GeoStruct(variograms=v)

        pp_df = mlt_df.loc[mlt_df.suffix==self.pp_suffix,:]
        layers = pp_df.layer.unique()
        pp_dict = {l:list(pp_df.loc[pp_df.layer==l,"prefix"].unique()) for l in layers}
        # big assumption here - if prefix is listed more than once, use the lowest layer index
        for i,l in enumerate(layers):
            p = set(pp_dict[l])
            for ll in layers[i+1:]:
                pp = set(pp_dict[ll])
                d = pp - p
                pp_dict[ll] = list(d)


        pp_array_file = {p:m for p,m in zip(pp_df.prefix,pp_df.mlt_file)}
        self.logger.statement("pp_dict: {0}".format(str(pp_dict)))

        self.log("calling setup_pilot_point_grid()")
        if self.use_pp_zones:
            ib = self.k_zone_dict
        else:
            ib = {k:self.m.bas6.ibound[k].array for k in range(self.m.nlay)}

            for k,i in ib.items():
                if np.any(i<0):
                    u,c = np.unique(i[i>0], return_counts=True)
                    counts = dict(zip(u,c))
                    mx = -1.0e+10
                    imx = None
                    for u,c in counts.items():
                        if c > mx:
                            mx = c
                            imx = u
                    self.logger.warn("resetting negative ibound values for PP zone"+ \
                                     "array in layer {0} : {1}".format(k+1,u))
                    i[i<0] = u
        pp_df = pyemu.pp_utils.setup_pilotpoints_grid(self.m,
                                         ibound=ib,
                                         use_ibound_zones=self.use_pp_zones,
                                         prefix_dict=pp_dict,
                                         every_n_cell=self.pp_space,
                                         pp_dir=self.m.model_ws,
                                         tpl_dir=self.m.model_ws,
                                         shapename=os.path.join(
                                                 self.m.model_ws,"pp.shp"))
        self.logger.statement("{0} pilot point parameters created".
                              format(pp_df.shape[0]))
        self.logger.statement("pilot point 'pargp':{0}".
                              format(','.join(pp_df.pargp.unique())))
        self.log("calling setup_pilot_point_grid()")

        # calc factors for each layer
        pargp = pp_df.pargp.unique()
        pp_dfs_k = {}
        fac_files = {}
        pp_df.loc[:,"fac_file"] = np.NaN
        for pg in pargp:
            ks = pp_df.loc[pp_df.pargp==pg,"k"].unique()
            if len(ks) == 0:
                self.logger.lraise("something is wrong in fac calcs for par group {0}".format(pg))
            if len(ks) == 1:

                ib_k = ib[ks[0]]
            if len(ks) != 1:
                #self.logger.lraise("something is wrong in fac calcs for par group {0}".format(pg))
                self.logger.warn("multiple k values for {0},forming composite zone array...".format(pg))
                ib_k = np.zeros((self.m.nrow,self.m.ncol))
                for k in ks:
                    t = ib[k].copy()
                    t[t<1] = 0
                    ib_k[t>0] = t[t>0]
            k = int(ks[0])
            if k not in pp_dfs_k.keys():
                self.log("calculating factors for k={0}".format(k))

                fac_file = os.path.join(self.m.model_ws,"pp_k{0}.fac".format(k))
                var_file = fac_file.replace(".fac",".var.dat")
                self.logger.statement("saving krige variance file:{0}"
                                      .format(var_file))
                self.logger.statement("saving krige factors file:{0}"\
                                      .format(fac_file))
                pp_df_k = pp_df.loc[pp_df.pargp==pg]
                ok_pp = pyemu.geostats.OrdinaryKrige(self.pp_geostruct,pp_df_k)
                ok_pp.calc_factors_grid(self.m.sr,var_filename=var_file,
                                        zone_array=ib_k)
                ok_pp.to_grid_factors_file(fac_file)
                fac_files[k] = fac_file
                self.log("calculating factors for k={0}".format(k))
                pp_dfs_k[k] = pp_df_k

        for k,fac_file in fac_files.items():
            #pp_files = pp_df.pp_filename.unique()
            fac_file = os.path.split(fac_file)[-1]
            pp_prefixes = pp_dict[k]
            for pp_prefix in pp_prefixes:
                self.log("processing pp_prefix:{0}".format(pp_prefix))
                if pp_prefix not in pp_array_file.keys():
                    self.logger.lraise("{0} not in self.pp_array_file.keys()".
                                       format(pp_prefix,','.
                                              join(pp_array_file.keys())))


                out_file = os.path.join(self.arr_mlt,os.path.split(pp_array_file[pp_prefix])[-1])

                pp_files = pp_df.loc[pp_df.pp_filename.apply(lambda x: pp_prefix in x),"pp_filename"]
                if pp_files.unique().shape[0] != 1:
                    self.logger.lraise("wrong number of pp_files found:{0}".format(','.join(pp_files)))
                pp_file = os.path.split(pp_files.iloc[0])[-1]
                pp_df.loc[pp_df.pargp==pp_prefix,"fac_file"] = fac_file
                pp_df.loc[pp_df.pargp==pp_prefix,"pp_file"] = pp_file
                pp_df.loc[pp_df.pargp==pp_prefix,"out_file"] = out_file

        pp_df.loc[:,"pargp"] = pp_df.pargp.apply(lambda x: "pp_{0}".format(x))
        out_files = mlt_df.loc[mlt_df.mlt_file.
                    apply(lambda x: x.endswith(self.pp_suffix)),"mlt_file"]
        mlt_df.loc[:,"fac_file"] = np.NaN
        mlt_df.loc[:,"pp_file"] = np.NaN
        for out_file in out_files:
            pp_df_pf = pp_df.loc[pp_df.out_file==out_file,:]
            fac_files = pp_df_pf.fac_file
            if fac_files.unique().shape[0] != 1:
                self.logger.lraise("wrong number of fac files:{0}".format(str(fac_files.unique())))
            fac_file = fac_files.iloc[0]
            pp_files = pp_df_pf.pp_file
            if pp_files.unique().shape[0] != 1:
                self.logger.lraise("wrong number of pp files:{0}".format(str(pp_files.unique())))
            pp_file = pp_files.iloc[0]
            mlt_df.loc[mlt_df.mlt_file==out_file,"fac_file"] = fac_file
            mlt_df.loc[mlt_df.mlt_file==out_file,"pp_file"] = pp_file
        self.par_dfs[self.pp_suffix] = pp_df

        mlt_df.loc[mlt_df.suffix==self.pp_suffix,"tpl_file"] = np.NaN


    def setup_array_pars(self):
        """ main entry point for setting up array multipler parameters

        """
        mlt_df = self.prep_mlt_arrays()
        if mlt_df is None:
            return
        mlt_df.loc[:,"tpl_file"] = mlt_df.mlt_file.apply(lambda x: os.path.split(x)[-1]+".tpl")
        #mlt_df.loc[mlt_df.tpl_file.apply(lambda x:pd.notnull(x.pp_file)),"tpl_file"] = np.NaN
        mlt_files = mlt_df.mlt_file.unique()
        #for suffix,tpl_file,layer,name in zip(self.mlt_df.suffix,
        #                                 self.mlt_df.tpl,self.mlt_df.layer,
        #                                     self.mlt_df.prefix):
        par_dfs = {}
        for mlt_file in mlt_files:
            suffixes = mlt_df.loc[mlt_df.mlt_file==mlt_file,"suffix"]
            if suffixes.unique().shape[0] != 1:
                self.logger.lraise("wrong number of suffixes for {0}"\
                                   .format(mlt_file))
            suffix = suffixes.iloc[0]

            tpl_files = mlt_df.loc[mlt_df.mlt_file==mlt_file,"tpl_file"]
            if tpl_files.unique().shape[0] != 1:
                self.logger.lraise("wrong number of tpl_files for {0}"\
                                   .format(mlt_file))
            tpl_file = tpl_files.iloc[0]
            layers = mlt_df.loc[mlt_df.mlt_file==mlt_file,"layer"]
            #if layers.unique().shape[0] != 1:
            #    self.logger.lraise("wrong number of layers for {0}"\
            #                       .format(mlt_file))
            layer = layers.iloc[0]
            names = mlt_df.loc[mlt_df.mlt_file==mlt_file,"prefix"]
            if names.unique().shape[0] != 1:
                self.logger.lraise("wrong number of names for {0}"\
                                   .format(mlt_file))
            name = names.iloc[0]
            #ib = self.k_zone_dict[layer]
            df = None
            if suffix == self.cn_suffix:
                self.log("writing const tpl:{0}".format(tpl_file))
                df = self.write_const_tpl(name,tpl_file,self.m.bas6.ibound[layer].array)
                self.log("writing const tpl:{0}".format(tpl_file))

            elif suffix == self.gr_suffix:
                self.log("writing grid tpl:{0}".format(tpl_file))
                df = self.write_grid_tpl(name,tpl_file,self.m.bas6.ibound[layer].array)
                self.log("writing grid tpl:{0}".format(tpl_file))

            elif suffix == self.zn_suffix:
                self.log("writing zone tpl:{0}".format(tpl_file))
                df = self.write_zone_tpl(self.m, name, tpl_file, self.k_zone_dict[layer], self.zn_suffix, self.logger)
                self.log("writing zone tpl:{0}".format(tpl_file))
            if df is None:
                continue
            if suffix not in par_dfs:
                par_dfs[suffix] = [df]
            else:
                par_dfs[suffix].append(df)
        for suf,dfs in par_dfs.items():
            self.par_dfs[suf] = pd.concat(dfs)

        if self.pp_suffix in mlt_df.suffix.values:
            self.log("setting up pilot point process")
            self.pp_prep(mlt_df)
            self.log("setting up pilot point process")

        if self.gr_suffix in mlt_df.suffix.values:
            self.log("setting up grid process")
            self.grid_prep()
            self.log("setting up grid process")

        mlt_df.to_csv(os.path.join(self.m.model_ws,"arr_pars.csv"))
        ones = np.ones((self.m.nrow,self.m.ncol))
        for mlt_file in mlt_df.mlt_file.unique():
            self.log("save test mlt array {0}".format(mlt_file))
            np.savetxt(os.path.join(self.m.model_ws,mlt_file),
                       ones,fmt="%15.6E")
            self.log("save test mlt array {0}".format(mlt_file))
            tpl_files = mlt_df.loc[mlt_df.mlt_file == mlt_file, "tpl_file"]
            if tpl_files.unique().shape[0] != 1:
                self.logger.lraise("wrong number of tpl_files for {0}" \
                                   .format(mlt_file))
            tpl_file = tpl_files.iloc[0]
            if pd.notnull(tpl_file):
                self.tpl_files.append(tpl_file)
                self.in_files.append(mlt_file)

        # for tpl_file,mlt_file in zip(mlt_df.tpl_file,mlt_df.mlt_file):
        #     if pd.isnull(tpl_file):
        #         continue
        #     self.tpl_files.append(tpl_file)
        #     self.in_files.append(mlt_file)

        os.chdir(self.m.model_ws)
        try:
            apply_array_pars()
        except Exception as e:
            os.chdir("..")
            self.logger.lraise("error test running apply_array_pars():{0}".
                               format(str(e)))
        os.chdir("..")
        line = "pyemu.helpers.apply_array_pars()\n"
        self.logger.statement("forward_run line:{0}".format(line))
        self.frun_pre_lines.append(line)

    def setup_observations(self):
        """ main entry point for setting up observations

        """
        obs_methods = [self.setup_water_budget_obs,self.setup_hyd,
                       self.setup_smp,self.setup_hob,self.setup_hds,
                       self.setup_sfr_obs]
        obs_types = ["mflist water budget obs","hyd file",
                     "external obs-sim smp files","hob","hds","sfr"]
        self.obs_dfs = {}
        for obs_method, obs_type in zip(obs_methods,obs_types):
            self.log("processing obs type {0}".format(obs_type))
            obs_method()
            self.log("processing obs type {0}".format(obs_type))


    def build_prior(self, fmt="ascii",filename=None,droptol=None, chunk=None, sparse=False,
                    sigma_range=6):
        """ build a prior parameter covariance matrix.

        Parameters
        ----------
            fmt : str
                the format to save the cov matrix.  Options are "ascii","binary","uncfile", "coo".
                default is "ascii"
            filename : str
                the filename to save the prior cov matrix to.  If None, the name is formed using
                model nam_file name.  Default is None.
            droptol : float
                tolerance for dropping near-zero values when writing compressed binary.
                Default is None
            chunk : int
                chunk size to write in a single pass - for binary only
            sparse : bool
                flag to build a pyemu.SparseMatrix format cov matrix.  Default is False
            sigma_range : float
                number of standard deviations represented by the parameter bounds.  Default
                is 6.

        Returns
        -------
            cov : pyemu.Cov
            a full covariance matrix

        """

        fmt = fmt.lower()
        acc_fmts = ["ascii","binary","uncfile","none","coo"]
        if fmt not in acc_fmts:
            self.logger.lraise("unrecognized prior save 'fmt':{0}, options are: {1}".
                               format(fmt,','.join(acc_fmts)))

        self.log("building prior covariance matrix")
        struct_dict = {}
        if self.pp_suffix in self.par_dfs.keys():
            pp_df = self.par_dfs[self.pp_suffix]
            pp_dfs = []
            for pargp in pp_df.pargp.unique():
                gp_df = pp_df.loc[pp_df.pargp==pargp,:]
                p_df = gp_df.drop_duplicates(subset="parnme")
                pp_dfs.append(p_df)
            #pp_dfs = [pp_df.loc[pp_df.pargp==pargp,:].copy() for pargp in pp_df.pargp.unique()]
            struct_dict[self.pp_geostruct] = pp_dfs
        if self.gr_suffix in self.par_dfs.keys():
            gr_df = self.par_dfs[self.gr_suffix]
            gr_dfs = []
            for pargp in gr_df.pargp.unique():
                gp_df = gr_df.loc[gr_df.pargp==pargp,:]
                p_df = gp_df.drop_duplicates(subset="parnme")
                gr_dfs.append(p_df)
            #gr_dfs = [gr_df.loc[gr_df.pargp==pargp,:].copy() for pargp in gr_df.pargp.unique()]
            struct_dict[self.grid_geostruct] = gr_dfs
        if "temporal_bc" in self.par_dfs.keys():
            bc_df = self.par_dfs["temporal_bc"]
            bc_df.loc[:,"y"] = 0
            bc_df.loc[:,"x"] = bc_df.timedelta.apply(lambda x: x.days)
            bc_dfs = []
            for pargp in bc_df.pargp.unique():
                gp_df = bc_df.loc[bc_df.pargp==pargp,:]
                p_df = gp_df.drop_duplicates(subset="parnme")
                #print(p_df)
                bc_dfs.append(p_df)
            #bc_dfs = [bc_df.loc[bc_df.pargp==pargp,:].copy() for pargp in bc_df.pargp.unique()]
            struct_dict[self.temporal_bc_geostruct] = bc_dfs
        if "spatial_bc" in self.par_dfs.keys():
            bc_df = self.par_dfs["spatial_bc"]
            bc_dfs = []
            for pargp in bc_df.pargp.unique():
                gp_df = bc_df.loc[bc_df.pargp==pargp,:]
                #p_df = gp_df.drop_duplicates(subset="parnme")
                #print(p_df)
                bc_dfs.append(gp_df)
            struct_dict[self.spatial_bc_geostruct] = bc_dfs
        if len(struct_dict) > 0:
            if sparse:
                cov = pyemu.helpers.sparse_geostatistical_prior_builder(self.pst,
                                                                        struct_dict=struct_dict,
                                                                        sigma_range=sigma_range)

            else:
                cov = pyemu.helpers.geostatistical_prior_builder(self.pst,
                                                             struct_dict=struct_dict,
                                                             sigma_range=sigma_range)
        else:
            cov = pyemu.Cov.from_parameter_data(self.pst,sigma_range=sigma_range)

        if filename is None:
            filename = os.path.join(self.m.model_ws,self.pst_name+".prior.cov")
        if fmt != "none":
            self.logger.statement("saving prior covariance matrix to file {0}".format(filename))
        if fmt == 'ascii':
            cov.to_ascii(filename)
        elif fmt == 'binary':
            cov.to_binary(filename,droptol=droptol,chunk=chunk)
        elif fmt == 'uncfile':
            cov.to_uncfile(filename)
        elif fmt == 'coo':
            cov.to_coo(filename,droptol=droptol,chunk=chunk)
        self.log("building prior covariance matrix")
        return cov

    def build_pst(self,filename=None):
        """ build the pest control file using the parameterizations and
        observations.

        Parameters
        ----------
            filename : str
                the filename to save the pst to.  If None, the name if formed from
                the model namfile name.  Default is None.

        Note
        ----
        calls pyemu.Pst.from_io_files

        calls PESTCHEK

        """
        self.logger.statement("changing dir in to {0}".format(self.m.model_ws))
        os.chdir(self.m.model_ws)
        tpl_files = copy.deepcopy(self.tpl_files)
        in_files = copy.deepcopy(self.in_files)
        try:
            files = os.listdir('.')
            new_tpl_files = [f for f in files if f.endswith(".tpl") and f not in tpl_files]
            new_in_files = [f.replace(".tpl",'') for f in new_tpl_files]
            tpl_files.extend(new_tpl_files)
            in_files.extend(new_in_files)
            ins_files = [f for f in files if f.endswith(".ins")]
            out_files = [f.replace(".ins",'') for f in ins_files]
            for tpl_file,in_file in zip(tpl_files,in_files):
                if tpl_file not in self.tpl_files:
                    self.tpl_files.append(tpl_file)
                    self.in_files.append(in_file)

            for ins_file,out_file in zip(ins_files,out_files):
                if ins_file not in self.ins_files:
                    self.ins_files.append(ins_file)
                    self.out_files.append(out_file)
            self.log("instantiating control file from i/o files")
            pst = pyemu.Pst.from_io_files(tpl_files=self.tpl_files,
                                          in_files=self.in_files,
                                          ins_files=self.ins_files,
                                          out_files=self.out_files)
            self.log("instantiating control file from i/o files")
        except Exception as e:
            os.chdir("..")
            self.logger.lraise("error build Pst:{0}".format(str(e)))
        os.chdir('..')
        # more customization here
        par = pst.parameter_data
        for name,df in self.par_dfs.items():
            if "parnme" not in df.columns:
                continue
            df.index = df.parnme
            for col in par.columns:
                if col in df.columns:
                    par.loc[df.parnme,col] = df.loc[:,col]
        par.loc[:,"parubnd"] = 10.0
        par.loc[:,"parlbnd"] = 0.1

        for name,df in self.par_dfs.items():
            if "parnme" not in df:
                continue
            df.index = df.parnme
            for col in ["parubnd","parlbnd","pargp"]:
                if col in df.columns:
                    par.loc[df.index,col] = df.loc[:,col]

        for tag,[lw,up] in wildass_guess_par_bounds_dict.items():
            par.loc[par.parnme.apply(lambda x: x.startswith(tag)),"parubnd"] = up
            par.loc[par.parnme.apply(lambda x: x.startswith(tag)),"parlbnd"] = lw


        if self.par_bounds_dict is not None:
            for tag,[lw,up] in self.par_bounds_dict.items():
                par.loc[par.parnme.apply(lambda x: x.startswith(tag)),"parubnd"] = up
                par.loc[par.parnme.apply(lambda x: x.startswith(tag)),"parlbnd"] = lw



        obs = pst.observation_data
        for name,df in self.obs_dfs.items():
            if "obsnme" not in df.columns:
                continue
            df.index = df.obsnme
            for col in df.columns:
                if col in obs.columns:
                    obs.loc[df.obsnme,col] = df.loc[:,col]

        self.pst_name = self.m.name+".pst"
        pst.model_command = ["python forward_run.py"]
        pst.control_data.noptmax = 0

        self.log("writing forward_run.py")
        self.write_forward_run()
        self.log("writing forward_run.py")

        if filename is None:
            filename = os.path.join(self.m.model_ws,self.pst_name)
        self.logger.statement("writing pst {0}".format(filename))

        pst.write(filename)
        self.pst = pst

        self.log("running pestchek on {0}".format(self.pst_name))
        os.chdir(self.m.model_ws)
        try:
            run("pestchek {0} >pestchek.stdout".format(self.pst_name))
        except Exception as e:
            self.logger.warn("error running pestchek:{0}".format(str(e)))
        for line in open("pestchek.stdout"):
            self.logger.statement("pestcheck:{0}".format(line.strip()))
        os.chdir("..")
        self.log("running pestchek on {0}".format(self.pst_name))

    def add_external(self):
        """ add external (existing) template files and instrution files to the
        Pst instance

        """
        if self.external_tpl_in_pairs is not None:
            if not isinstance(self.external_tpl_in_pairs,list):
                external_tpl_in_pairs = [self.external_tpl_in_pairs]
            for tpl_file,in_file in self.external_tpl_in_pairs:
                if not os.path.exists(tpl_file):
                    self.logger.lraise("couldn't find external tpl file:{0}".\
                                       format(tpl_file))
                self.logger.statement("external tpl:{0}".format(tpl_file))
                shutil.copy2(tpl_file,os.path.join(self.m.model_ws,
                                                   os.path.split(tpl_file)[-1]))
                if os.path.exists(in_file):
                    shutil.copy2(in_file,os.path.join(self.m.model_ws,
                                                   os.path.split(in_file)[-1]))

        if self.external_ins_out_pairs is not None:
            if not isinstance(self.external_ins_out_pairs,list):
                external_ins_out_pairs = [self.external_ins_out_pairs]
            for ins_file,out_file in self.external_ins_out_pairs:
                if not os.path.exists(ins_file):
                    self.logger.lraise("couldn't find external ins file:{0}".\
                                       format(ins_file))
                self.logger.statement("external ins:{0}".format(ins_file))
                shutil.copy2(ins_file,os.path.join(self.m.model_ws,
                                                   os.path.split(ins_file)[-1]))
                if os.path.exists(out_file):
                    shutil.copy2(out_file,os.path.join(self.m.model_ws,
                                                   os.path.split(out_file)[-1]))
                    self.logger.warn("obs listed in {0} will have values listed in {1}"
                                     .format(ins_file,out_file))
                else:
                    self.logger.warn("obs listed in {0} will have generic values")

    def write_forward_run(self):
        """ write the forward run script forward_run.py

        """
        with open(os.path.join(self.m.model_ws,self.forward_run_file),'w') as f:
            f.write("import os\nimport numpy as np\nimport pandas as pd\nimport flopy\n")
            f.write("import pyemu\n")
            for tmp_file in self.tmp_files:
                f.write("try:\n")
                f.write("   os.remove('{0}')\n".format(tmp_file))
                f.write("except Exception as e:\n")
                f.write("   print('error removing tmp file:{0}')\n".format(tmp_file))
            for line in self.frun_pre_lines:
                f.write(line+'\n')
            for line in self.frun_model_lines:
                f.write(line+'\n')
            for line in self.frun_post_lines:
                f.write(line+'\n')

    def parse_k(self,k,vals):
        """ parse the iterable from a property or boundary condition argument

        Parameters
        ----------
        k : int or iterable int
            the iterable
        vals : iterable of ints
            the acceptable values that k may contain

        Returns
        -------
        k_vals : iterable of int
            parsed k values

        """
        try:
            k = int(k)
        except:
            pass
        else:
            assert k in vals,"k {0} not in vals".format(k)
            return [k]
        if k is None:
            return vals
        else:
            try:
                k_vals = vals[k]
            except Exception as e:
                raise Exception("error slicing vals with {0}:{1}".
                                format(k,str(e)))
            return k_vals

    def parse_pakattr(self,pakattr):
        """ parse package-iterable pairs from a property or boundary condition
        argument

        Parameters
        ----------
        pakattr : iterable len 2


        Returns
        -------
        pak : flopy.PakBase
            the flopy package from the model instance
        attr : (varies)
            the flopy attribute from pak.  Could be Util2D, Util3D,
            Transient2D, or MfList
        attrname : (str)
            the name of the attribute for MfList type.  Only returned if
            attr is MfList.  For example, if attr is MfList and pak is
            flopy.modflow.ModflowWel, then attrname can only be "flux"

        """

        raw = pakattr.lower().split('.')
        if len(raw) != 2:
            self.logger.lraise("pakattr is wrong:{0}".format(pakattr))
        pakname = raw[0]
        attrname = raw[1]
        pak = self.m.get_package(pakname)
        if pak is None:
            if pakname == "extra":
                self.logger.statement("'extra' pak detected:{0}".format(pakattr))
                ud = flopy.utils.Util3d(self.m,(self.m.nlay,self.m.nrow,self.m.ncol),np.float32,1.0,attrname)
                return "extra",ud

            self.logger.lraise("pak {0} not found".format(pakname))
        if hasattr(pak,attrname):
            attr = getattr(pak,attrname)
            return pak,attr
        elif hasattr(pak,"stress_period_data"):
            dtype = pak.stress_period_data.dtype
            if attrname not in dtype.names:
                self.logger.lraise("attr {0} not found in dtype.names for {1}.stress_period_data".\
                                  format(attrname,pakname))
            attr = pak.stress_period_data
            return pak,attr,attrname
        else:
            self.logger.lraise("unrecognized attr:{0}".format(attrname))


    def setup_bc_pars(self):
        tdf = self.setup_temporal_bc_pars()
        sdf = self.setup_spatial_bc_pars()
        if tdf is None and sdf is None:
            return
        os.chdir(self.m.model_ws)
        try:
            apply_bc_pars()
        except Exception as e:
            os.chdir("..")
            self.logger.lraise("error test running apply_bc_pars():{0}".format(str(e)))
        os.chdir('..')
        line = "pyemu.helpers.apply_bc_pars()\n"
        self.logger.statement("forward_run line:{0}".format(line))
        self.frun_pre_lines.append(line)

    def setup_temporal_bc_pars(self):
        """ main entry point for setting up boundary condition multiplier
        parameters

        """
        if len(self.temporal_bc_props) == 0:
            return
        self.log("processing temporal_bc_props")
        # if not isinstance(self.bc_prop_dict,dict):
        #     self.logger.lraise("bc_prop_dict must be 'dict', not {0}".
        #                        format(str(type(self.bc_prop_dict))))
        bc_filenames = []
        bc_cols = []
        bc_pak = []
        bc_k = []
        bc_dtype_names = []
        bc_parnme = []
        if len(self.temporal_bc_props) == 2:
            if not isinstance(self.temporal_bc_props[0],list):
                self.temporal_bc_props = [self.temporal_bc_props]
        for pakattr,k_org in self.temporal_bc_props:
            pak,attr,col = self.parse_pakattr(pakattr)
            k_parse = self.parse_k(k_org,np.arange(self.m.nper))
            c = self.get_count(pakattr)
            for k in k_parse:
                bc_filenames.append(self.bc_helper(k,pak,attr,col))
                bc_cols.append(col)
                pak_name = pak.name[0].lower()
                bc_pak.append(pak_name)
                bc_k.append(k)
                bc_dtype_names.append(','.join(attr.dtype.names))

                bc_parnme.append("{0}{1}_{2:03d}".format(pak_name,col,c))

        df = pd.DataFrame({"filename":bc_filenames,"col":bc_cols,
                           "kper":bc_k,"pak":bc_pak,
                           "dtype_names":bc_dtype_names,
                          "parnme":bc_parnme})
        tds = pd.to_timedelta(np.cumsum(self.m.dis.perlen.array),unit='d')
        dts = pd.to_datetime(self.m._start_datetime) + tds
        df.loc[:,"datetime"] = df.kper.apply(lambda x: dts[x])
        df.loc[:,"timedelta"] = df.kper.apply(lambda x: tds[x])
        df.loc[:,"val"] = 1.0
        #df.loc[:,"kper"] = df.kper.apply(np.int)
        #df.loc[:,"parnme"] = df.apply(lambda x: "{0}{1}_{2:03d}".format(x.pak,x.col,x.kper),axis=1)
        df.loc[:,"tpl_str"] = df.parnme.apply(lambda x: "~   {0}   ~".format(x))
        df.loc[:,"bc_org"] = self.bc_org
        df.loc[:,"model_ext_path"] = self.m.external_path
        df.loc[:,"pargp"] = df.parnme.apply(lambda x: x.split('_')[0])
        names = ["filename","dtype_names","bc_org","model_ext_path","col","kper","pak","val"]
        df.loc[:,names].\
            to_csv(os.path.join(self.m.model_ws,"temporal_bc_pars.dat"),sep=' ')
        df.loc[:,"val"] = df.tpl_str
        tpl_name = os.path.join(self.m.model_ws,'temporal_bc_pars.dat.tpl')
        f_tpl =  open(tpl_name,'w')
        f_tpl.write("ptf ~\n")
        f_tpl.flush()
        df.loc[:,names].to_csv(f_tpl,sep=' ',quotechar=' ')
        f_tpl.close()
        self.par_dfs["temporal_bc"] = df

        if self.temporal_bc_geostruct is None:
            v = pyemu.geostats.ExpVario(contribution=1.0,a=180.0) # 180 correlation length
            self.temporal_bc_geostruct = pyemu.geostats.GeoStruct(variograms=v)
        self.log("processing temporal_bc_props")
        return True

    def setup_spatial_bc_pars(self):
        """helper to setup crazy numbers of well flux multipliers"""
        if len(self.spatial_bc_props) == 0:
            return
        self.log("processing spatial_bc_props")

        bc_filenames = []
        bc_cols = []
        bc_pak = []
        bc_k = []
        bc_dtype_names = []
        bc_parnme = []
        if len(self.spatial_bc_props) == 2:
            if not isinstance(self.spatial_bc_props[0], list):
                self.spatial_bc_props = [self.spatial_bc_props]
        for pakattr, k_org in self.spatial_bc_props:
            pak, attr, col = self.parse_pakattr(pakattr)
            k_parse = self.parse_k(k_org, np.arange(self.m.nlay))
            if len(k_parse) > 1:
                self.logger.lraise("spatial_bc_pars error: each set of spatial bc pars can only be applied "+\
                                   "to a single layer (e.g. [wel.flux,0].\n"+\
                                   "You passed [{0},{1}], implying broadcasting to layers {2}".
                                   format(pakattr,k_org,k_parse))
            for k in range(self.m.nper):
                bc_filenames.append(self.bc_helper(k, pak, attr, col))
                bc_cols.append(col)
                pak_name = pak.name[0].lower()
                bc_pak.append(pak_name)
                bc_k.append(k_parse[0])
                #bc_dtype_names.append(list(attr.dtype.names))
                bc_dtype_names.append(','.join(attr.dtype.names))

                #bc_parnme.append("{0}{1}_{2:03d}".format(pak_name, col, c))
        info_df = pd.DataFrame({"filename": bc_filenames, "col": bc_cols,
                           "k": bc_k, "pak": bc_pak,
                           "dtype_names": bc_dtype_names})
        info_df.loc[:,"bc_mlt"] = self.bc_mlt
        info_df.loc[:,"bc_org"] = self.bc_org
        info_df.loc[:,"model_ext_path"] = self.m.external_path

        # check that all files for a given package have the same number of entries
        info_df.loc[:,"itmp"] = np.NaN
        pak_dfs = {}
        for pak in info_df.pak.unique():
            df_pak = info_df.loc[info_df.pak==pak,:]
            itmp = []
            for filename in df_pak.filename:
                names = df_pak.dtype_names.iloc[0].split(',')
                fdf = pd.read_csv(os.path.join(self.m.model_ws,filename),
                                  delim_whitespace=True,header=None,names=names)
                for c in ['k','i','j']:
                    fdf.loc[:,c] -= 1
                itmp.append(fdf.shape[0])
                pak_dfs[pak] = fdf
            info_df.loc[info_df.pak==pak,"itmp"] = itmp
            if np.unique(np.array(itmp)).shape[0] != 1:
                info_df.to_csv("spatial_bc_trouble.csv")
                self.logger.lraise("spatial_bc_pars() error: must have same number of "+\
                                   "entries for every stress period for {0}".format(pak))

        # make the pak dfs have unique model indices
        for pak,df in pak_dfs.items():
            df.loc[:,"idx"] = df.apply(lambda x: "{0:02.0f}{1:04.0f}{2:04.0f}".format(x.k,x.i,x.j),axis=1)
            if df.idx.unique().shape[0] != df.shape[0]:
                self.logger.warn("duplicate entries in bc pak {0}...collapsing".format(pak))
                df.drop_duplicates(subset="idx",inplace=True)
            df.index = df.idx
            pak_dfs[pak] = df

        # write template files - find which cols are parameterized...
        par_dfs = []
        for pak,df in pak_dfs.items():
            pak_df = info_df.loc[info_df.pak==pak,:]
            # reset all non-index cols to 1.0
            for col in df.columns:
                if col not in ['k','i','j','inode']:
                    df.loc[:,col] = 1.0
            in_file = os.path.join(self.bc_mlt,pak+".csv")
            tpl_file = os.path.join(pak + ".csv.tpl")
            # save an all "ones" mult df for testing
            df.to_csv(os.path.join(self.m.model_ws,in_file))
            parnme,pargp = [],[]
            x = df.apply(lambda x: self.m.sr.xcentergrid[int(x.i),int(x.j)],axis=1).values
            y = df.apply(lambda x: self.m.sr.ycentergrid[int(x.i),int(x.j)],axis=1).values
            for col in pak_df.col.unique():
                col_df = pak_df.loc[pak_df.col==col]
                k_vals = col_df.k.unique()
                npar = col_df.k.apply(lambda x: x in k_vals).shape[0]
                if npar == 0:
                    continue
                names = df.index.map(lambda x: "{0}{1}{2}".format(pak[0],col[0],x))

                df.loc[:,col] = names.map(lambda x: "~   {0}   ~".format(x))
                df.loc[df.k.apply(lambda x: x not in k_vals),col] = 1.0
                par_df = pd.DataFrame({"parnme": names,"x":x,"y":y,"k":df.k.values}, index=names)
                par_df = par_df.loc[par_df.k.apply(lambda x: x in k_vals)]
                if par_df.shape[0] == 0:
                    self.logger.lraise("no parameters found for spatial bc k,pak,attr {0}, {1}, {2}".
                                       format(k_vals,pak,col))

                par_df.loc[:,"pargp"] = df.k.apply(lambda x : "{0}{1}_k{2:02.0f}".format(pak,col,int(x))).values
                par_df.loc[:,"tpl_file"] = tpl_file
                par_df.loc[:,"in_file"] = in_file
                par_dfs.append(par_df)
            with open(os.path.join(self.m.model_ws,tpl_file),'w') as f:
                f.write("ptf ~\n")
                f.flush()
                df.to_csv(f)
            self.tpl_files.append(tpl_file)
            self.in_files.append(in_file)

        par_df = pd.concat(par_dfs)
        self.par_dfs["spatial_bc"] = par_df
        info_df.to_csv(os.path.join(self.m.model_ws,"spatial_bc_pars.dat"),sep=' ')
        if self.spatial_bc_geostruct is None:
            dist = 10 * float(max(self.m.dis.delr.array.max(),
                                  self.m.dis.delc.array.max()))
            v = pyemu.geostats.ExpVario(contribution=1.0, a=dist)
            self.spatial_bc_geostruct = pyemu.geostats.GeoStruct(variograms=v)
        return True


    # def setup_all_wells(self):
    #     """helper to setup crazy numbers of well flux multipliers"""
    #     self.log("setup all wells parameterization")
    #     if self.m.wel is None:
    #         self.logger.lraise("setup_all_wells() requires a wel pak")
    #     pak, attr, col = self.parse_pakattr("wel.flux")
    #     k_parse = self.parse_k(np.arange(self.m.nper), np.arange(self.m.nper))
    #     bc_filenames = []
    #     for k in k_parse:
    #         bc_filenames.append(self.bc_helper(k, pak, attr, col))
    #     parnme = []
    #     for bc_filename in bc_filenames:
    #         bc_filename = os.path.split(bc_filename)[-1]
    #         kper = int(bc_filename.split('.')[0].split('_')[1])
    #         df = pd.read_csv(os.path.join(self.m.model_ws,self.bc_org,bc_filename),
    #                          delim_whitespace=True,header=None,names=['l','r','c','flux'])
    #         mlt_file = os.path.join(self.m.model_ws, self.bc_mlt, bc_filename)
    #         df.loc[:,"flux"] = 1.0
    #         df.to_csv(mlt_file,sep=' ',index=False,header=False)
    #         df.loc[:,"parnme"] = ["wf{0:04d}_{1:03d}".format(i,kper) for i in range(df.shape[0])]
    #         parnme.extend(list(df.parnme))
    #         df.loc[:,"tpl_str"] = df.parnme.apply(lambda x: "~  {0}   ~".format(x))
    #         tpl_file = os.path.join(self.m.model_ws,bc_filename+".tpl")
    #
    #
    #         self.logger.statement("writing tpl file "+tpl_file)
    #         with open(tpl_file,'w') as f:
    #             f.write("ptf ~\n")
    #             f.write(df.loc[:,['l','r','c','tpl_str']].to_string(index=False,header=False)+'\n')
    #         self.tpl_files.append(os.path.split(tpl_file)[-1])
    #         self.in_files.append(os.path.join(self.bc_mlt, bc_filename))
    #
    #     df = pd.DataFrame({"parnme":parnme}, index=parnme)
    #     df.loc[:,"parubnd"] = 1.2
    #     df.loc[:,"parlbnd"] = 0.8
    #     df.loc[:,"pargp"] = df.parnme.apply(lambda x: "wflux_{0}".format(x.split('_')[-1]))
    #     self.par_dfs["wel_flux"] = df
    #     self.frun_pre_lines.append("pyemu.helpers.apply_all_wells()")
    #     self.log("setup all wells parameterization")


    def bc_helper(self,k,pak,attr,col):
        """ helper to setup boundary condition multiplier parameters for a given
        k, pak, attr set.

        Parameters
        ----------
        k : int or iterable of int
            the zero-based stress period indices
        pak : flopy.PakBase=
            the MODFLOW package
        attr : MfList
            the MfList instance
        col : str
            the column name in the MfList recarray to parameterize

        """
        filename = attr.get_filename(k)
        filename_model = os.path.join(self.m.external_path,filename)
        shutil.copy2(os.path.join(self.m.model_ws,filename_model),
                     os.path.join(self.m.model_ws,self.bc_org,filename))
        return filename_model


    def setup_hds(self):
        """ setup modflow head save file observations for given kper (zero-based
        stress period index) and k (zero-based layer index) pairs using the
        kperk argument.

        Note
        ----
            this can setup a shit-ton of observations

            this is useful for dataworth analyses or for monitoring
            water levels as forecasts



        """
        if self.hds_kperk is None or len(self.hds_kperk) == 0:
            return
        from .gw_utils import setup_hds_obs
        # if len(self.hds_kperk) == 2:
        #     try:
        #         if len(self.hds_kperk[0] == 2):
        #             pass
        #     except:
        #         self.hds_kperk = [self.hds_kperk]
        oc = self.m.get_package("OC")
        if oc is None:
            raise Exception("can't find OC package in model to setup hds grid obs")
        if not oc.savehead:
            raise Exception("OC not saving hds, can't setup grid obs")
        hds_unit = oc.iuhead
        hds_file = self.m.get_output(unit=hds_unit)
        assert os.path.exists(os.path.join(self.org_model_ws,hds_file)),\
        "couldn't find existing hds file {0} in org_model_ws".format(hds_file)
        shutil.copy2(os.path.join(self.org_model_ws,hds_file),
                     os.path.join(self.m.model_ws,hds_file))
        inact = None
        if self.m.lpf is not None:
            inact = self.m.lpf.hdry
        elif self.m.upw is not None:
            inact = self.m.upw.hdry
        if inact is None:
            skip = lambda x: np.NaN if x == self.m.bas6.hnoflo else x
        else:
            skip = lambda x: np.NaN if x == self.m.bas6.hnoflo or x == inact else x
        print(self.hds_kperk)
        frun_line, df = setup_hds_obs(os.path.join(self.m.model_ws,hds_file),
                      kperk_pairs=self.hds_kperk,skip=skip)
        self.obs_dfs["hds"] = df
        self.frun_post_lines.append("pyemu.gw_utils.apply_hds_obs('{0}')".format(hds_file))
        self.tmp_files.append(hds_file)

    def setup_smp(self):
        """ setup observations from PEST-style SMP file pairs

        """
        if self.obssim_smp_pairs is None:
            return
        if len(self.obssim_smp_pairs) == 2:
            if isinstance(self.obssim_smp_pairs[0],str):
                self.obssim_smp_pairs = [self.obssim_smp_pairs]
        for obs_smp,sim_smp in self.obssim_smp_pairs:
            self.log("processing {0} and {1} smp files".format(obs_smp,sim_smp))
            if not os.path.exists(obs_smp):
                self.logger.lraise("couldn't find obs smp: {0}".format(obs_smp))
            if not os.path.exists(sim_smp):
                self.logger.lraise("couldn't find sim smp: {0}".format(sim_smp))
            new_obs_smp = os.path.join(self.m.model_ws,
                                              os.path.split(obs_smp)[-1])
            shutil.copy2(obs_smp,new_obs_smp)
            new_sim_smp = os.path.join(self.m.model_ws,
                                              os.path.split(sim_smp)[-1])
            shutil.copy2(sim_smp,new_sim_smp)
            pyemu.pst_utils.smp_to_ins(new_sim_smp)

    def setup_hob(self):
        """ setup observations from the MODFLOW HOB package


        """

        if self.m.hob is None:
            return
        hob_out_unit = self.m.hob.iuhobsv
        #hob_out_fname = os.path.join(self.m.model_ws,self.m.get_output_attribute(unit=hob_out_unit))
        hob_out_fname = os.path.join(self.org_model_ws,self.m.get_output_attribute(unit=hob_out_unit))

        if not os.path.exists(hob_out_fname):
            self.logger.warn("could not find hob out file: {0}...skipping".format(hob_out_fname))
            return
        hob_df = pyemu.gw_utils.modflow_hob_to_instruction_file(hob_out_fname)
        self.obs_dfs["hob"] = hob_df
        self.tmp_files.append(os.path.split(hob_out_fname))

    def setup_hyd(self):
        """ setup observations from the MODFLOW HYDMOD package


        """
        if self.m.hyd is None:
            return
        org_hyd_out = os.path.join(self.org_model_ws,self.m.name+".hyd.bin")
        if not os.path.exists(org_hyd_out):
            self.logger.warn("can't find existing hyd out file:{0}...skipping".
                               format(org_hyd_out))
            return
        new_hyd_out = os.path.join(self.m.model_ws,os.path.split(org_hyd_out)[-1])
        shutil.copy2(org_hyd_out,new_hyd_out)
        df = pyemu.gw_utils.modflow_hydmod_to_instruction_file(new_hyd_out)
        df.loc[:,"obgnme"] = df.obsnme.apply(lambda x: '_'.join(x.split('_')[:-1]))
        line = "pyemu.gw_utils.modflow_read_hydmod_file('{0}')".\
            format(os.path.split(new_hyd_out)[-1])
        self.logger.statement("forward_run line: {0}".format(line))
        self.frun_post_lines.append(line)
        self.obs_dfs["hyd"] = df
        self.tmp_files.append(os.path.split(new_hyd_out)[-1])

    def setup_water_budget_obs(self):
        """ setup observations from the MODFLOW list file for
        volume and flux water buget information

        """
        org_listfile = os.path.join(self.org_model_ws,self.m.lst.file_name[0])
        if os.path.exists(org_listfile):
            shutil.copy2(org_listfile,os.path.join(self.m.model_ws,
                                                   self.m.lst.file_name[0]))
        else:
            self.logger.warn("can't find existing list file:{0}...skipping".
                               format(org_listfile))
            return
        list_file = os.path.join(self.m.model_ws,self.m.lst.file_name[0])
        flx_file = os.path.join(self.m.model_ws,"flux.dat")
        vol_file = os.path.join(self.m.model_ws,"vol.dat")
        df = pyemu.gw_utils.setup_mflist_budget_obs(list_file,
                                                            flx_filename=flx_file,
                                                            vol_filename=vol_file,
                                                            start_datetime=self.m.start_datetime)
        if df is not None:
            self.obs_dfs["wb"] = df
        #line = "try:\n    os.remove('{0}')\nexcept:\n    pass".format(os.path.split(list_file)[-1])
        #self.logger.statement("forward_run line:{0}".format(line))
        #self.frun_pre_lines.append(line)
        self.tmp_files.append(os.path.split(list_file)[-1])
        line = "pyemu.gw_utils.apply_mflist_budget_obs('{0}',flx_filename='{1}',vol_filename='{2}',start_datetime='{3}')".\
                format(os.path.split(list_file)[-1],
                       os.path.split(flx_file)[-1],
                       os.path.split(vol_file)[-1],
                       self.m.start_datetime)
        self.logger.statement("forward_run line:{0}".format(line))
        self.frun_post_lines.append(line)


def apply_array_pars():
    """ a function to apply array-based multipler parameters.  Used to implement
    the parameterization constructed by PstFromFlopyModel during a forward run

    Note
    ----
    requires "arr_pars.csv" - this file is written by PstFromFlopy

    the function should be added to the forward_run.py script

    """
    df = pd.read_csv("arr_pars.csv")
    # for fname in df.model_file:
    #     try:
    #         os.remove(fname)
    #     except:
    #         print("error removing mult array:{0}".format(fname))

    if 'pp_file' in df.columns:
        for pp_file,fac_file,mlt_file in zip(df.pp_file,df.fac_file,df.mlt_file):
            if pd.isnull(pp_file):
                continue
            pyemu.geostats.fac2real(pp_file=pp_file,factors_file=fac_file,
                                    out_file=mlt_file,lower_lim=1.0e-10)

    for model_file in df.model_file.unique():
        # find all mults that need to be applied to this array
        df_mf = df.loc[df.model_file==model_file,:]
        results = []
        org_file = df_mf.org_file.unique()
        if org_file.shape[0] != 1:
            raise Exception("wrong number of org_files for {0}".
                            format(model_file))
        org_arr = np.loadtxt(org_file[0])

        for mlt in df_mf.mlt_file:
            org_arr *= np.loadtxt(mlt)
        if "upper_bound" in df.columns:
            ub_vals = df_mf.upper_bound.value_counts().dropna().to_dict()
            if len(ub_vals) == 0:
                pass
            elif len(ub_vals) > 1:
                raise Exception("different upper bound values for {0}".format(org_file))
            else:
                ub = list(ub_vals.keys())[0]
                org_arr[org_arr>ub] = ub
        if "lower_bound" in df.columns:
            lb_vals = df_mf.lower_bound.value_counts().dropna().to_dict()
            if len(lb_vals) == 0:
                pass
            elif len(lb_vals) > 1:
                raise Exception("different lower bound values for {0}".format(org_file))
            else:
                lb = list(lb_vals.keys())[0]
                org_arr[org_arr < lb] = lb

        np.savetxt(model_file,org_arr,fmt="%15.6E",delimiter='')

def apply_bc_pars():
    """ a function to apply boundary condition multiplier parameters.  Used to implement
    the parameterization constructed by PstFromFlopyModel during a forward run

    Note
    ----
    requires "bc_pars.csv"

    should be added to the forward_run.py script

    """
    temp_file = "temporal_bc_pars.dat"
    spat_file = "spatial_bc_pars.dat"

    temp_df,spat_df = None,None
    if os.path.exists(temp_file):
        temp_df = pd.read_csv(temp_file, delim_whitespace=True)
        temp_df.loc[:,"split_filename"] = temp_df.filename.apply(lambda x: os.path.split(x)[-1])
        org_dir = temp_df.bc_org.iloc[0]
        model_ext_path = temp_df.model_ext_path.iloc[0]
    if os.path.exists(spat_file):
        spat_df = pd.read_csv(spat_file, delim_whitespace=True)
        spat_df.loc[:,"split_filename"] = spat_df.filename.apply(lambda x: os.path.split(x)[-1])
        mlt_dir = spat_df.bc_mlt.iloc[0]
        org_dir = spat_df.bc_org.iloc[0]
        model_ext_path = spat_df.model_ext_path.iloc[0]
    if temp_df is None and spat_df is None:
        raise Exception("apply_bc_pars() - no key dfs found, nothing to do...")
    # load the spatial mult dfs
    sp_mlts = {}
    if spat_df is not None:

        for f in os.listdir(mlt_dir):
            df = pd.read_csv(os.path.join(mlt_dir,f),index_col=0)
            df.index = df.apply(lambda x: "{0:02.0f}{1:04.0f}{2:04.0f}".format(x.k,x.i,x.j),axis=1)
            pak = f.split(".")[0].lower()
            if pak in sp_mlts.keys():
                raise Exception("duplciate multplier csv for pak {0}".format(pak))
            sp_mlts[pak] = df

    org_files = os.listdir(org_dir)
    #for fname in df.filename.unique():
    for fname in org_files:

        #print(temp_df.filename)
        #print(spat_df.filename)
        names = None
        if temp_df is not None and fname in temp_df.split_filename.values:
            temp_df_fname = temp_df.loc[temp_df.split_filename==fname,:]
            if temp_df_fname.shape[0] > 0:
                names = temp_df_fname.dtype_names.iloc[0].split(',')
            #print(names)
        if spat_df is not None and fname in spat_df.split_filename.values:
            spat_df_fname = spat_df.loc[spat_df.split_filename == fname, :]
            if spat_df_fname.shape[0] > 0:
                names = spat_df_fname.dtype_names.iloc[0].split(',')
        if names is not None:

            df_list = pd.read_csv(os.path.join(org_dir,fname),
                                  delim_whitespace=True,header=None,names=names)
            df_list.loc[:,"idx"] = df_list.apply(lambda x: "{0:02.0f}{1:04.0f}{2:04.0f}".format(x.k-1,x.i-1,x.j-1),axis=1)
            df_list.index = df_list.idx
            pak_name = fname.split('_')[0].lower()
            if pak_name in sp_mlts:
                mlt_df = sp_mlts[pak_name]
                for col in df_list.columns:
                    if col in ["k","i","j","inode"]:
                        continue
                    if col in mlt_df.columns:
                        df_list.loc[mlt_df.index,col] *= mlt_df.loc[:,col]

            if temp_df is not None and fname in temp_df.split_filename.values:
                temp_df_fname = temp_df.loc[temp_df.split_filename == fname, :]
                for col,val in zip(temp_df_fname.col,temp_df_fname.val):
                     df_list.loc[:,col] *= val
            #fmts = {}
            fmts = ''
            for name in names:
                if name in ["i","j","k","inode"]:
                    #fmts[name] = pyemu.pst_utils.IFMT
                    #fmts[name] = lambda x: " {0:>9.0f}".format(x)
                    fmts += "%10d"
                else:
                    #fmts[name] = pyemu.pst_utils.FFMT
                    #fmts[name] = lambda x: " {0:>9G}".format(x)
                    fmts += "%10G"

        np.savetxt(os.path.join(model_ext_path,fname),df_list.loc[:,names].as_matrix(),fmt=fmts)
        #with open(os.path.join(model_ext_path,fname),'w') as f:
        #    f.write(df_list.loc[:,names].to_string(header=False,index=False,formatters=fmts)+'\n')
            #df_list.to_csv(os.path.join(model_ext_path,fname),index=False,header=False)

# def apply_all_wells():
#
#     mlt_dir = "bc_mlt"
#     org_dir = "bc_org"
#     names = ["l","r","c","flux"]
#     fmt = {"flux": pyemu.pst_utils.FFMT}
#     for c in names[:-1]:
#         fmt[c] = pyemu.pst_utils.IFMT
#     if not os.path.exists(mlt_dir) or not os.path.exists(org_dir):
#         return
#     mlt_files = os.listdir(mlt_dir)
#     for f in mlt_files:
#         if not "wel" in f.lower():
#             continue
#         org_file = os.path.join(org_dir,f)
#         mlt_file = os.path.join(mlt_dir,f)
#         df_org = pd.read_csv(org_file,header=None,delim_whitespace=True,names=names)
#         df_mlt = pd.read_csv(mlt_file,header=None,delim_whitespace=True,names=names)
#         assert df_org.shape == df_mlt.shape
#         df_org.iloc[:,-1] *= df_mlt.iloc[:,-1]
#         with open(f,'w') as fi:
#             fi.write(df_org.to_string(index=False,header=False,formatters=fmt)+'\n')


def plot_flopy_par_ensemble(pst,pe,num_reals=None,model=None,fig_axes_generator=None,
                            pcolormesh_transform=None):
    """function to plot ensemble of parameter values for a flopy/modflow model.  Assumes
    the FlopytoPst helper was used to setup the model and the forward run.

    Parameters
    ----------
        pst : Pst instance

        pe : ParameterEnsemble instance

        num_reals : int
            number of realizations to process.  If None, all realizations are processed.
            default is None
        model : flopy.mbase
            model instance used for masking inactive areas and also geo-locating plots.  If None,
            generic plots are made.  Default is None.
        fig_axes_generator : function
            a function that returns a pyplot.figure and list of pyplot.axes instances for plots.
            If None, a generic 8.5inX11in figure with 3 rows and 2 cols is used.
        pcolormesh_transform : cartopy.csr.CRS
            transform to map pcolormesh plot into correct location.  Requires model arg


    Note
    ----
        Needs "arr_pars.csv" to run

    Todo
    ----
        add better support for log vs nonlog- currently just logging everything
        add support for cartopy basemap and stamen tiles

    """
    try:
        import matplotlib.pyplot as plt
    except Exception as e:
        raise Exception("error import matplotlib: {0}".format(str(e)))
    from matplotlib.backends.backend_pdf import PdfPages
    assert os.path.exists("arr_pars.csv"),"couldn't find arr_pars.csv, can't continue"
    df = pd.read_csv("arr_pars.csv")
    if isinstance(pst,str):
        pst = pyemu.Pst(pst)
    if isinstance(pe,str):
        pe = pd.read_csv(pe,index_col=0)
    if num_reals is None:
        num_reals = pe.shape[0]
    arr_dict,arr_mx,arr_mn = {},{},{}

    islog = True

    ib,sr = None,None
    if model is not None:
        if isinstance(model,str):
            model = flopy.modflow.Modflow.load(model,load_only=[],verbose=False,check=False)
        if model.bas6 is not None:
            ib = {k:model.bas6.ibound[k].array for k in range(model.nlay)}
            sr = model.sr
        if model.btn is not None:
            raise NotImplementedError()

    for i in range(num_reals):
        print(datetime.now(),"processing realization number {0} of {1}".format(i+1,num_reals))
        pst.parameter_data.loc[pe.columns,"parval1"] = pe.iloc[i,:]
        pst.write_input_files()
        apply_array_pars()
        for model_file,k in zip(df.model_file,df.layer):
            arr = np.loadtxt(model_file)
            if islog:
                arr = np.log10(arr)

            if ib is not None:
                arr = np.ma.masked_where(ib[k]<1,arr)
            arr = np.ma.masked_invalid(arr)
            if model_file not in arr_dict.keys():
                arr_dict[model_file] = []
                arr_mx[model_file] = -1.0e+10
                arr_mn[model_file] = 1.0e+10
            arr_mx[model_file] = max(arr_mx[model_file],arr.max())
            arr_mn[model_file] = min(arr_mn[model_file],arr.min())

            arr_dict[model_file].append(arr)




    def _get_fig_and_axes():
        nrow, ncol = 3, 2
        fig = plt.figure(figsize=(8.5, 11))
        axes = [plt.subplot(nrow, ncol, ii + 1) for ii in range(nrow * ncol)]
        [ax.set_xticklabels([]) for ax in axes]
        [ax.set_yticklabels([]) for ax in axes]
        return fig,axes

    if fig_axes_generator is None:
        fig_axes_generator = _get_fig_and_axes

    for model_file,arrs in arr_dict.items():
        k = df.loc[df.model_file==model_file,"layer"].values[0]
        print("plotting arrays for {0}".format(model_file))
        mx,mn = arr_mx[model_file],arr_mn[model_file]
        with PdfPages(model_file+".pdf") as pdf:
            fig,axes = fig_axes_generator()
            ax_count = 0
            for i,arr in enumerate(arrs):

                if ax_count >= len(axes):

                    pdf.savefig()
                    plt.close(fig)
                    fig, axes = fig_axes_generator()
                    ax_count = 0
                    #ax = plt.subplot(111)
                if sr is not None:
                    p = axes[ax_count].pcolormesh(sr.xcentergrid,sr.ycentergrid,arr,vmax=mx,vmin=mn,
                                                  transform=pcolormesh_transform)
                else:
                    p = axes[ax_count].imshow(arr,vmax=mx,vmin=mn)
                plt.colorbar(p,ax=axes[ax_count])
                if islog:
                    arr = 10.*arr
                axes[ax_count].set_title("real index:{0}, max:{1:5.2E}, min:{2:5.2E}".\
                                         format(i,arr.max(),arr.min()),fontsize=6)

                ax_count += 1
            stack = np.array(arrs)
            arr_dict = {}
            for lab,arr in zip(["mean","std"],[np.nanmean(stack,axis=0),np.nanstd(stack,axis=0)]):
                if ib is not None:
                    arr = np.ma.masked_where(ib[k]<1,arr)
                arr = np.ma.masked_invalid(arr)
                arr_dict[lab] = arr
                if ax_count >= len(axes):

                    pdf.savefig()
                    plt.close(fig)
                    fig, axes = fig_axes_generator()
                    ax_count = 0
                if sr is not None:
                    p = axes[ax_count].pcolormesh(sr.xcentergrid,sr.ycentergrid,arr,
                                                  transform=pcolormesh_transform)
                else:
                    p = axes[ax_count].imshow(arr)
                plt.colorbar(p,ax=axes[ax_count])
                axes[ax_count].set_title("{0}, max:{1:5.2E}, min:{2:5.2E}".format(lab,arr.max(),arr.min()),fontsize=6)
                ax_count += 1
            pdf.savefig()
            plt.close("all")
            if sr is not None:
                for i,arr in enumerate(arrs):
                    arr_dict[str(i)] = arr
                flopy.export.shapefile_utils.write_grid_shapefile(model_file+".shp",sr,array_dict=arr_dict)

    return


def _istextfile(filename, blocksize=512):


    """
        Function found from:
        https://eli.thegreenplace.net/2011/10/19/perls-guess-if-file-is-text-or-binary-implemented-in-python

        Returns True if file is most likely a text file
        Returns False if file is most likely a binary file

        Uses heuristics to guess whether the given file is text or binary,
        by reading a single block of bytes from the file.
        If more than 30% of the chars in the block are non-text, or there
        are NUL ('\x00') bytes in the block, assume this is a binary file.
    """

    import sys
    PY3 = sys.version_info[0] == 3

    # A function that takes an integer in the 8-bit range and returns
    # a single-character byte object in py3 / a single-character string
    # in py2.
    #
    int2byte = (lambda x: bytes((x,))) if PY3 else chr

    _text_characters = (
        b''.join(int2byte(i) for i in range(32, 127)) +
        b'\n\r\t\f\b')
    block = open(filename,'rb').read(blocksize)
    if b'\x00' in block:
        # Files with null bytes are binary
        return False
    elif not block:
        # An empty file is considered a valid text file
        return True

    # Use translate's 'deletechars' argument to efficiently remove all
    # occurrences of _text_characters from the block
    nontext = block.translate(None, _text_characters)
    return float(len(nontext)) / len(block) <= 0.30



def plot_summary_distributions(df,ax=None,label_post=False,label_prior=False,
                               subplots=False,figsize=(11,8.5),pt_color='b'):
    """ helper function to plot gaussian distrbutions from prior and posterior
    means and standard deviations

    Parameters
    ----------
    df : pandas.DataFrame
        a dataframe and csv file.  Must have columns named:
        'prior_mean','prior_stdev','post_mean','post_stdev'.  If loaded
        from a csv file, column 0 is assumed to tbe the index
    ax: matplotlib.pyplot.axis
        If None, and not subplots, then one is created
        and all distributions are plotted on a single plot
    label_post: bool
        flag to add text labels to the peak of the posterior
    label_prior: bool
        flag to add text labels to the peak of the prior
    subplots: (boolean)
        flag to use subplots.  If True, then 6 axes per page
        are used and a single prior and posterior is plotted on each
    figsize: tuple
        matplotlib figure size

    Returns
    -------
    figs : list
        list of figures
    axes : list
        list of axes

    Note
    ----
    This is useful for demystifying FOSM results

    if subplots is False, a single axis is returned

    Example
    -------
    ``>>>import matplotlib.pyplot as plt``

    ``>>>import pyemu``

    ``>>>pyemu.helpers.plot_summary_distributions("pest.par.usum.csv")``

    ``>>>plt.show()``
    """
    warnings.warn("pyemu.helpers.plot_summary_distributions() has moved to plot_utils")
    from pyemu import plot_utils
    return plot_utils.plot_summary_distributions(df=df,ax=ax,label_post=label_post,
                                                 label_prior=label_prior,subplots=subplots,
                                                 figsize=figsize,pt_color=pt_color)



def gaussian_distribution(mean, stdev, num_pts=50):
    """ get an x and y numpy.ndarray that spans the +/- 4
    standard deviation range of a gaussian distribution with
    a given mean and standard deviation. useful for plotting

    Parameters
    ----------
    mean : float
        the mean of the distribution
    stdev : float
        the standard deviation of the distribution
    num_pts : int
        the number of points in the returned ndarrays.
        Default is 50

    Returns
    -------
    x : numpy.ndarray
        the x-values of the distribution
    y : numpy.ndarray
        the y-values of the distribution

    """
    warnings.warn("pyemu.helpers.gaussian_distribution() has moved to plot_utils")
    from pyemu import plot_utils
    return plot_utils.gaussian_distribution(mean=mean,stdev=stdev,num_pts=num_pts)


def build_jac_test_csv(pst,num_steps,par_names=None,forward=True):
    """ build a dataframe of jactest inputs for use with sweep

    Parameters
    ----------
    pst : pyemu.Pst

    num_steps : int
        number of pertubation steps for each parameter
    par_names : list
        names of pars to test.  If None, all adjustable pars are used
        Default is None
    forward : bool
        flag to start with forward pertubations.  Default is True

    Returns
    -------
        df : pandas.DataFrame

    """
    if isinstance(pst,str):
        pst = pyemu.Pst(pst)
    #pst.add_transform_columns()
    pst.build_increments()
    incr = pst.parameter_data.increment.to_dict()
    irow = 0
    par = pst.parameter_data
    if par_names is None:
        par_names = pst.adj_par_names
    total_runs = num_steps * len(par_names) + 1
    idx = ["base"]
    for par_name in par_names:
        idx.extend(["{0}_{1}".format(par_name,i) for i in range(num_steps)])
    df = pd.DataFrame(index=idx, columns=pst.par_names)
    li = par.partrans == "log"
    lbnd = par.parlbnd.copy()
    ubnd = par.parubnd.copy()
    lbnd.loc[li] = lbnd.loc[li].apply(np.log10)
    ubnd.loc[li] = ubnd.loc[li].apply(np.log10)
    lbnd = lbnd.to_dict()
    ubnd = ubnd.to_dict()

    org_vals = par.parval1.copy()
    org_vals.loc[li] = org_vals.loc[li].apply(np.log10)
    if forward:
        sign = 1.0
    else:
        sign = -1.0

<<<<<<< HEAD
    # base case goes in as first row, no perturbations
    df.loc["base",pst.par_names] = par.parval1.copy()
    irow = 1

    for jcol, par_name in enumerate(par_names):
=======
    for jcol,par_name in enumerate(par_names):
>>>>>>> 61b0784b
        org_val = org_vals.loc[par_name]
        last_val = org_val
        for step in range(num_steps):
            vals = org_vals.copy()
            i = incr[par_name]


            val = last_val + (sign * incr[par_name])
            if val > ubnd[par_name]:
                sign = -1.0
                val = org_val + (sign * incr[par_name])
                if val < lbnd[par_name]:
                    raise Exception("parameter {0} went out of bounds".
                                    format(par_name))
            elif val < lbnd[par_name]:
                sign = 1.0
                val = org_val + (sign * incr[par_name])
                if val > ubnd[par_name]:
                    raise Exception("parameter {0} went out of bounds".
                                    format(par_name))

            vals.loc[par_name] = val
            vals.loc[li] = 10**vals.loc[li]
            df.loc[idx[irow],pst.par_names] = vals
            irow += 1
            last_val = val
    return df








<|MERGE_RESOLUTION|>--- conflicted
+++ resolved
@@ -3393,15 +3393,11 @@
     else:
         sign = -1.0
 
-<<<<<<< HEAD
     # base case goes in as first row, no perturbations
     df.loc["base",pst.par_names] = par.parval1.copy()
     irow = 1
 
     for jcol, par_name in enumerate(par_names):
-=======
-    for jcol,par_name in enumerate(par_names):
->>>>>>> 61b0784b
         org_val = org_vals.loc[par_name]
         last_val = org_val
         for step in range(num_steps):

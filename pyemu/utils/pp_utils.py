--- conflicted
+++ resolved
@@ -453,11 +453,7 @@
     for name, dtype in dfs[0].dtypes.iteritems():
         if dtype == object:
             shp.field(name=name, fieldType="C", size=50)
-<<<<<<< HEAD
-        elif dtype in [int, np.int64, np.int32]:
-=======
         elif dtype in [int]:#, np.int, np.int64, np.int32]:
->>>>>>> e95118f6
             shp.field(name=name, fieldType="N", size=50, decimal=0)
         elif dtype in [float, np.float32, np.float32]:
             shp.field(name=name, fieldType="N", size=50, decimal=8)

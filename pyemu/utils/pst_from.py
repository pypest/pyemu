--- conflicted
+++ resolved
@@ -1978,19 +1978,10 @@
                 pargp = pargp.lower()
         par_name_base = [pnb.lower() for pnb in par_name_base]
 
-<<<<<<< HEAD
+
         fmt = "_{0}".format(alt_inst_str) + ":{0}"
         chk_prefix = "_{0}".format(alt_inst_str)  # add `instance` identifier
-=======
-        #if alt_inst_str is not None and len(alt_inst_str) > 0:
-        if self.longnames:  # allow par names to be long... fine for pestpp
-            fmt = "_{0}".format(alt_inst_str) + ":{0}"
-            chk_prefix = "_{0}".format(alt_inst_str)  # add `instance` identifier
-        else:
-            fmt = "{0}"  # may not be so well supported
-            chk_prefix = ""
-        
->>>>>>> ef1db6ca
+
         # increment name base if already passed
         for i in range(len(par_name_base)):
             # multiplier file name will be taken first par group, if passed

--- conflicted
+++ resolved
@@ -1263,11 +1263,8 @@
                 self.longnames,
                 zone_array,
             )
-<<<<<<< HEAD
+            
             # Add obs from ins file written by _process_array_obs()
-=======
-            # Add obs from inss file written by _process_array_obs()
->>>>>>> 739cab31
             new_obs = self.add_observations_from_ins(
                 ins_file=self.new_d / insfile, out_file=self.new_d / filename
             )
@@ -1277,12 +1274,7 @@
                 new_obs.loc[:, "obgnme"] = obsgp
             elif prefix is not None and len(prefix) != 0:  # if prefix is passed
                 new_obs.loc[:, "obgnme"] = prefix
-<<<<<<< HEAD
             # else will default to `obgnme`
-=======
-            else:
-                new_obs.loc[:, "obgnme"] = "obgnme"
->>>>>>> 739cab31
             self.logger.log(
                 "adding observations from array output file '{0}'".format(filenames)
             )

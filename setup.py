--- conflicted
+++ resolved
@@ -1,23 +1,19 @@
-import sys
-#from distutils.core import setup
-from setuptools import setup
-
-long_description = \
-"""pyemu is a set of python modules for linear-based model-independent uncertainty analyses.
-""" 
-
-setup(name="pyemu",
-      description=long_description,
-      long_description=long_description,      
-      author="Jeremy White",
-      author_email='jwhite@usgs.gov',
-      url='https://github.com/jtwhite79/pyemu',
-      download_url = 'https://github.com/jtwhite79/pyemu/tarball/0.4',
-      license='New BSD',
-      platforms='Windows, Mac OS-X',
-<<<<<<< HEAD
-      packages = ["pyemu","pyemu.pst","pyemu.plot","pyemu.utils","pyemu.mat"],
-=======
-      packages = ["pyemu","pyemu.pst","pyemu.utils","pyemu.mat"],
->>>>>>> abcff190f517ac068298e5bbefea7026046d4830
-      version="0.4")
+import sys
+#from distutils.core import setup
+from setuptools import setup
+
+long_description = \
+"""pyemu is a set of python modules for linear-based model-independent uncertainty analyses.
+""" 
+
+setup(name="pyemu",
+      description=long_description,
+      long_description=long_description,      
+      author="Jeremy White",
+      author_email='jwhite@usgs.gov',
+      url='https://github.com/jtwhite79/pyemu',
+      download_url = 'https://github.com/jtwhite79/pyemu/tarball/0.4',
+      license='New BSD',
+      platforms='Windows, Mac OS-X',
+      packages = ["pyemu","pyemu.pst","pyemu.plot","pyemu.utils","pyemu.mat"],
+      version="0.4")
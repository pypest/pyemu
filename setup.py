--- conflicted
+++ resolved
@@ -1,23 +1,19 @@
-import sys
-#from distutils.core import setup
-from setuptools import setup
-
-long_description = \
-"""pyemu is a set of python modules for linear-based model-independent uncertainty analyses.
-""" 
-
-setup(name="pyemu",
-      description=long_description,
-      long_description=long_description,      
-      author="Jeremy White",
-<<<<<<< HEAD
-      author_email='jtwhite1000@gmail.com',
-=======
-      author_email='jwhite1000@gmail.com',
->>>>>>> b25bf422
-      url='https://github.com/jtwhite79/pyemu',
-      download_url = 'https://github.com/jtwhite79/pyemu/tarball/0.6',
-      license='New BSD',
-      platforms='Windows, Mac OS-X',
-      packages = ["pyemu","pyemu.pst","pyemu.plot","pyemu.utils","pyemu.mat"],
-      version="0.6")
+import sys
+#from distutils.core import setup
+from setuptools import setup
+
+long_description = \
+"""pyemu is a set of python modules for linear-based model-independent uncertainty analyses.
+""" 
+
+setup(name="pyemu",
+      description=long_description,
+      long_description=long_description,      
+      author="Jeremy White, Mike Fienen",
+      author_email='jtwhite1000@gmail.com,mnfienen@usgs.gov',
+      url='https://github.com/jtwhite79/pyemu',
+      download_url = 'https://github.com/jtwhite79/pyemu/tarball/0.6',
+      license='New BSD',
+      platforms='Windows, Mac OS-X',
+      packages = ["pyemu","pyemu.pst","pyemu.plot","pyemu.utils","pyemu.mat"],
+      version="0.6")